--- conflicted
+++ resolved
@@ -1,7 +1,6 @@
 # This is an auto-generated file, DO NOT EDIT!
 # Run ant to generate it.
 
-<<<<<<< HEAD
 # Possible log levels in descending order 
 # (lower levels include higher ones):
 # OFF:      no logs published
@@ -102,11 +101,6 @@
 # stop CPAchecker after startup (internal option, not intended for users)
 analysis.disable = false
 
-=======
-# maximum number of condition adjustments (-1 for infinite)
-adjustableconditions.adjustmentLimit = -1
-
->>>>>>> 5f901b87
 # entry function
 analysis.entryFunction = "main"
 
@@ -122,15 +116,11 @@
 # run interprocedural analysis
 analysis.interprocedural = true
 
-<<<<<<< HEAD
 # the machine model, which determines the sizes of types like int
 analysis.machineModel = LINUX32
   enum:     [LINUX32, LINUX64]
 
 # A String, denoting the programs to be analyzed
-=======
-# C programs to analyze (currently only one file is supported)
->>>>>>> 5f901b87
 analysis.programNames = no default value
 
 # which reached set implementation to use?
@@ -433,19 +423,37 @@
 # CPA to use (see doc/Configuration.txt for more documentation on this)
 cpa = CompositeCPA.class.getCanonicalName()
 
-<<<<<<< HEAD
+# Use this to change the underlying abstract domain in the APRON library
+cpa.apron.domain = "OCTAGON"
+  allowed values: [BOX, OCTAGON, POLKA, POLKA_STRICT, POLKA_EQ]
+
+# this option determines which initial precision should be used
+cpa.apron.initialPrecisionType = "STATIC_FULL"
+  allowed values: [STATIC_FULL, REFINEABLE_EMPTY]
+
+# with this option enabled the states are only merged at loop heads
+cpa.apron.mergeop.onlyMergeAtLoopHeads = false
+
+# of which type should the merge be?
+cpa.apron.mergeop.type = "SEP"
+  allowed values: [SEP, JOIN, WIDENING]
+
+# whether or not to avoid restarting at assume edges after a refinement
+cpa.apron.refiner.avoidAssumes = false
+
+# whether or not to check for repeated refinements, to then reset the
+# refinement root
+cpa.apron.refiner.checkForRepeatedRefinements = true
+
+# whether or not to do lazy-abstraction
+cpa.apron.refiner.doLazyAbstraction = true
+
+# Timelimit (in seconds) for the backup feasibility check with the octagon
+# analysis. Zero means there is no timelimit.
+cpa.apron.refiner.timeForApronFeasibilityCheck = 0
+
 # export one variable assignment for error path to file, if one is found
 cpa.arg.errorPath.assignment = "ErrorPath.%d.assignment.txt"
-=======
-# if enabled, cache queries also consider blocks with non-matching precision
-# for reuse.
-cpa.abm.aggressiveCaching = true
-
-# Type of partitioning (FunctionAndLoopPartitioning or
-# DelayedFunctionAndLoopPartitioning)
-# or any class that implements a PartitioningHeuristic
-cpa.abm.blockHeuristic = FunctionAndLoopPartitioning.class
->>>>>>> 5f901b87
 
 # export error path to file as an automaton
 cpa.arg.errorPath.automaton = "ErrorPath.%d.spc"
@@ -471,7 +479,6 @@
 cpa.arg.errorPath.filters = ImmutableList.<Class<? extends CounterexampleFilter>>of(
           PathEqualityCounterexampleFilter.class)
 
-<<<<<<< HEAD
 # export error path to file, if one is found
 cpa.arg.errorPath.graph = "ErrorPath.%d.dot"
 
@@ -527,10 +534,6 @@
 
 # Collect information about matched (and traversed) tokens.
 cpa.automaton.collectTokenInformation = false
-=======
-# signal the analysis to break in case of reached error state
-cpa.automaton.breakOnTargetState = true
->>>>>>> 5f901b87
 
 # export automaton to file
 cpa.automaton.dotExport = false
@@ -601,6 +604,9 @@
 
 # Dump tracked variables to a file.
 cpa.bdd.logfile = "BDDCPA_tracked_variables.log"
+
+# mergeType
+cpa.bdd.merge = "join"
 
 # whether or not to add newly-found variables only to the exact program
 # location or to the whole scope of the variable.
@@ -657,7 +663,6 @@
 cpa.composite.merge = "AGREE"
   allowed values: [PLAIN, AGREE]
 
-<<<<<<< HEAD
 # which precision adjustment strategy to use (COMPOSITE or COMPONENT)
 # While the COMPOSITE strategy keeps the domain knowledge seperated, and only
 # delegates to each component's precision adjustment operator individually,
@@ -665,12 +670,12 @@
 cpa.composite.precAdjust = "COMPOSITE"
   allowed values: [COMPOSITE, COMPONENT]
 
-=======
->>>>>>> 5f901b87
-# Limit for Java heap memory used by CPAchecker (in MiB; -1 for infinite)
+# Limit for Java heap memory used by CPAchecker (in MB, not MiB!; -1 for
+# infinite)
 cpa.conditions.global.memory.heap = -1
 
-# Limit for process memory used by CPAchecker (in MiB; -1 for infinite)
+# Limit for process memory used by CPAchecker (in MB, not MiB!; -1 for
+# infinite)
 cpa.conditions.global.memory.process = -1
 
 # Limit for size of reached set (-1 for infinite)
@@ -694,7 +699,6 @@
 # When using adjustable conditions, analysis will end after this threshold
 cpa.conditions.global.time.wall.hardlimit = -1
 
-<<<<<<< HEAD
 # This option sets the hard threshold for assignments (-1 for infinite). A
 # variable reaching this assignment threshold is not tracked anymore, even if
 # it is contained in the precision.
@@ -709,8 +713,6 @@
 # threshold.
 cpa.conditions.path.assignments.softThreshold = -1
 
-=======
->>>>>>> 5f901b87
 # maximum number of assume edges length (-1 for infinite)
 cpa.conditions.path.assumeedges.limit = -1
 
@@ -789,11 +791,6 @@
 cpa.invariants.edgeBasedAbstractionStrategyFactory = VISITED_EDGES
   enum:     [ALWAYS, VISITED_EDGES, NEVER]
 
-# the maximum number of predicates to consider as interesting. -1 one
-# disables the limit, but this is not recommended. 0 means that guessing
-# interesting predicates is disabled.
-cpa.invariants.interestingPredicatesLimit = 0
-
 # the maximum number of variables to consider as interesting. -1 one disables
 # the limit, but this is not recommended. 0 means that guessing interesting
 # variables is disabled.
@@ -803,15 +800,8 @@
 cpa.invariants.maximumFormulaDepth = 4
 
 # which merge operator to use for InvariantCPA
-cpa.invariants.merge = "JOIN"
-  allowed values: [JOIN, SEP]
-
-# whether or not to collect information about binary variable interrelations.
-cpa.invariants.useBinaryVariableInterrelations = true
-
-# whether or not to use a bit vector formula manager when extracting
-# invariant approximations from states.
-cpa.invariants.useBitvectors = false
+cpa.invariants.merge = "PRECISIONDEPENDENT"
+  allowed values: [JOIN, SEP, PRECISIONDEPENDENT]
 
 # this option controls how the maxLoopIterations condition is adjusted when a
 # condition adjustment is invoked.
@@ -823,15 +813,12 @@
 # be unsound
 cpa.loopstack.maxLoopIterations = 0
 
-<<<<<<< HEAD
 # threshold for adjusting the threshold for unrolling loops of the program (0
 # is infinite).
 # only relevant in combination with a non-static maximum loop iteration
 # adjuster.
 cpa.loopstack.maxLoopIterationsUpperBound = 0
 
-=======
->>>>>>> 5f901b87
 # time limit for a single post computation (use milliseconds or specify a
 # unit; 0 for infinite)
 cpa.monitor.limit = 0
@@ -841,9 +828,11 @@
 cpa.monitor.pathcomputationlimit = 0
 
 # with this option the evaluation of float variables can be toggled.
-# Additionally the used number representation in the library will be changed
-# between floats and ints.
 cpa.octagon.handleFloats = false
+
+# this option determines which initial precision should be used
+cpa.octagon.initialPrecisionType = "STATIC_FULL"
+  allowed values: [STATIC_FULL, REFINEABLE_EMPTY]
 
 # whether or not to use use-definition information from the error pathsto
 # optimize the interpolation process
@@ -853,32 +842,21 @@
 # interpolation - this avoids to have loop-counters in the interpolant
 cpa.octagon.interpolation.ignoreLoopsExitAssumes = true
 
-# which merge operator to use for OctagonCPA?
-cpa.octagon.merge = "SEP"
-  allowed values: [SEP, JOIN]
-
-# with this option enabledmergeJoin is only used on edges within the same
-# block, i.e. each iterationof a loop is a different block, thus the
-# precision of the analysis increases
-cpa.octagon.mergeop.onlyJoinEdgesInSameBlock = false
-
-# of which type should the merge be? normal, for usual join, widening for a
-# widening instead of a join
-cpa.octagon.mergeop.type = "NORMAL"
-  allowed values: [NORMAL, WIDENING]
-
-# turn the refiner on or off, default is off
-cpa.octagon.refiner = false
-
-# whether or not to avoid restarting at assume edges after a refinement
-cpa.octagon.refiner.avoidAssumes = false
+# with this option enabled the states are only merged at loop heads
+cpa.octagon.mergeop.onlyMergeAtLoopHeads = false
+
+# of which type should the merge be?
+cpa.octagon.mergeop.type = "SEP"
+  allowed values: [SEP, JOIN, WIDENING]
+
+# with this option the number representation in the library will be changed
+# between floats and ints.
+cpa.octagon.octagonLibrary = "INT"
+  allowed values: [INT, FLOAT]
 
 # whether or not to check for repeated refinements, to then reset the
 # refinement root
 cpa.octagon.refiner.checkForRepeatedRefinements = true
-
-# whether or not to do lazy-abstraction
-cpa.octagon.refiner.doLazyAbstraction = true
 
 # Timelimit (in seconds) for the backup feasibility check with the octagon
 # analysis. Zero means there is no timelimit.
@@ -1242,6 +1220,9 @@
 # log some solver actions, this may be slow!
 cpa.predicate.solver.useLogger = false
 
+# Export solver queries in Smtlib format into a file.
+cpa.predicate.solver.z3.logger.logAllQueries = false
+
 # Export solver queries in Smtlib2 format.
 cpa.predicate.solver.z3.logger.logfile = "z3smtlog.%d.smt2"
 
@@ -1279,6 +1260,14 @@
 
 # add special information to formulas about non-deterministic functions
 cpa.predicate.useNondetFlags = false
+
+# Insert tmp-variables for parameters at function-entries. The variables are
+# similar to return-variables at function-exit.
+cpa.predicate.useParameterVariables = false
+
+# Insert tmp-parameters for global variables at function-entries. The global
+# variables are also encoded with return-variables at function-exit.
+cpa.predicate.useParameterVariablesForGlobals = false
 
 # Qualified name for class which checks that the computed abstraction adheres
 # to the desired property.
@@ -1504,14 +1493,6 @@
 
 # get an initial precison from file
 cpa.value.initialPrecisionFile = no default value
-
-# whether or not to use use-definition information from the error pathsto
-# optimize the interpolation process
-cpa.value.interpolation.applyUseDefInformation = true
-
-# whether or not to ignore the semantics of loop-leaving-assume-edges during
-# interpolation - this avoids to have loop-counters in the interpolant
-cpa.value.interpolation.ignoreLoopsExitAssumes = true
 
 # which merge operator to use for ValueAnalysisCPA
 cpa.value.merge = "SEP"
@@ -1553,10 +1534,16 @@
 cpa.value.refinement.exportInterpolationTree = "NEVER"
   allowed values: [NEVER, FINAL, ALWAYS]
 
+# forceRestart
+cpa.value.refinement.forceRestart = 0
+
 # whether or not to do lazy-abstraction
 cpa.value.refinement.restart = TOP
   enum:     [TOP, BOTTOM, COMMON]
 
+# globalPrec
+cpa.value.refinement.useGlobalPrecision = false
+
 # whether to use the top-down interpolation strategy or the bottom-up
 # interpolation strategy
 cpa.value.refinement.useTopDownInterpolationStrategy = true
@@ -1571,9 +1558,9 @@
 # whether or not to do lazy-abstraction
 cpa.value.refiner.doLazyAbstraction = true
 
-# whether or not to interpolate the shortest infeasible prefix rather than
-# the whole error path
-cpa.value.refiner.interpolateInfeasiblePrefix = false
+# whether or not to interpolate the heuristically best infeasible prefix
+# rather than the whole error path
+cpa.value.refiner.interpolateInfeasiblePrefix = true
 
 # use heuristic to extract a precision from the CFA statically on first
 # refinement
@@ -1671,38 +1658,51 @@
 # not the original input file.
 parser.usePreprocessor = false
 
-# Selects the strategy used for partial certificate construction
-pcc.certificateType = HEURISTIC
-  enum:     [HEURISTIC, ARG, MONOTONESTOPARG]
-
 # Enable if used property checker implements satisfiesProperty(AbstractState)
 # and checked property is violated for a set iff an element in this set
 # exists for which violates the property
 pcc.checkPropertyPerElement = false
 
+# The number of cores used exclusively for proof reading. Must be less than
+# pcc.useCores and may not be negative. Value 0 means that the cores used for
+# reading and checking are shared
+pcc.interleaved.useReadCores = 0
+
 # enables parallel checking of partial certificate
-pcc.enableParallelCheck = false
-
-# Specifies the maximum size of the partition. This size is used to compute
-# the number of partitions if a proof (reached set) should be written.
-# Default value 0 means always a single partition.
-pcc.maxNumElemsPerPartition = 0
-
-# Heuristic for computing partitioning of proof (partial reached set).
-pcc.partitioning = RANDOM
-  enum:     [RANDOM, OPTIMAL]
-
-# file in which proof representation needed for proof checking is stored
-pcc.proofFile = "arg.obj"
-
-# Generate and dump a proof
-pcc.proofgen.doPCC = false
+pcc.parallel.io.enableParallelCheck = false
+
+# Selects the strategy used for partial certificate construction
+pcc.partial.certificateType = HEURISTIC
+  enum:     [ALL, HEURISTIC, ARG, MONOTONESTOPARG]
+
+# If enabled, distributes checking of partial elements depending on actual
+# checking costs, else uses the number of elements
+pcc.partial.enableLoadDistribution = false
 
 # Enables proper PCC but may not work correctly for heuristics. Stops adding
 # newly computed elements to reached set if size saved in proof is reached.
 # If another element must be added, stops certificate checking and returns
 # false.
-pcc.stopAddingAtReachedSetSize = false
+pcc.partial.stopAddingAtReachedSetSize = false
+
+# Specifies the maximum size of the partition. This size is used to compute
+# the number of partitions if a proof (reached set) should be written.
+# Default value 0 means always a single partition.
+pcc.partitioning.maxNumElemsPerPartition = 0
+
+# Heuristic for computing partitioning of proof (partial reached set).
+pcc.partitioning.partitioningStrategy = RANDOM
+  enum:     [RANDOM, OPTIMAL]
+
+# If enabled uses the number of nodes saved in certificate size to compute
+# partition number otherwise the size of certificate
+pcc.partitioning.useGraphSizeToComputePartitionNumber = false
+
+# file in which proof representation needed for proof checking is stored
+pcc.proofFile = "arg.obj"
+
+# Generate and dump a proof
+pcc.proofgen.doPCC = false
 
 # Qualified name for class which implements certification strategy, hence
 # proof writing, to be used.
@@ -1713,15 +1713,6 @@
 # number of cpus/cores which should be used in parallel for proof checking
 pcc.useCores = 1
 
-# If enabled uses the number of nodes saved in certificate size to compute
-# partition number otherwise the size of certificate
-pcc.useGraphSizeToComputePartitionNumber = false
-
-# The number of cores used exclusively for proof reading. Must be less than
-# pcc.useCores and may not be negative. Value 0 means that the cores used for
-# reading and checking are shared
-pcc.useReadCores = 0
-
 # print reached set to text file
 reachedSet.export = true
 reachedSet.file = "reached.txt"
