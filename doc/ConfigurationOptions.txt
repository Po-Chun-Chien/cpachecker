# This is an auto-generated file, DO NOT EDIT!
# Run ant to generate it.

# Possible log levels in descending order 
# (lower levels include higher ones):
# OFF:      no logs published
# SEVERE:   error messages
# WARNING:  warnings
# INFO:     messages
# FINE:     logs on main application level
# FINER:    logs on central CPA algorithm level
# FINEST:   logs published by specific CPAs
# ALL:      debugging information
# Care must be taken with levels of FINER or lower, as output files may
# become quite large and memory usage might become an issue.

# single levels to be excluded from being logged
log.consoleExclude = []

# log level of console output
log.consoleLevel = Level.INFO

# name of the log file
log.file = "CPALog.txt"

# single levels to be excluded from being logged
log.fileExclude = []

# log level of file output
log.level = Level.OFF

# maximum size of log output strings before they will be truncated
log.truncateSize = 10000

# use colors for log messages on console
log.useColors = true

# all used options are printed
log.usedOptions.export = false

# disable all default output files
# (any explicitly given file will still be written)
output.disable = false

# directory to put all output files in
output.path = "output/"

# base directory for all input & output files
# (except for the configuration file itself)
rootDirectory = "."

# Export solver queries in SmtLib format into a file.
solver.logAllQueries = false
solver.logfile = no default value

# Further options that will be passed to Mathsat in addition to the default
# options. Format is 'key1=value1,key2=value2'
solver.mathsat5.furtherOptions = ""

# Load less stable optimizing version of mathsat5 solver.
solver.mathsat5.loadOptimathsat5 = false

# The number of atoms a term has to have before it gets abbreviated if there
# are more identical terms.
solver.princess.minAtomsForAbbreviation = 100

# Random seed for SMT solver.
solver.randomSeed = 42

# Double check generated results like interpolants and models whether they
# are correct
solver.smtinterpol.checkResults = false

# Further options that will be set to true for SMTInterpol in addition to the
# default options. Format is 'option1,option2,option3'
solver.smtinterpol.furtherOptions = []

# Which SMT solver to use.
solver.solver = SMTINTERPOL
  enum:     [MATHSAT5, SMTINTERPOL, Z3, PRINCESS]

# Log solver actions, this may be slow!
solver.useLogger = false

# Activate replayable logging in Z3. The log can be given as an input to the
# solver and replayed.
solver.z3.log = no default value

# Ordering for objectives in the optimization context
solver.z3.objectivePrioritizationMode = "box"
  allowed values: [lex, pareto, box]

# Engine to use for the optimization
solver.z3.optimizationEngine = "basic"
  allowed values: [basic, farkas, symba]

# Require proofs from SMT solver
solver.z3.requireProofs = true

# Whether to use PhantomReferences for discarding Z3 AST
solver.z3.usePhantomReferences = false

# maximum number of condition adjustments (-1 for infinite)
adjustableconditions.adjustmentLimit = -1

# use a BMC like algorithm that checks for satisfiability after the analysis
# has finished, works only with PredicateCPA
analysis.algorithm.BMC = false

# use CBMC as an external tool from CPAchecker
analysis.algorithm.CBMC = false

# use CEGAR algorithm for lazy counter-example guided analysis
# You need to specify a refiner with the cegar.refiner option.
# Currently all refiner require the use of the ARGCPA.
analysis.algorithm.CEGAR = false

# use a analysis which proves if the program satisfies a specified property
# with the help of an enabler CPA to separate differnt program paths
analysis.algorithm.analysisWithEnabler = false

# use adjustable conditions algorithm
analysis.algorithm.conditionAdjustment = false

# Use McMillan's Impact algorithm for lazy interpolation
analysis.algorithm.impact = false

# use a proof check algorithm to validate a previously generated proof
analysis.algorithm.proofCheck = false

# do analysis and then check if reached set fulfills property specified by
# ConfigurableProgramAnalysisWithPropertyChecker
analysis.algorithm.propertyCheck = false

# use a second model checking run (e.g., with CBMC or a different CPAchecker
# configuration) to double-check counter-examples
analysis.checkCounterexamples = false

# use counterexample check and the BDDCPA Restriction option
analysis.checkCounterexamplesWithBDDCPARestriction = false

# do analysis and then check analysis result
analysis.checkProof = false

# use assumption collecting algorithm
analysis.collectAssumptions = false

# combine (partial) ARGs obtained by restarts of the analysis after an
# unknown result with a different configuration
analysis.combineARGsAfterRestart = false

# stop CPAchecker after startup (internal option, not intended for users)
analysis.disable = false

# entry function
analysis.entryFunction = "main"

# do analysis and then extract pre- and post conditions for custom
# instruction from analysis result
analysis.extractRequirements.customInstruction = false

# create all potential function pointer call edges
analysis.functionPointerCalls = true

# Create edge for skipping a function pointer call if its value is unknown.
analysis.functionPointerEdgesForUnknownPointer = true

# potential targets for call edges created for function pointer calls
analysis.functionPointerTargets = {FunctionSet.USED_IN_CODE, FunctionSet.EQ_PARAM_SIZES, FunctionSet.RETURN_VALUE}

# What CFA nodes should be the starting point of the analysis?
analysis.initialStatesFor = Sets.newHashSet(InitialStatesFor.ENTRY)

# run interprocedural analysis
analysis.interprocedural = true

# the machine model, which determines the sizes of types like int
analysis.machineModel = LINUX32
  enum:     [LINUX32, LINUX64]

# memorize previously used (incomplete) reached sets after a restart of the
# analysis
analysis.memorizeReachedAfterRestart = false

# Partition the initial states based on the type of location they were
# created for (see 'initialStatesFor')
analysis.partitionInitialStates = false

# A String, denoting the programs to be analyzed
analysis.programNames = no default value

# which reached set implementation to use?
# NORMAL: just a simple set
# LOCATIONMAPPED: a different set per location (faster, states with different
# locations cannot be merged)
# PARTITIONED: partitioning depending on CPAs (e.g Location, Callstack etc.)
analysis.reachedSet = PARTITIONED
  enum:     [NORMAL, LOCATIONMAPPED, PARTITIONED]

# restart the analysis using a different configuration after unknown result
analysis.restartAfterUnknown = false

# run a sequence of analysis, where the previous ARG is inserted into the
# current ARGReplayCPA.
analysis.restartAlgorithmWithARGReplay = false

# stop after the first error has been found
analysis.stopAfterError = true

# create summary call statement edges
analysis.summaryEdges = false

# traverse in the order defined by the values of an automaton variable
analysis.traversal.byAutomatonVariable = no default value

# which strategy to adopt for visiting states?
analysis.traversal.order = DFS
  enum:     [DFS, BFS, RAND, RANDOM_PATH]

# handle abstract states with more automaton matches first? (only if
# AutomatonCPA enabled)
analysis.traversal.useAutomatonInformation = false

# handle states with a deeper callstack first
# This needs the CallstackCPA instance to have any effect.
analysis.traversal.useCallstack = false

# handle more abstract states (with less information) first? (only for
# ExplicitCPA)
analysis.traversal.useExplicitInformation = false

# handle states with a deeper loopstack first.
analysis.traversal.useLoopstack = false

# Use an implementation of postorder strategy that allows to select a
# secondary strategy that is used if there are two states with the same
# postorder id. The secondary strategy is selected with
# 'analysis.traversal.order'.
analysis.traversal.usePostorder = false

# handle states with a more shallow loopstack first.
analysis.traversal.useReverseLoopstack = false

# Use an implementation of reverse postorder strategy that allows to select a
# secondary strategy that is used if there are two states with the same
# reverse postorder id. The secondary strategy is selected with
# 'analysis.traversal.order'.
analysis.traversal.useReversePostorder = false

# Do not report unknown if analysis terminated, report true (UNSOUND!).
analysis.unknownAsTrue = false

# stop the analysis with the result unknown if the program does not satisfies
# certain restrictions.
analysis.unknownIfUnrestrictedProgram = false

# add declarations for global variables before entry function
analysis.useGlobalVars = true

# Add a threshold to the automaton, after so many branches on a path the
# automaton will be ignored (0 to disable)
assumptions.automatonBranchingThreshold = 0

# write collected assumptions as automaton to file
assumptions.automatonFile = "AssumptionAutomaton.txt"

# If it is enabled, automaton does not add assumption which is considered to
# continue path with corresponding this edge.
assumptions.automatonIgnoreAssumptions = false

# write collected assumptions to file
assumptions.export = true
assumptions.file = "assumptions.txt"

# comma-separated list of files with specifications that should be used 
# in a backwards analysis; used if the full analysis consists of a forward
# AND a backward part!
# (see config/specification/ for examples)
backwardSpecification = no default value

# Size of the BDD cache in relation to the node table size (set to 0 to use
# fixed BDD cache size).
bdd.javabdd.cacheRatio = 0.1

# Initial size of the BDD cache, use 0 for cacheRatio*initTableSize.
bdd.javabdd.cacheSize = 0

# Initial size of the BDD node table in percentage of available Java heap
# memory (only used if initTableSize is 0).
bdd.javabdd.initTableRatio = 0.001

# Initial size of the BDD node table, use 0 for size based on initTableRatio.
bdd.javabdd.initTableSize = 0

# Which BDD package should be used?
# - java:   JavaBDD (default, no dependencies, many features)
# - sylvan: Sylvan (only 64bit Linux, uses multiple threads)
# - cudd:   CUDD (native library required, reordering not supported)
# - micro:  MicroFactory (maximum number of BDD variables is 1024, slow, but
# less memory-comsumption)
# - buddy:  Buddy (native library required)
# - cal:    CAL (native library required)
# - jdd:    JDD
bdd.package = "JAVA"
  allowed values: [JAVA, SYLVAN, CUDD, MICRO, BUDDY, CAL, JDD]

# Granularity of the Sylvan BDD operations cache (recommended values 4-8).
bdd.sylvan.cacheGranularity = 4

# Log2 size of the BDD cache.
bdd.sylvan.cacheSize = 24

# Log2 size of the BDD node table.
bdd.sylvan.tableSize = 26

# Number of worker threads, 0 for automatic.
bdd.sylvan.threads = 0

# Allow reduction of function entries; calculate abstractions always at
# function entries?
blockreducer.allowReduceFunctionEntries = true

# Allow reduction of function exits; calculate abstractions always at
# function exits?
blockreducer.allowReduceFunctionExits = true

# Allow reduction of loop heads; calculate abstractions always at loop heads?
blockreducer.allowReduceLoopHeads = false

# write the reduced cfa to the specified file.
blockreducer.reducedCfaFile = "ReducedCfa.rsf"

# Do at most n summarizations on a node.
blockreducer.reductionThreshold = 100

# Generate invariants and add them to the induction hypothesis.
bmc.addInvariantsByAI = false

# Generate additional invariants by induction and add them to the induction
# hypothesis.
bmc.addInvariantsByInduction = true

# If BMC did not find a bug, check whether the bounding did actually remove
# parts of the state space (this is similar to CBMC's unwinding assertions).
bmc.boundingAssertions = true

# Check reachability of target states after analysis (classical BMC). The
# alternative is to check the reachability as soon as the target states are
# discovered, which is done if cpa.predicate.targetStateSatCheck=true.
bmc.checkTargetStates = true

# dump counterexample formula to file
bmc.dumpCounterexampleFormula = "ErrorPath.%d.smt2"

# Adds pre-loop information to the induction hypothesis. This is unsound and
# should generally not be used; however it is provided as an implementation
# of the technique introduced in the SV-COMP 2013 competition contribution of
# ESBMC 1.20.
bmc.havocLoopTerminationConditionVariablesOnly = false

# try using induction to verify programs with loops
bmc.induction = false

# Export auxiliary invariants used for induction.
bmc.invariantsExport = "invariants.graphml"

# File name where to put the path program that is generated as input for
# CBMC. A temporary file is used if this is unspecified. If specified, the
# file name should end with '.i' because otherwise CBMC runs the
# pre-processor on the file.
cbmc.dumpCBMCfile = no default value

# specify the name of the error label
cbmc.options.errorLabel = "ERROR"

# set width of int (16, 32 or 64)
cbmc.options.intWidth = 32

# disable unwinding assertions violation error
cbmc.options.nuaf = false

# specify the limit for unwindings (0 is infinite)
cbmc.options.unwindings = 0

# maximum time limit for CBMC (0 is infinite)
# maximum time limit for CBMC (use milliseconds or specify a unit; 0 for
# infinite)
cbmc.timelimit = 0
cbmc.timelimit = 0ms

# if this score is exceeded by the first analysis, the auxilliary analysis
# will be refined
cegar.domainScoreThreshold = 1024

# whether or not global refinement is performed
# Whether to do refinement immediately after finding an error state, or
# globally after the ARG has been unrolled completely.
cegar.globalRefinement = false

# Which refinement algorithm to use? (give class name, required for CEGAR) If
# the package name starts with 'org.sosy_lab.cpachecker.', this prefix can be
# omitted.
cegar.refiner = no default value

# whether or not to let auxiliary refiner score and refine a path that is
# feasible for the primary refiner, this allows to only extract prefixes that
# are exclusive to the auxiliary refiner
cegar.useFeasiblePathForAuxRefiner = false

# whether or not to use refinement selection to decide which domain to refine
cegar.useRefinementSelection = false

# Allow then/else branches to be swapped in order to obtain simpler
# conditions.
cfa.allowBranchSwapping = true

# Which functions should be interpreted as encoding assumptions
cfa.assumeFunctions = {"__VERIFIER_assume"}

# dump a simple call graph
cfa.callgraph.export = true

# file name for call graph as .dot file
cfa.callgraph.file = "functionCalls.dot"

# how often do we clone a function?
cfa.cfaCloner.numberOfCopies = 5

# while this option is activated, before each use of a PointerExpression, or
# a dereferenced field access the expression is checked if it is 0
cfa.checkNullPointers = false

# Whether to have a single target node per function for all invalid null
# pointer dereferences or to have separate nodes for each dereference
cfa.checkNullPointers.singleTargetPerFunction = true

# This option enables the computation of a classification of CFA nodes.
cfa.classifyNodes = false

# When a function pointer array element is written with a variable as index,
# create a series of if-else edges with explicit indizes instead.
cfa.expandFunctionPointerArrayAssignments = false

# export CFA as .dot file
cfa.export = true

# export individual CFAs for function as .dot files
cfa.exportPerFunction = true

# export CFA as .dot file
cfa.file = "cfa.dot"

# By enabling this option the variables that are live are computed for each
# edge of the cfa. Live means that their value is read later on.
cfa.findLiveVariables = false

# how often can a function appear in the callstack as a clone of the original
# function?
cfa.functionCalls.recursionDepth = 5

# Also initialize local variables with default values, or leave them
# uninitialized.
cfa.initializeAllVariables = false

# With this option, all declarations in each function will be movedto the
# beginning of each function. Do only use this option if you arenot able to
# handle initializer lists and designated initializers (like they can be used
# for arrays and structs) in your analysis anyway. this option will otherwise
# create c code which is not the same as the original one
cfa.moveDeclarationsToFunctionStart = false

# remove paths from CFA that cannot lead to a specification violation
cfa.removeIrrelevantForSpecification = false

# Show messages when dead code is encountered during parsing.
cfa.showDeadCode = true

# Remove all edges which don't have any effect on the program
cfa.simplifyCfa = true

# simplify simple const expressions like 1+2
cfa.simplifyConstExpressions = true

# simplify pointer expressions like s->f to (*s).f with this option the cfa
# is simplified until at maximum one pointer is allowed for left- and
# rightHandSide
cfa.simplifyPointerExpressions = false

# This option causes the control flow automaton to be transformed into the
# automaton of an equivalent program with one single loop and an artificial
# program counter.
cfa.transformIntoSingleLoop = false

# Single loop transformation builds a decision tree based on the program
# counter values. This option causes the last program counter value not to be
# explicitly assumed in the decision tree, so that it is only indirectly
# represented by the assumption of falsehood for all other assumptions in the
# decision tree.
cfa.transformIntoSingleLoop.omitExplicitLastProgramCounterAssumption = false

# This option controls the size of the subgraphs referred to by program
# counter values. The larger the subgraphs, the fewer program counter values
# are required. Possible values are  MULTIPLE_PATHS, SINGLE_PATH and
# SINGLE_EDGE, where MULTIPLE_PATHS has the largest subgraphs (and fewest
# program counter values) and SINGLE_EDGE has the smallest subgraphs (and
# most program counter values). The larger the subgraphs, the closer the
# resulting graph will look like the original CFA.
cfa.transformIntoSingleLoop.subgraphGrowthStrategy = MULTIPLE_PATHS
  enum:     [MULTIPLE_PATHS, SINGLE_PATH, SINGLE_EDGE]

# clone functions of the CFA, such that there are several identical CFAs for
# each function, only with different names.
cfa.useCFACloningForMultiThreadedPrograms = false

# unwind recursive functioncalls (bounded to max call stack size)
cfa.useFunctionCallUnwinding = false

# combine sequences of simple edges into a single edge
cfa.useMultiEdges = false

# Dump domain type statistics to a CSV file.
cfa.variableClassification.domainTypeStatisticsFile = no default value

# Dump variable classification to a file.
cfa.variableClassification.logfile = "VariableClassification.log"

# Print some information about the variable classification.
cfa.variableClassification.printStatsOnStartup = false

# Dump variable type mapping to a file.
cfa.variableClassification.typeMapFile = "VariableTypeMapping.txt"

# Dump the complete configuration to a file.
configuration.dumpFile = "UsedConfiguration.properties"

# Which model checker to use for verifying counterexamples as a second check.
# Currently CBMC or CPAchecker with a different config or the concrete
# execution 
# checker can be used.
counterexample.checker = CBMC
  enum:     [CBMC, CPACHECKER, CONCRETE_EXECUTION]

# configuration file for counterexample checks with CPAchecker
counterexample.checker.config = "config/valueAnalysis-no-cbmc.properties"

# File name where to put the path specification that is generated as input
# for the counterexample check. A temporary file is used if this is
# unspecified.
counterexample.checker.path.file = no default value

# The file in which the generated C code is saved.
counterexample.concrete.dumpFile = no default value

# Path to the compiler. Can be absolute or only the name of the program if it
# is in the PATH
counterexample.concrete.pathToCompiler = "/usr/bin/gcc"

# Maximum time limit for the concrete execution checker.
# This limit is used for compilation as well as execution so overall, twice
# the time of this limit may be consumed.
# (use milliseconds or specify a unit; 0 for infinite)
counterexample.concrete.timelimit = 0ms

# continue analysis after an counterexample was found that was denied by the
# second check
counterexample.continueAfterInfeasibleError = true

# If the option assumeLinearArithmetics is set, this option can be used to
# allow division and modulo by constants.
counterexample.export.assumptions.allowDivisionAndModuloByConstants = false

# If the option assumeLinearArithmetics is set, this option can be used to
# allow multiplication between operands with at least one constant.
counterexample.export.assumptions.allowMultiplicationWithConstants = false

# Try to avoid using operations that exceed the capabilities of linear
# arithmetics when extracting assumptions from the model. This option aims to
# prevent witnesses that are inconsistent with  models that are, due to an
# analysis limited to linear arithmetics, actually incorrect.
#  This option does not magically produce a correct witness from an incorrect
# model, and since the difference between an incorrect witness consistent
# with the model and an incorrect witness that is inconsistent with the model
# is academic, you usually want this option to be off.
counterexample.export.assumptions.assumeLinearArithmetics = false

# Whether or not to include concrete address values.
counterexample.export.assumptions.includeConstantsForPointers = true

# The files where the BDDCPARestrictionAlgorithm should write the presence
# conditions for the counterexamples to.
counterexample.presenceConditionFile = "ErrorPath.%d.presenceCondition.txt"

# If continueAfterInfeasibleError is true, remove the infeasible
# counterexample before continuing.Setting this to false may prevent a lot of
# similar infeasible counterexamples to get discovered, but is unsound
counterexample.removeInfeasibleErrors = false

# Compute and export information about the verification coverage?
coverage.enabled = true

# print coverage info to file
coverage.export = true
coverage.file = "coverage.info"

# How should coverage be determined? REACHED: from the final ARG, TRANSFER:
# from the edges that explored by the transfer relation
coverage.mode = NONE
  enum:     [NONE, REACHED, TRANSFER]

# print coverage summary to stdout
coverage.stdout = true

# CPA to use (see doc/Configuration.txt for more documentation on this)
cpa = CompositeCPA.class.getCanonicalName()

# Use this to change the underlying abstract domain in the APRON library
cpa.apron.domain = "OCTAGON"
  allowed values: [BOX, OCTAGON, POLKA, POLKA_STRICT, POLKA_EQ]

# get an initial precision from file
cpa.apron.initialPrecisionFile = no default value

# this option determines which initial precision should be used
cpa.apron.initialPrecisionType = "STATIC_FULL"
  allowed values: [STATIC_FULL, REFINEABLE_EMPTY]

# with this option enabled the states are only merged at loop heads
cpa.apron.mergeop.onlyMergeAtLoopHeads = false

# of which type should the merge be?
cpa.apron.mergeop.type = "SEP"
  allowed values: [SEP, JOIN, WIDENING]

# target file to hold the exported precision
cpa.apron.precisionFile = no default value

# whether or not to check for repeated refinements, to then reset the
# refinement root
cpa.apron.refiner.checkForRepeatedRefinements = true

# Timelimit for the backup feasibility check with the apron analysis.(use
# seconds or specify a unit; 0 for infinite)
cpa.apron.refiner.timeForApronFeasibilityCheck = 0ns

# split disequalities considering integer operands into two states or use
# disequality provided by apron library 
cpa.apron.splitDisequalities = true

# inform merge operator in CPA enabled analysis that it should delete the
# subgraph of the merged node which is required to get at most one successor
# per CFA edge.
cpa.arg.deleteInCPAEnabledAnalysis = false

# Dump all ARG related statistics files after each iteration of the CPA
# algorithm? (for debugging and demonstration)
cpa.arg.dumpAfterIteration = false

# export one variable assignment for error path to file, if one is found
cpa.arg.errorPath.assignment = "ErrorPath.%d.assignment.txt"

# export error path as automaton
cpa.arg.errorPath.automaton = "ErrorPath.%d.spc"

# exports either CMBC format or a concrete path program
cpa.arg.errorPath.codeStyle = CBMC
  enum:     [CBMC, CONCRETE_EXECUTION]

# export error path core as text file
cpa.arg.errorPath.core = "ErrorPath.%d.core.txt"

# export error path to file, if one is found
cpa.arg.errorPath.export = true

# export error path as source file
cpa.arg.errorPath.exportAsSource = true

# export error paths to files immediately after they were found
cpa.arg.errorPath.exportImmediately = false

# export error path as text file
cpa.arg.errorPath.file = "ErrorPath.%d.txt"

# Filter for irrelevant counterexamples to reduce the number of similar
# counterexamples reported. Only relevant with analysis.stopAfterError=false
# and cpa.arg.errorPath.exportImmediately=true. Put the weakest and cheapest
# filter first, e.g., PathEqualityCounterexampleFilter.
cpa.arg.errorPath.filters = ImmutableList.<Class<? extends CounterexampleFilter>>of(
          PathEqualityCounterexampleFilter.class)

# export error path as graph
cpa.arg.errorPath.graph = "ErrorPath.%d.dot"

# export error path to file as GraphML automaton
cpa.arg.errorPath.graphml = "ErrorPath.%d.graphml"

# export error path as JSON file
cpa.arg.errorPath.json = "ErrorPath.%d.json"

# export error path as source file
cpa.arg.errorPath.source = "ErrorPath.%d.c"

# export final ARG as .dot file
cpa.arg.export = true
cpa.arg.file = "ARG.dot"

# inform ARG CPA if it is run in a CPA enabled analysis because then it
# mustbehave differntly during merge.
# inform ARG CPA if it is run in an analysis with enabler CPA because then it
# must behave differntly during merge.
cpa.arg.inCPAEnabledAnalysis = false

# whether to keep covered states in the reached set as addition to keeping
# them in the ARG
cpa.arg.keepCoveredStatesInReached = false

# export a proof as .graphml file
cpa.arg.proofWitness = no default value

# export simplified ARG that shows all refinements to .dot file
cpa.arg.refinements.file = "ARGRefinements.dot"

# export final ARG as .dot file, showing only loop heads and function
# entries/exits
cpa.arg.simplifiedARG.file = "ARGSimplified.dot"

# Verification witness: Include the considered case of an assume?
cpa.arg.witness.exportAssumeCaseInfo = true

# Verification witness: Include assumptions (C statements)?
cpa.arg.witness.exportAssumptions = true

# Verification witness: Include function calls and function returns?
cpa.arg.witness.exportFunctionCallsAndReturns = true

# Verification witness: Include the (starting) line numbers of the operations
# on the transitions?
cpa.arg.witness.exportLineNumbers = true

# Verification witness: Include the offset within the file?
cpa.arg.witness.exportOffset = true

# Verification witness: Include the sourcecode of the operations?
cpa.arg.witness.exportSourcecode = true

# signal the analysis to break in case the given number of error state is
# reached 
cpa.automaton.breakOnTargetState = 1

# export automaton to file
cpa.automaton.dotExport = false

# file for saving the automaton in DOT format (%s will be replaced with
# automaton name)
cpa.automaton.dotExportFile = "%s.dot"

# the maximum number of iterations performed after the initial error is
# found, despite the limitgiven as cpa.automaton.breakOnTargetState is not
# yet reached
cpa.automaton.extraIterationsLimit = -1

# file with automaton specification for ObserverAutomatonCPA and
# ControlAutomatonCPA
cpa.automaton.inputFile = no default value

# Merge two automata states if one of them is TOP.
cpa.automaton.mergeOnTop = false

# An implicit precision: consider states with a self-loop and no other
# outgoing edges as TOP.
cpa.automaton.prec.topOnFinalSelfLoopingState = false

# Whether to treat automaton states with an internal error state as targets.
# This should be the standard use case.
cpa.automaton.treatErrorsAsTargets = true

# if enabled, cache queries also consider blocks with non-matching precision
# for reuse.
cpa.bam.aggressiveCaching = true

# export blocked ARG as .dot file
cpa.bam.argFile = "BlockedARG.dot"

# Type of partitioning (FunctionAndLoopPartitioning or
# DelayedFunctionAndLoopPartitioning)
# or any class that implements a PartitioningHeuristic
cpa.bam.blockHeuristic = FunctionAndLoopPartitioning.class

# This flag determines which precisions should be updated during refinement.
# We can choose between the minimum number of states and all states that are
# necessary to re-explore the program along the error-path.
cpa.bam.doPrecisionRefinementForAllStates = false

# export blocks
cpa.bam.exportBlocksPath = "block_cfa.dot"

# if enabled, the reached set cache is analysed for each cache miss to find
# the cause of the miss.
cpa.bam.gatherCacheMissStatistics = false

# BAM allows to analyse recursive procedures. This strongly depends on the
# underlying CPA. The current support includes only ValueAnalysis and
# PredicateAnalysis (with tree interpolation enabled).
cpa.bam.handleRecursiveProcedures = false

# export single blocked ARG as .dot files, should contain '%d'
cpa.bam.indexedArgFile = "ARGs/ARG_%d.dot"

# if we cannot determine a repeating/covering call-state, we will run into
# CallStackOverflowException. Thus we bound the stack size (unsound!). This
# option only limits non-covered recursion, but not a recursion where we find
# a coverage and re-use the cached block several times. The value '-1'
# disables this option.
cpa.bam.maximalDepthForExplicitRecursion = -1

# export used parts of blocked ARG as .dot file
cpa.bam.simplifiedArgFile = "BlockedARGSimplified.dot"

# max bitsize for values and vars, initial value
cpa.bdd.bitsize = 64

# use a smaller bitsize for all vars, that have only intEqual values
cpa.bdd.compressIntEqual = true

# declare the bits of a var from 0 to N or from N to 0
cpa.bdd.initBitsIncreasing = true

# declare first bit of all vars, then second bit,...
cpa.bdd.initBitwise = true

# declare vars partitionwise
cpa.bdd.initPartitions = Ordered = true

# declare partitions ordered
cpa.bdd.initPartitionsOrdered = true

# Dump tracked variables to a file.
cpa.bdd.logfile = "BDDCPA_tracked_variables.log"

# mergeType
cpa.bdd.merge = "join"

# Number of loop iterations before the loop counter is abstracted. Zero is
# equivalent to no limit.
cpa.bounds.loopIterationsBeforeAbstraction = 0

# this option controls how the maxLoopIterations condition is adjusted when a
# condition adjustment is invoked.
cpa.bounds.maxLoopIterationAdjusterFactory = STATIC
  enum:     [STATIC, INCREMENT, DOUBLE]

# threshold for unrolling loops of the program (0 is infinite)
# works only if assumption storage CPA is enabled, because otherwise it would
# be unsound
cpa.bounds.maxLoopIterations = 0

# threshold for adjusting the threshold for unrolling loops of the program (0
# is infinite).
# only relevant in combination with a non-static maximum loop iteration
# adjuster.
cpa.bounds.maxLoopIterationsUpperBound = 0

# threshold for unwinding recursion (0 is infinite)
# works only if assumption storage CPA is enabled, because otherwise it would
# be unsound
cpa.bounds.maxRecursionDepth = 0

# depth of recursion bound
cpa.callstack.depth = 0

# which abstract domain to use for callstack cpa, typically FLAT which is
# faster since it uses only object equivalence
cpa.callstack.domain = "FLAT"
  allowed values: [FLAT, FLATPCC]

# Skip recursion if it happens only by going via a function pointer (this is
# unsound). Imprecise function pointer tracking often lead to false
# recursions.
cpa.callstack.skipFunctionPointerRecursion = false

# Skip recursion (this is unsound). Treat function call as a statement (the
# same as for functions without bodies)
cpa.callstack.skipRecursion = false

# Skip recursion if it happens only by going via a void function (this is
# unsound).
cpa.callstack.skipVoidRecursion = false

# analyse the CFA backwards
cpa.callstack.traverseBackwards = false

# unsupported functions cause an exception
cpa.callstack.unsupportedFunctions = {"pthread_create"}

# firing relation to be used in the precision adjustment operator
cpa.chc.firingRelation = "Always"
  allowed values: [Always, Maxcoeff, Sumcoeff, Homeocoeff]

# generalization operator to be used in the precision adjustment operator
cpa.chc.generalizationOperator = "Widen"
  allowed values: [Top, Widen, WidenMax, WidenSum]

# merge operator to be used
cpa.chc.merge = "SEP"
  allowed values: [SEP, JOIN]

# inform Composite CPA if it is run in a CPA enabled analysis because then it
# must behave differntly during merge.
cpa.composite.inCPAEnabledAnalysis = false

# which composite merge operator to use (plain or agree)
# Both delegate to the component cpas, but agree only allows merging if all
# cpas agree on this. This is probably what you want.
cpa.composite.merge = "AGREE"
  allowed values: [PLAIN, AGREE]

# Split MultiEdges and pass each inner edge to the component CPAs to allow
# strengthen calls after each single edge. Does not work with backwards
# analysis!
cpa.composite.splitMultiEdges = false

# Instead of introducing MultiEdges in the CFA the Composite CPA can handle
# all paths in the CFA where MultiEdges could be if they were there. This has
# the big advantage, that we can have error locations in the middle of multi
# edges, which is not possible withstatic MultiEdges.
#  Note that while this option is set to true, cfa.useMultiEdges has to be
# set to false.
cpa.composite.useDynamicMultiEdges = false

# Limit for Java heap memory used by CPAchecker (in MB, not MiB!; -1 for
# infinite)
cpa.conditions.global.memory.heap = -1

# Limit for process memory used by CPAchecker (in MB, not MiB!; -1 for
# infinite)
cpa.conditions.global.memory.process = -1

# Limit for size of reached set (-1 for infinite)
cpa.conditions.global.reached.size = -1

# Limit for cpu time used by CPAchecker (use milliseconds or specify a unit;
# -1 for infinite)
cpa.conditions.global.time.cpu = -1

# Hard limit for cpu time used by CPAchecker (use milliseconds or specify a
# unit; -1 for infinite)
# When using adjustable conditions, analysis will end after this threshold
cpa.conditions.global.time.cpu.hardlimit = -1

# Limit for wall time used by CPAchecker (use milliseconds or specify a unit;
# -1 for infinite)
cpa.conditions.global.time.wall = -1

# Hard limit for wall time used by CPAchecker (use milliseconds or specify a
# unit; -1 for infinite)
# When using adjustable conditions, analysis will end after this threshold
cpa.conditions.global.time.wall.hardlimit = -1

# determines if there should be one single assignment state per state, one
# per path segment between assume edges, or a global one for the whole
# program.
cpa.conditions.path.assignments.scope = STATE
  enum:     [STATE, PATH, PROGRAM]

# sets the threshold for assignments (-1 for infinite), and it is upto, e.g.,
# ValueAnalysisPrecisionAdjustment to act accordingly to this threshold
# value.
cpa.conditions.path.assignments.threshold = DISABLED

# maximum number of assume edges length (-1 for infinite)
cpa.conditions.path.assumeedges.limit = -1

# The condition
cpa.conditions.path.condition = no default value

# maximum path length (-1 for infinite)
cpa.conditions.path.length.limit = -1

# maximum repetitions of any edge in a path (-1 for infinite)
cpa.conditions.path.repetitions.limit = -1

# Type of less-or-equal operator to use
cpa.constraints.lessOrEqualType = SUBSET
  enum:     [SUBSET, ALIASED_SUBSET, IMPLICATION]

# Type of merge operator to use
cpa.constraints.mergeType = SEP
  enum:     [SEP, JOIN_FITTING_CONSTRAINT]

# Type of precision to use. Has to be LOCATION if PredicateExtractionRefiner
# is used.
cpa.constraints.refinement.precisionType = CONSTRAINTS
  enum:     [CONSTRAINTS, LOCATION]

# Whether to remove constraints that can't add any more information
# toanalysis during simplification
cpa.constraints.removeOutdated = true

# Whether to remove trivial constraints from constraints states during
# simplification
cpa.constraints.removeTrivial = false

# When to check the satisfiability of constraints
cpa.constraints.satCheckStrategy = AT_ASSUME
  enum:     [AT_ASSUME, AT_TARGET]

# which merge operator to use for DefUseCPA
cpa.defuse.merge = "sep"
  allowed values: [sep, join]

# Which strategy to use for forced coverings (empty for none)
cpa.forcedCovering = no default value

# When an invalid function pointer is called, do not assume all functions as
# possible targets and instead call no function.
cpa.functionpointer.ignoreInvalidFunctionPointerCalls = false

# When an unknown function pointer is called, do not assume all functions as
# possible targets and instead call no function (this is unsound).
cpa.functionpointer.ignoreUnknownFunctionPointerCalls = false

# whether function pointers with invalid targets (e.g., 0) should be tracked
# in order to find calls to such pointers
cpa.functionpointer.trackInvalidFunctionPointers = false

# which type of merge operator to use for IntervalAnalysisCPA
cpa.interval.merge = "SEP"
  allowed values: [SEP, JOIN]

# decides whether one (false) or two (true) successors should be created when
# an inequality-check is encountered
cpa.interval.splitIntervals = false

# at most that many intervals will be tracked per variable, -1 if number not
# restricted
cpa.interval.threshold = -1

# controls whether to use abstract evaluation always, never, or depending on
# entering edges.
cpa.invariants.abstractionStateFactory = ENTERING_EDGES
  enum:     [ALWAYS, ENTERING_EDGES, NEVER]

# determine variables relevant to the decision whether or not a target path
# assume edge is taken and limit the analyis to those variables.
cpa.invariants.analyzeRelevantVariablesOnly = true

# determine target locations in advance and analyse paths to the target
# locations only.
cpa.invariants.analyzeTargetPathsOnly = true

# controls the condition adjustment logic: STATIC means that condition
# adjustment is a no-op, INTERESTING_VARIABLES increases the interesting
# variable limit, MAXIMUM_FORMULA_DEPTH increases the maximum formula depth,
# ABSTRACTION_STRATEGY tries to choose a more precise abstraction strategy
# and COMPOUND combines the other strategies (minus STATIC).
cpa.invariants.conditionAdjusterFactory = COMPOUND
  enum:     [STATIC, INTERESTING_VARIABLES, MAXIMUM_FORMULA_DEPTH,
             ABSTRACTION_STRATEGY, COMPOUND]

# include type information for variables, such as x >= MIN_INT && x <=
# MAX_INT
cpa.invariants.includeTypeInformation = true

# the maximum number of variables to consider as interesting. -1 one disables
# the limit, but this is not recommended. 0 means that guessing interesting
# variables is disabled.
cpa.invariants.interestingVariableLimit = 2

# the maximum tree depth of a formula recorded in the environment.
cpa.invariants.maximumFormulaDepth = 4

# which merge operator to use for InvariantCPA
cpa.invariants.merge = "PRECISIONDEPENDENT"
  allowed values: [JOIN, SEP, PRECISIONDEPENDENT]

# With this option the handling of global variables during the analysis can
# be fine-tuned. For example while doing a function-wise analysis it is
# important to assume that all global variables are live. In contrast to
# that, while doing a global analysis, we do not need to assume global
# variables being live.
cpa.liveVar.assumeGlobalVariablesAreAlwaysLive = true

# With this option enabled, unction calls that occur in the CFA are followed.
# By disabling this option one can traverse a function without following
# function calls (in this case FunctionSummaryEdges are used)
cpa.location.followFunctionCalls = true

# Number of loop iterations before the loop counter is abstracted. Zero is
# equivalent to no limit.
cpa.loopstack.loopIterationsBeforeAbstraction = 0

# this option controls how the maxLoopIterations condition is adjusted when a
# condition adjustment is invoked.
cpa.loopstack.maxLoopIterationAdjusterFactory = STATIC
  enum:     [STATIC, INCREMENT, DOUBLE]

# threshold for unrolling loops of the program (0 is infinite)
# The option is ignored unless AssumptionStorageCPA is enabled (as otherwise
# it is unsound).
cpa.loopstack.maxLoopIterations = 0

# threshold for adjusting the threshold for unrolling loops of the program (0
# is infinite).
# only relevant in combination with a non-static maximum loop iteration
# adjuster.
cpa.loopstack.maxLoopIterationsUpperBound = 0

# time limit for a single post computation (use milliseconds or specify a
# unit; 0 for infinite)
cpa.monitor.limit = 0

# time limit for all computations on a path in milliseconds (use milliseconds
# or specify a unit; 0 for infinite)
cpa.monitor.pathcomputationlimit = 0

# this option determines which initial precision should be used
cpa.octagon.initialPrecisionType = "STATIC_FULL"
  allowed values: [STATIC_FULL, REFINEABLE_EMPTY]

# with this option enabled the states are only merged at loop heads
cpa.octagon.mergeop.onlyMergeAtLoopHeads = false

# of which type should the merge be?
cpa.octagon.mergeop.type = "SEP"
  allowed values: [SEP, JOIN, WIDENING]

# with this option the number representation in the library will be changed
# between floats and ints.
cpa.octagon.octagonLibrary = "INT"
  allowed values: [INT, FLOAT]

# whether or not to check for repeated refinements, to then reset the
# refinement root
cpa.octagon.refiner.checkForRepeatedRefinements = true

# Timelimit for the backup feasibility check with the octagon analysis.(use
# seconds or specify a unit; 0 for infinite)
cpa.octagon.refiner.timeForOctagonFeasibilityCheck = 0ns

# which merge operator to use for InvariantCPA
cpa.pointer2.merge = "JOIN"
  allowed values: [JOIN, SEP]

# which merge operator to use for PointerACPA
cpa.pointerA.merge = "JOIN"
  allowed values: [SEP, JOIN]

# which stop operator to use for PointerACPA
cpa.pointerA.stop = "SEP"
  allowed values: [SEP, JOIN, NEVER]

# Predicate ordering
cpa.predicate.abs.predicateOrdering.method = CHRONOLOGICAL
  enum:     [SIMILARITY, FREQUENCY, IMPLICATION, REV_IMPLICATION, RANDOMLY,
             FRAMEWORK_RANDOM, FRAMEWORK_SIFT, FRAMEWORK_SIFTITE, FRAMEWORK_WIN2,
             FRAMEWORK_WIN2ITE, FRAMEWORK_WIN3, FRAMEWORK_WIN3ITE, CHRONOLOGICAL]

# Use multiple partitions for predicates
cpa.predicate.abs.predicateOrdering.partitions = false

# use caching of region to formula conversions
# use caching of abstractions
# use caching of region to formula conversions
cpa.predicate.abs.useCache = true

# DEPRECATED: whether to use Boolean (false) or Cartesian (true) abstraction
cpa.predicate.abstraction.cartesian = false

# whether to use Boolean or Cartesian abstraction or both
cpa.predicate.abstraction.computation = BOOLEAN
  enum:     [CARTESIAN, BOOLEAN, COMBINED, ELIMINATION]

# dump the abstraction formulas if they took to long
cpa.predicate.abstraction.dumpHardQueries = false

# Identify those predicates where the result is trivially known before
# abstraction computation and omit them.
cpa.predicate.abstraction.identifyTrivialPredicates = false

# get an initial map of predicates from a list of files (see source
# doc/examples/predmap.txt for an example)
cpa.predicate.abstraction.initialPredicates = []

# Apply location-specific predicates to all locations in their function
cpa.predicate.abstraction.initialPredicates.applyFunctionWide = false

# Apply location- and function-specific predicates globally (to all locations
# in the program)
cpa.predicate.abstraction.initialPredicates.applyGlobally = false

# when reading predicates from file, convert them from Integer- to BV-theory
# or reverse.
cpa.predicate.abstraction.initialPredicates.encodePredicates = DISABLE
  enum:     [DISABLE, INT2BV, BV2INT]

# An initial set of comptued abstractions that might be reusable
cpa.predicate.abstraction.reuseAbstractionsFrom = no default value

# Simplify the abstraction formula that is stored to represent the state
# space. Helpful when debugging (formulas get smaller).
cpa.predicate.abstraction.simplify = false

# What to use for storing abstractions
cpa.predicate.abstraction.type = "BDD"
  allowed values: [BDD, SYLVAN, FORMULA]

# Export one abstraction formula for each abstraction state into a file?
cpa.predicate.abstractions.export = true

# file that consists of one abstraction formula for each abstraction state
cpa.predicate.abstractions.file = "abstractions.txt"

# Add constraints for the range of the return-value of a nondet-method. For
# example the assignment 'X=nondet_int()' produces the constraint
# 'MIN<=X<=MAX', where MIN and MAX are computed from the type of the method
# (signature, not name!).
cpa.predicate.addRangeConstraintsForNondet = false

# whether to use auxiliary predidates for reduction
cpa.predicate.bam.auxiliaryPredicateComputer = true

# force abstractions immediately after threshold is reached (no effect if
# threshold = 0)
cpa.predicate.blk.alwaysAfterThreshold = true

# abstraction always and only on explicitly computed abstraction nodes.
cpa.predicate.blk.alwaysAndOnlyAtExplicitNodes = false

# force abstractions at each branch node, regardless of threshold
cpa.predicate.blk.alwaysAtBranch = false

# force abstractions at the head of the analysis-entry function (first node
# in the body), regardless of threshold
cpa.predicate.blk.alwaysAtEntryFunctionHead = false

# abstraction always at explicitly computed abstraction nodes.
cpa.predicate.blk.alwaysAtExplicitNodes = false

# force abstractions at each function call (node before entering the body),
# regardless of threshold
cpa.predicate.blk.alwaysAtFunctionCallNodes = false

# force abstractions at each function head (first node in the body),
# regardless of threshold
cpa.predicate.blk.alwaysAtFunctionHeads = false

# force abstractions at each function calls/returns, regardless of threshold
cpa.predicate.blk.alwaysAtFunctions = true

# force abstractions at each join node, regardless of threshold
cpa.predicate.blk.alwaysAtJoin = false

# force abstractions at loop heads, regardless of threshold
cpa.predicate.blk.alwaysAtLoops = true

# abstractions at function calls/returns if threshold has been reached (no
# effect if threshold = 0)
cpa.predicate.blk.functions = false

# abstractions at CFA nodes with more than one incoming edge if threshold has
# been reached (no effect if threshold = 0)
cpa.predicate.blk.join = false

# abstractions at loop heads if threshold has been reached (no effect if
# threshold = 0)
cpa.predicate.blk.loops = false

# maximum blocksize before abstraction is forced
# (non-negative number, special values: 0 = don't check threshold, 1 = SBE)
cpa.predicate.blk.threshold = 0

# use caching of path formulas
cpa.predicate.blk.useCache = true

# always check satisfiability at end of block, even if precision is empty
cpa.predicate.checkBlockFeasibility = false

# The default size in bytes for memory allocations when the value cannot be
# determined.
cpa.predicate.defaultAllocationSize = 4

# The default length for arrays when the real length cannot be determined.
cpa.predicate.defaultArrayLength = 20

# Use deferred allocation heuristic that tracks void * variables until the
# actual type of the allocation is figured out.
cpa.predicate.deferUntypedAllocations = true

# Direction of the analysis?
cpa.predicate.direction = FORWARD
  enum:     [FORWARD, BACKWARD]

# Enable the possibility to precompute explicit abstraction locations.
cpa.predicate.enableBlockreducer = false

# Theory to use as backend for bitvectors. If different from BITVECTOR, the
# specified theory is used to approximate bitvectors. This can be used for
# solvers that do not support bitvectors, or for increased performance.
cpa.predicate.encodeBitvectorAs = INTEGER
  enum:     [INTEGER, RATIONAL, BITVECTOR, FLOAT]

# Theory to use as backend for floats. If different from FLOAT, the specified
# theory is used to approximate floats. This can be used for solvers that do
# not support floating-point arithmetic, or for increased performance.
cpa.predicate.encodeFloatAs = RATIONAL
  enum:     [INTEGER, RATIONAL, BITVECTOR, FLOAT]

# Replace possible overflows with an ITE-structure, which returns either the
# normal value or an UF representing the overflow.
cpa.predicate.encodeOverflowsWithUFs = false

# Name of an external function that will be interpreted as if the function
# call would be replaced by an externally defined expression over the program
# variables. This will only work when all variables referenced by the dimacs
# file are global and declared before this function is called.
cpa.predicate.externModelFunctionName = "__VERIFIER_externModelSatisfied"

# where to dump interpolation and abstraction problems (format string)
cpa.predicate.formulaDumpFilePattern = "%s%04d-%s%03d.smt2"

# Handle arrays using the theory of arrays.
cpa.predicate.handleArrays = false

# Handle field access via extract and concat instead of new variables.
cpa.predicate.handleFieldAccess = false

# If disabled, all implicitly initialized fields and elements are treated as
# non-dets
cpa.predicate.handleImplicitInitialization = true

# Handle aliasing of pointers. This adds disjunctions to the formulas, so be
# careful when using cartesian abstraction.
cpa.predicate.handlePointerAliasing = true

# When a string literal initializer is encountered, initialize the contents
# of the char array with the contents of the string literal instead of just
# assigning a fresh non-det address to it
cpa.predicate.handleStringLiteralInitializers = false

# Allows to ignore Concat and Extract Calls when Bitvector theory was
# replaced with Integer or Rational.
cpa.predicate.ignoreExtractConcat = true

# Ignore fields that are not relevant for reachability properties. This is
# unsound in case fields are accessed by pointer arithmetic with hard-coded
# field offsets. Only relvant if ignoreIrrelevantVariables is enabled.
cpa.predicate.ignoreIrrelevantFields = true

# Ignore variables that are not relevant for reachability properties.
cpa.predicate.ignoreIrrelevantVariables = true

# do not include assumptions of states into path formula during strengthening
cpa.predicate.ignoreStateAssumptions = false

# export final loop invariants
cpa.predicate.invariants.export = true

# export invariants as precision file?
cpa.predicate.invariants.exportAsPrecision = true

# file for exporting final loop invariants
cpa.predicate.invariants.file = "invariants.txt"

# file for precision that consists of invariants.
cpa.predicate.invariants.precisionFile = "invariantPrecs.txt"

# Max. number of edge of the abstraction tree to prescan for reuse
cpa.predicate.maxAbstractionReusePrescan = 1

# The maximum length for arrays (elements beyond this will be ignored).
cpa.predicate.maxArrayLength = 20

# Maximum size of allocations for which all structure fields are regarded
# always essential, regardless of whether they were ever really used in code.
cpa.predicate.maxPreFilledAllocationSize = 0

# Set of functions that non-deterministically provide new memory on the heap,
# i.e. they can return either a valid pointer or zero.
cpa.predicate.memoryAllocationFunctions = {
      "malloc", "__kmalloc", "kmalloc"
      }

# Memory allocation functions of which all parameters but the first should be
# ignored.
cpa.predicate.memoryAllocationFunctionsWithSuperfluousParameters = {
      "__kmalloc", "kmalloc", "kzalloc"}

# Set of functions that non-deterministically provide new zeroed memory on
# the heap, i.e. they can return either a valid pointer or zero.
cpa.predicate.memoryAllocationFunctionsWithZeroing = {"kzalloc", "calloc"}

# Setting this to true makes memoryAllocationFunctions always return a valid
# pointer.
cpa.predicate.memoryAllocationsAlwaysSucceed = false

# Function that is used to free allocated memory.
cpa.predicate.memoryFreeFunctionName = "free"

# which merge operator to use for predicate cpa (usually ABE should be used)
cpa.predicate.merge = "ABE"
  allowed values: [SEP, ABE]

# Set of functions that should be considered as giving a non-deterministic
# return value. If you specify this option, the default values are not added
# automatically to the list, so you need to specify them explicitly if you
# need them. Mentioning a function in this list has only an effect, if it is
# an 'external function', i.e., no source is given in the code for this
# function.
cpa.predicate.nondetFunctions = {
      "sscanf",
      "random"}

# Regexp pattern for functions that should be considered as giving a
# non-deterministic return value (c.f. cpa.predicate.nondedFunctions)
cpa.predicate.nondetFunctionsRegexp = "^(__VERIFIER_)?nondet_[a-zA-Z0-9_]*"

# Where to apply the found predicates to?
cpa.predicate.precision.sharing = LOCATION
  enum:     [GLOBAL, SCOPE, FUNCTION, LOCATION, LOCATION_INSTANCE]

# generate statistics about precisions (may be slow)
cpa.predicate.precisionStatistics = true

# Export the weakest precondition?
cpa.predicate.precondition.export = false

# File for exporting the weakest precondition.
cpa.predicate.precondition.file = "precondition.txt"

# export final predicate map
cpa.predicate.predmap.export = true

# file for exporting final predicate map
cpa.predicate.predmap.file = "predmap.txt"

# Format for exporting predicates from precisions.
cpa.predicate.predmap.predicateFormat = SMTLIB2
  enum:     [PLAIN, SMTLIB2]

# If an abstraction is computed during refinement, use only the interpolant
# as input, not the concrete block.
cpa.predicate.refinement.abstractInterpolantOnly = false

# use only the atoms from the interpolantsas predicates, and not the whole
# interpolant
cpa.predicate.refinement.atomicInterpolants = true

# use only atoms from generated invariantsas predicates, and not the whole
# invariant
cpa.predicate.refinement.atomicInvariants = false

# configuration file for bmc generation
cpa.predicate.refinement.bmcConfig = "config/bmc-invgen.properties"

# Direction for doing counterexample analysis: from start of trace, from end
# of trace, or alternatingly from start and end of the trace towards the
# middle
cpa.predicate.refinement.cexTraceCheckDirection = FORWARDS
  enum:     [FORWARDS, BACKWARDS, ZIGZAG, LOOP_FREE_FIRST, RANDOM, LOWEST_AVG_SCORE,
             HIGHEST_AVG_SCORE, LOOP_FREE_FIRST_BACKWARDS]

# Call buildCounterexampleTrace() n times to produce different interpolants
# with the solver
cpa.predicate.refinement.checkCounterexampleNTimes = 1

# Conjunct the formulas that were computed as preconditions to get
# (infeasible) interpolation problems!
cpa.predicate.refinement.conjunctPreconditionFormulas = false

# Actually compute an abstraction, otherwise just convert the interpolants to
# BDDs as they are.
cpa.predicate.refinement.doAbstractionComputation = false

# where to dump the counterexample formula in case the error location is
# reached
cpa.predicate.refinement.dumpCounterexampleFile = "ErrorPath.%d.smt2"

# dump all interpolation problems
cpa.predicate.refinement.dumpInterpolationProblems = false

# Should the automata used for invariant generation be dumped to files?
cpa.predicate.refinement.dumpInvariantGenerationAutomata = false

# Where to dump the automata that are used to narrow the analysis used for
# invariant generation.
cpa.predicate.refinement.dumpInvariantGenerationAutomataFile = "invgen.%d.spc"

# After each refinement, dump the newly found predicates.
cpa.predicate.refinement.dumpPredicates = false

# File name for the predicates dumped after refinements.
cpa.predicate.refinement.dumpPredicatesFile = "refinement%04d-predicates.prec"

# If k-induction fails to generate invariants we fall back to the usual
# invariant generation with this option toggled, otherwise interpolation is
# used
cpa.predicate.refinement.fallbackToInvGen = true

# apply deletion-filter to the abstract counterexample, to get a minimal set
# of blocks, before applying interpolation-based refinement
cpa.predicate.refinement.getUsefulBlocks = false

# use incremental search in counterexample analysis, to find the minimal
# infeasible prefix
cpa.predicate.refinement.incrementalCexTraceCheck = false

# How often should generating invariants from sliced prefixes with
# k-induction be tried?
cpa.predicate.refinement.kInductionTries = 3

# For differing errorpaths, the loop for which invariants should be generated
# may still be the same, with this option you can set the maximal amount of
# invariant generation runs per loop. 0 means no upper limit given.
cpa.predicate.refinement.maxInvariantGenerationsPerLoop = 2

# Max. number of prefixes to extract
cpa.predicate.refinement.maxPrefixCount = 64

# Max. length of feasible prefixes to extract from if at least one prefix was
# already extracted
cpa.predicate.refinement.maxPrefixLength = 1024

# skip refinement if input formula is larger than this amount of bytes
# (ignored if 0)
cpa.predicate.refinement.maxRefinementSize = 0

# use heuristic to extract predicates from the CFA statically on first
# refinement
cpa.predicate.refinement.performInitialStaticRefinement = false

# Which predicates should be used as basis for a new precision.ALL: During
# refinement, keep predicates from all removed parts of the ARG.CUTPOINT:
# Only predicates from the cut-point's precision are kept.TARGET: Only
# predicates from the target state's precision are kept.
cpa.predicate.refinement.predicateBasisStrategy = TARGET
  enum:     [ALL, TARGET, CUTPOINT]

# which sliced prefix should be used for interpolation
cpa.predicate.refinement.prefixPreference = PrefixSelector.NO_SELECTION

# Do a complete restart (clearing the reached set) after N refinements. 0 to
# disable, 1 for always.
cpa.predicate.refinement.restartAfterRefinements = 0

# Use a single SMT solver environment for several interpolation queries
cpa.predicate.refinement.reuseInterpolationEnvironment = false

# During refinement, add all new predicates to the precisions of all abstract
# states in the reached set.
cpa.predicate.refinement.sharePredicates = false

# slice block formulas, experimental feature!
cpa.predicate.refinement.sliceBlockFormulas = false

# split each arithmetic equality into two inequalities when extracting
# predicates from interpolants
cpa.predicate.refinement.splitItpAtoms = false

# Strategy how to interact with the intepolating prover. The analysis must
# support the strategy, otherwise the result will be useless!
# - SEQ_CPACHECKER: We simply return each interpolant for i={0..n-1} for the
# partitions A=[0 .. i] and B=[i+1 .. n]. The result is similar to
# INDUCTIVE_SEQ, but we do not guarantee the 'inductiveness', i.e. the solver
# has to generate nice interpolants itself. Supported by all solvers!
# - INDUCTIVE_SEQ: Generate an inductive sequence of interpolants the
# partitions [1,...n]. 
# - TREE: use the tree-interpolation-feature of a solver to get interpolants
# - TREE_WELLSCOPED: We return each interpolant for i={0..n-1} for the
# partitions A=[lastFunctionEntryIndex .. i] and B=[0 ..
# lastFunctionEntryIndex-1 , i+1 .. n]. Based on a tree-like scheme.
# - TREE_NESTED: use callstack and previous interpolants for next
# interpolants (see 'Nested Interpolants'),
# - TREE_CPACHECKER: similar to TREE_NESTED, but the algorithm is taken from
# 'Tree Interpolation in Vampire'.
cpa.predicate.refinement.strategy = SEQ_CPACHECKER
  enum:     [SEQ, SEQ_CPACHECKER, TREE, TREE_WELLSCOPED, TREE_NESTED, TREE_CPACHECKER]

# Timelimit for invariant generation which may be used during refinement.
# (Use seconds or specify a unit; 0 for infinite)
cpa.predicate.refinement.timeForInvariantGeneration = 0ns

# time limit for refinement (use milliseconds or specify a unit; 0 for
# infinite)
cpa.predicate.refinement.timelimit = 0ms

# Use BDDs to simplify interpolants (removing irrelevant predicates)
cpa.predicate.refinement.useBddInterpolantSimplification = false

# Should the refinement be done with invariants instead of interpolation?
# This is currently a heuristic as we cannot be sure that all invariants are
# good enough to refute a counterexample therefore the fallback is still
# interpolation.
cpa.predicate.refinement.useInvariantRefinement = false

# Try to generate inductive invariants, by using sliced prefixs and check if
# they are invariants. If this failes invariant generation via other CPAs
# will be done or interpolation, depending on the option 'fallbackToInvGen'.
cpa.predicate.refinement.useKInduction = true

# Invariants that are not strong enough to refute the counterexample can be
# ignored with this option. (Weak invariants will lead to repeated
# counterexamples, thus taking time which could be used for the rest of the
# analysis, however, the found invariants may also be better for loops as
# interpolation.)
cpa.predicate.refinement.useStrongInvariantsOnly = true

# verify if the interpolants fulfill the interpolant properties
cpa.predicate.refinement.verifyInterpolants = false

# enable export of all relations that were collected to synthecise the
# abstract precision?
cpa.predicate.relations.export = false

# file that consists all relations that were collected to synthecise the
# abstract precision
cpa.predicate.relations.file = "relations.txt"

# Enable the option to allow detecting the allocation type by type of the LHS
# of the assignment, e.g. char *arr = malloc(size) is detected as char[size]
cpa.predicate.revealAllocationTypeFromLhs = true

# maximum blocksize before a satisfiability check is done
# (non-negative number, 0 means never, if positive should be smaller than
# blocksize)
cpa.predicate.satCheck = 0

# Enables sat checks at abstraction location.
# Infeasible paths are already excluded by transfer relation and not later by
# precision adjustment. This property is required in proof checking.
cpa.predicate.satCheckAtAbstraction = false

# Call 'simplify' on generated formulas.
cpa.predicate.simplifyGeneratedPathFormulas = false

# C99 only defines the overflow of unsigned integer type.
cpa.predicate.solver.ufCheckingProver.isSignedOverflowSafe = true

# How often should we try to get a better evaluation?
cpa.predicate.solver.ufCheckingProver.maxIterationNum = 5

# which stop operator to use for predicate cpa (usually SEP should be used in
# analysis)
cpa.predicate.stop = "SEP"
  allowed values: [SEP, SEPPCC]

# try to reuse old abstractions from file during strengthening
cpa.predicate.strengthenWithReusedAbstractions = false

# file that consists of old abstractions, to be used during strengthening
cpa.predicate.strengthenWithReusedAbstractionsFile = "abstractions.txt"

# The function used to model successful heap object allocation. This is only
# used, when pointer analysis with UFs is enabled.
cpa.predicate.successfulAllocFunctionName = "__VERIFIER_successful_alloc"

# The function used to model successful heap object allocation with zeroing.
# This is only used, when pointer analysis with UFs is enabled.
cpa.predicate.successfulZallocFunctionName = "__VERIFIER_successful_zalloc"

# whether to include the symbolic path formula in the coverage checks or do
# only the fast abstract checks
cpa.predicate.symbolicCoverageCheck = false

# check satisfiability when a target state has been found (should be true)
cpa.predicate.targetStateSatCheck = true

# Whether to track values stored in variables of function-pointer type.
cpa.predicate.trackFunctionPointers = true

# Use the theory of arrays for heap memory abstraction.
cpa.predicate.useArrayHeap = false

# try to add some useful static-learning-like axioms for bitwise operations
# (which are encoded as UFs): essentially, we simply collect all the numbers
# used in bitwise operations, and add axioms like (0 & n = 0)
cpa.predicate.useBitwiseAxioms = false

# Generate invariants and strengthen the formulas during abstraction with
# them.
cpa.predicate.useInvariantsForAbstraction = false

# add special information to formulas about non-deterministic functions
cpa.predicate.useNondetFlags = false

# Insert tmp-variables for parameters at function-entries. The variables are
# similar to return-variables at function-exit.
cpa.predicate.useParameterVariables = false

# Insert tmp-parameters for global variables at function-entries. The global
# variables are also encoded with return-variables at function-exit.
cpa.predicate.useParameterVariablesForGlobals = false

# Enable fallback to UFs if a solver does not support non-linear arithmetics.
# This option only effects MULT, MOD and DIV.
cpa.predicate.useUFsForNonLinearArithmetic = true

# Qualified name for class which checks that the computed abstraction adheres
# to the desired property.
cpa.propertychecker.className = "org.sosy_lab.cpachecker.pcc.propertychecker.DefaultPropertyChecker"

# List of parameters for constructor of propertychecker.className. Parameter
# values are specified in the order the parameters are defined in the
# respective constructor. Every parameter value is finished with ",". The
# empty string represents an empty parameter list.
cpa.propertychecker.parameters = ""

# which merge operator to use for ReachingDefCPA
cpa.reachdef.merge = "JOIN"
  allowed values: [SEP, JOIN, IGNORECALLSTACK]

# which stop operator to use for ReachingDefCPA
cpa.reachdef.stop = "SEP"
  allowed values: [SEP, JOIN, IGNORECALLSTACK]

# Do not report 'False' result, return UNKNOWN instead.  Useful for
# incomplete analysis with no counterexample checking.
cpa.reportFalseAsUnknown = false

# which merge operator to use for SignCPA
cpa.sign.merge = "JOIN"
  allowed values: [SEP, JOIN]

# which stop operator to use for SignCPA
cpa.sign.stop = "SEP"
  allowed values: [SEP, JOIN]

# Apply AND- LBE transformation to loop transition relation.
cpa.slicing.applyLBETransformation = true

# Check target states reachability
cpa.slicing.checkTargetStates = true

# Limits the number of iteration for the destructive slicing strategy. Set to
# -1 for no limit.
cpa.slicing.destructiveIterationLimit = -1

# Instead of considering the entire SCC, ignore the function nested in the
# loop. UNSOUND!
cpa.slicing.ignoreFunctionCallsInLoop = false

# Use formula slicing based on counterexamples.
cpa.slicing.runCounterexampleBasedSlicing = false

# Run destructive formula slicing, which starts with an unsatisfiable set and
# tries to add elements to it, making sure it stays unsatisfiable.
cpa.slicing.runDestructiveSlicing = true

# Use syntactic formula slicing, which uses only the syntactic structure of
# the formula and does not involve any calls to the SMT solver.
cpa.slicing.runSyntacticSlicing = false

# Sort selection variables based on syntactic similarity to the transition
# relation
cpa.slicing.sortSelectionVariablesSyntactic = true

# Cache formulas produced by path formula manager
cpa.slicing.useCachingPathFormulaManager = true

# Array allocation functions
cpa.smg.arrayAllocationFunctions = {
      "calloc"}

# with this option enabled, a check for unreachable memory occurs whenever a
# function returns, and not only at the end of the main function
cpa.smg.checkForMemLeaksAtEveryFrameDrop = true

# Deallocation functions
cpa.smg.deallocationFunctions = {
      "free"}

# If this Option is enabled, failure of mallocis simulated
cpa.smg.enableMallocFail = true

# Filename format for SMG graph dumps
cpa.smg.exportSMG.file = "smg/smg-%s.dot"

# Describes when SMG graphs should be dumped.
cpa.smg.exportSMGwhen = NEVER
  enum:     [NEVER, LEAF, INTERESTING, EVERY]

# Size of memory that cannot be calculated will be guessed.
cpa.smg.guessSizeOfUnknownMemorySize = false

# with this option enabled, memory that is not freed before the end of main
# is reported as memleak even if it is reachable from local variables in main
cpa.smg.handleNonFreedMemoryInMainAsMemLeak = false

# Sets how unknown functions are handled.
cpa.smg.handleUnknownFunctions = STRICT
  enum:     [STRICT, ASSUME_SAFE]

# Memory allocation functions
cpa.smg.memoryAllocationFunctions = {
      "malloc"}

# Size parameter of memory allocation functions
cpa.smg.memoryAllocationFunctionsSizeParameter = 0

# Position of element size parameter for array allocation functions
cpa.smg.memoryArrayAllocationFunctionsElemSizeParameter = 1

# Position of number of element parameter for array allocation functions
cpa.smg.memoryArrayAllocationFunctionsNumParameter = 0

# Determines if memory errors are target states
cpa.smg.memoryErrors = true

# Sets the level of runtime checking: NONE, HALF, FULL
cpa.smg.runtimeCheck = NONE
  enum:     [FORCED, NONE, HALF, FULL]

# which stop operator to use for the SMGCPA
cpa.smg.stop = "SEP"
  allowed values: [SEP, NEVER]

# Emit messages when we encounter non-target undefined behavior
cpa.smg.unknownOnUndefined = true

# Allocation functions which set memory to zero
cpa.smg.zeroingMemoryAllocation = {
      "calloc"}

# set this to true when you only want to do a code analysis. If StatisticsCPA
# is combined with other CPAs to do queries use false.
cpa.statistics.analysis = true

# which merge operator to use for StatisticsCPA? Ignored when analysis is set
# to true
cpa.statistics.mergeSep = "sep"
  allowed values: [sep, join]

# count the number of traversed arithmetic operations.
cpa.statistics.metric.arithmeticOperationCount = true

# count the number of traversed variable definitions with array type.
cpa.statistics.metric.arrayVariablesCount = true

# count the number of traversed assume statements.
cpa.statistics.metric.assumeCount = true

# count the number of traversed bitwise operations.
cpa.statistics.metric.bitwiseOperationCount = true

# count the number of traversed edges with more then one outgoing edge.
cpa.statistics.metric.branchCount = true

# count the number of traversed dereference operations.
cpa.statistics.metric.dereferenceCount = true

# count the number of traversed variable definitions with floating type
# (float or double).
cpa.statistics.metric.floatVariablesCount = true

# count the number of traversed function calls.
cpa.statistics.metric.functionCallCount = true

# count the number of traversed function definitions.
cpa.statistics.metric.functionDefCount = true

# count the number of traversed global variable definitions.
cpa.statistics.metric.globalVariablesCount = true

# count the number of traversed gotos.
cpa.statistics.metric.gotoCount = true

# count the number of traversed variable definitions with integer type.
cpa.statistics.metric.integerVariablesCount = true

# count the number of traversed jumps.
cpa.statistics.metric.jumpCount = true

# count the number of traversed local variable definitions.
cpa.statistics.metric.localVariablesCount = true

# count the number of traversed loops.
cpa.statistics.metric.loopCount = true

# count the number of traversed nodes.
cpa.statistics.metric.nodeCount = true

# count the number of traversed variable definitions with pointer type.
cpa.statistics.metric.pointerVariablesCount = true

# count the number of traversed variable definitions with a complex structure
# type.
cpa.statistics.metric.structVariablesCount = true

# target file to hold the statistics
cpa.statistics.statisticsCPAFile = no default value

# Generate congruences for sums of variables (<=> x and y have same/different
# evenness)
cpa.stator.congruence.trackCongruenceSum = false

# Check whether the policy depends on the initial value
cpa.stator.policy.checkPolicyInitialCondition = true

# Check target states reachability
cpa.stator.policy.checkTargetStates = true

# Ignore the template type and encode with a rational variable
cpa.stator.policy.encodeTemplatesAsRationals = false

# Value to substitute for the epsilon
cpa.stator.policy.epsilon = Rational.ONE

# Use only variables which appear in IntAddVars in variable classification
cpa.stator.policy.filterIntAddVars = false

# Generate cubic constraints: templates +/- x +/- y +/- z for every
# combination (x, y, z)
cpa.stator.policy.generateCube = false

# Generate templates from assert statements
cpa.stator.policy.generateFromAsserts = true

# Generate templates from all program statements
cpa.stator.policy.generateFromStatements = true

# Generate templates for the lower bounds of each variable
cpa.stator.policy.generateLowerBound = true

# Generate even more templates (try coeff. 2 for each variable)
cpa.stator.policy.generateMoreTemplates = false

# Generate octagon templates for all combinations of variables. 
cpa.stator.policy.generateOctagons = false

# Generate new templates using polyhedra convex hull
cpa.stator.policy.generateTemplatesUsingConvexHull = false

# Generate templates for the upper bounds of each variable
cpa.stator.policy.generateUpperBound = true

# Any intermediate state with formula length bigger than specified will be
# checked for reachability. Set to -1 for no limit.
cpa.stator.policy.lengthLimitForSATCheck = 300

# Remove UFs and ITEs from policies.
cpa.stator.policy.linearizePolicy = true

# Perform abstraction only at the nodes from the cut-set.
cpa.stator.policy.pathFocusing = true

# Run simple congruence analysis
cpa.stator.policy.runCongruence = true

# Run naive value determination first, switch to namespaced if it fails.
cpa.stator.policy.runHopefulValueDetermination = true

# Use syntactic check to short-circuit val. det. and abstraction operations.
cpa.stator.policy.shortCircuitSyntactic = true

# Do not generate templates with threshold larger than specified. Set to '-1'
# for no limit.
cpa.stator.policy.templateConstantThreshold = 100

# Use unguided template refinement, progressively brute-forcing the possible
# template space.
cpa.stator.policy.unguidedTemplateRefinement = true

# Number of refinements after which the unrolling depth is increased
cpa.stator.policy.unrollingRefinementThreshold = 2

# Cache formulas produced by path formula manager
cpa.stator.policy.useCachingPathFormulaManager = true

# Use extra invariant during abstraction
cpa.stator.policy.useExtraPredicateDuringAbstraction = true

# Generate invariants and strengthen the formulas during abstraction with
# them.
cpa.stator.policy.useInvariantsForAbstraction = false

# Use latest version of abstracted states
cpa.stator.policy.useLatestVersion = true

# Use the optimized abstraction, which takes into the account the previously
# obtained bound at the location. Interferes with:obtaining templates using
# convex hull and split-sep merge configuration.
cpa.stator.policy.usePreviousBounds = true

# Strategy for filtering variables out of templates
cpa.stator.policy.varFiltering = ALL_LIVE
  enum:     [ALL_LIVE, ONE_LIVE, ALL]

# Number of value determination steps allowed before widening is run. Value
# of '-1' runs value determination until convergence.
cpa.stator.policy.wideningThreshold = -1

# the maximal number of parallel threads, -1 for infinite. When combined with
# 'useClonedFunctions=true', we need at least N cloned functions. The option
# 'cfa.cfaCloner.numberOfCopies' should be set to N.
cpa.threading.maxNumberOfThreads = 5

# atomic locks are used to simulate atomic statements, as described in the
# rules of SV-Comp.
cpa.threading.useAtomicLocks = true

# do not use the original functions from the CFA, but cloned ones. See
# cfa.postprocessing.CFACloner for detail.
cpa.threading.useClonedFunctions = true

# local access locks are used to avoid expensive interleaving, if a thread
# only reads and writes its own variables.
cpa.threading.useLocalAccessLocks = true

# which merge operator to use for UninitializedVariablesCPA?
cpa.uninitvars.merge = "sep"
  allowed values: [sep, join]

# print warnings during analysis when uninitialized variables are used
cpa.uninitvars.printWarnings = "true"

# which stop operator to use for UninitializedVariablesCPA?
cpa.uninitvars.stop = "sep"
  allowed values: [sep, join]

# which merge operator to use for ValidVarsCPA
cpa.validVars.merge = "JOIN"
  allowed values: [SEP, JOIN]

# Whether to replace symbolic values with a concrete value when only one
# value is possible for an assumption to be true (e.g. for (x == 1) set x to
# 1, even if x is a symbolic expression).
cpa.value.assignSymbolicAssumptionVars = false

# Process the Automaton ASSUMEs as if they were statements, not as if they
# were assumptions.
cpa.value.automatonAssumesAsStatements = false

# restrict abstractions to branching points
cpa.value.blk.alwaysAtBranch = false

# restrict abstractions to function calls/returns
cpa.value.blk.alwaysAtFunction = false

# restrict abstractions to join points
cpa.value.blk.alwaysAtJoin = false

# restrict abstractions to loop heads
cpa.value.blk.alwaysAtLoop = false

# toggle liveness abstraction
cpa.value.blk.doLivenessAbstraction = false

# restrict liveness abstractions to nodes with more than one entering and/or
# leaving edge
cpa.value.blk.onlyAtNonLinearCFA = false

# if there is an assumption like (x!=0), this option sets unknown
# (uninitialized) variables to 1L, when the true-branch is handled.
cpa.value.initAssumptionVars = false

# get an initial precision from file
cpa.value.initialPrecisionFile = no default value

# apply optimizations based on equality of input interpolant and candidate
# interpolant
cpa.value.interpolation.applyItpEqualityOptimization = true

# apply optimizations based on CFA edges with only variable-renaming
# semantics
cpa.value.interpolation.applyRenamingOptimization = true

# apply optimizations based on infeasibility of suffix
cpa.value.interpolation.applyUnsatSuffixOptimization = true

# whether or not to manage the callstack, which is needed for BAM
cpa.value.interpolation.manageCallstack = true

# which merge operator to use for ValueAnalysisCPA
cpa.value.merge = "SEP"
  allowed values: [SEP, JOIN]

# Assume that variables used only in a boolean context are either zero or
# one.
cpa.value.optimizeBooleanVariables = true

# target file to hold the exported precision
cpa.value.precisionFile = no default value

# whether or not to use heuristic to avoid similar, repeated refinements
cpa.value.refinement.avoidSimilarRepeatedRefinement = false

# whether or not to do lazy-abstraction
cpa.value.refinement.doLazyAbstraction = true

# when to export the interpolation tree
# NEVER:   never export the interpolation tree
# FINAL:   export the interpolation tree once after each refinement
# ALWAYS:  export the interpolation tree once after each interpolation, i.e.
# multiple times per refinement
cpa.value.refinement.exportInterpolationTree = "NEVER"
  allowed values: [NEVER, FINAL, ALWAYS]

# export interpolation trees to this file template
cpa.value.refinement.interpolationTreeExportFile = "interpolationTree.%d-%d.dot"

# heuristic to sort targets based on the quality of interpolants derivable
# from them
cpa.value.refinement.itpSortedTargets = false

# whether or not to perform path slicing before interpolation
cpa.value.refinement.pathSlicing = true

# whether to perform (more precise) edge-based interpolation or (more
# efficient) path-based interpolation
cpa.value.refinement.performEdgeBasedInterpolation = true

# which prefix of an actual counterexample trace should be used for
# interpolation
cpa.value.refinement.prefixPreference = Lists.newArrayList(PrefixPreference.DOMAIN_MIN, PrefixPreference.LENGTH_MIN)

# whether or not to do lazy-abstraction
cpa.value.refinement.restart = PIVOT
  enum:     [ROOT, PIVOT, COMMON]

# instead of reporting a repeated counter-example, search and refine another
# error-path for the same target-state.
cpa.value.refinement.searchForFurtherErrorPaths = true

# whether to use the top-down interpolation strategy or the bottom-up
# interpolation strategy
cpa.value.refinement.useTopDownInterpolationStrategy = true

# which stop operator to use for ValueAnalysisCPA
cpa.value.stop = "SEP"
  allowed values: [SEP, JOIN, NEVER]

# Whether to adopt definite assignments computed by the ConstraintsCPA
cpa.value.symbolic.adoptDefinites = true

# Default size of arrays whose length can't be determined.
cpa.value.symbolic.defaultArraySize = 20

# If this option is set to true, an own symbolic identifier is assigned to
# each array slot when handling non-deterministic arrays of fixed length. If
# the length of the array can't be determined, it won't be handled in either
# cases.
cpa.value.symbolic.handleArrays = false

# Whether to handle non-deterministic pointers in symbolic value analysis.
cpa.value.symbolic.handlePointers = true

# If this option is set to true, an own symbolic identifier is assigned to
# each struct member when handling non-deterministic structs.
cpa.value.symbolic.handleStructs = true

# Whether to try to not use any constraints in refinement
cpa.value.symbolic.refinement.avoidConstraints = true

# The refinement strategy to use
cpa.value.symbolic.refinement.strategy = CONSTRAINTS_FIRST
  enum:     [CONSTRAINTS_FIRST, VALUES_FIRST, VALUES_ONLY]

# Whether to simplify symbolic expressions, if possible.
cpa.value.symbolic.simplifySymbolics = true

# Use symbolic values. This allows tracking of non-deterministic values.
# Symbolic values should always be used in conjunction with ConstraintsCPA.
# Otherwise, symbolic values will be created, but not evaluated.
cpa.value.symbolic.useSymbolicValues = false

# Track Java array values in explicit value analysis. This may be costly if
# the verified program uses big or lots of arrays. Arrays in C programs will
# always be tracked, even if this value is false.
cpa.value.trackJavaArrayValues = true

# Specify simple custom instruction by specifying the binary operator op. All
# simple cis are of the form r = x op y. Leave empty (default) if you specify
# a more complex custom instruction within code.
custominstructions.binaryOperatorForSimpleCustomInstruction = ""
  allowed values: [MULTIPLY, DIVIDE, MODULO, PLUS, MINUS, SHIFT_LEFT, SHIFT_RIGHT, LESS_THAN, GREATER_THAN, LESS_EQUAL, GREATER_EQUAL, BINARY_AND, BINARY_XOR, BINARY_OR, EQUALS, NOT_EQUALS, ]

# Prefix for files containing the custom instruction requirements.
custominstructions.ciFilePrefix = "ci"

# File to be parsed
custominstructions.definitionFile = no default value

# Try to remove informations from requirements which is irrelevant for custom
# instruction behavior
custominstructions.enableRequirementSlicing = false

# Qualified name of class for abstract state which provides custom
# instruction requirements.
custominstructions.requirementsStateClassName = no default value

# Option to change the behaviour of the loop detection for generating the
# Counterexample-C-Code that will probably be used to generate invariants.
# Note that last loop means the first loop encountered when backwards
# traversing the given ARGPath, thus, the last loop may contain other loops,
# which are in turn also counted to the last loop.
cwriter.withLoops.loopDetectionStrategy = ALL_LOOPS
  enum:     [ALL_LOOPS, ONLY_LAST_LOOP]

# Enable to use lazy refinement in current analysis instead of restarting
# from root after each refinement.
enabledanalysis.allowLazyRefinement = false

# Which CPA is used as enabler in the current analysis.
enabledanalysis.enablerCPA = PREDICATE
  enum:     [APRON, INTERVAL, OCTAGON, PREDICATE, VALUE]

# enable the Forced Covering optimization
impact.useForcedCovering = true

# adjust invariant generation conditions if supported by the analysis
invariantGeneration.adjustConditions = false

# generate invariants in parallel to the normal analysis
invariantGeneration.async = false

# configuration file for invariant generation
invariantGeneration.config = no default value

# Guess some candidates for the k-induction invariant generator from the CFA.
invariantGeneration.kInduction.guessCandidatesFromCFA = true

# Provides additional candidate invariants to the k-induction invariant
# generator.
invariantGeneration.kInduction.invariantsAutomatonFile = no default value

# For correctness-witness validation: Shut down if a candidate invariant is
# found to be incorrect.
invariantGeneration.kInduction.terminateOnCounterexample = false

# Specify the class code path to search for java class or interface
# definitions
java.classpath = ""

# use the following encoding for java files
java.encoding = StandardCharsets.UTF_8

# export TypeHierarchy as .dot file
java.exportTypeHierarchy = true

# Specify the source code path to search for java class or interface
# definitions
java.sourcepath = ""

# export TypeHierarchy as .dot file
java.typeHierarchyFile = "typeHierarchy.dot"

# Specifies the java version of source code accepted
java.version = JavaCore.VERSION_1_7

# C or Java?
language = C
  enum:     [C, JAVA]

# Limit for cpu time used by CPAchecker (use seconds or specify a unit; -1
# for infinite)
limits.time.cpu = -1ns

# Limit for wall time used by CPAchecker (use seconds or specify a unit; -1
# for infinite)
limits.time.wall = -1ns

# By changing this option one can adjust the way how live variables are
# created. Function-wise means that each function is handled separately,
# global means that the whole cfa is used for the computation.
liveVar.evaluationStrategy = FUNCTION_WISE
  enum:     [FUNCTION_WISE, GLOBAL]

# Overall timelimit for collecting the liveness information.(use seconds or
# specify a unit; 0 for infinite)
liveVar.overallLivenessCheckTime = 0ns

# Timelimit for collecting the liveness information with one approach, (p.e.
# if global analysis is selected and fails in the specified timelimit the
# function wise approach will have the same time-limit afterwards to compute
# the live variables).(use seconds or specify a unit; 0 for infinite)
liveVar.partwiseLivenessCheckTime = 20s

# Write the tokenized version of the input program to this file.
locmapper.dumpTokenizedProgramToFile = no default value

# Whether to check for memory safety properties (this can be specified by
# passing an appropriate .prp file to the -spec parameter).
memorysafety.check = false

# When checking for memory safety properties, use this configuration file
# instead of the current one.
memorysafety.config = no default value

# which merge operator to use for LiveVariablesCPA
merge = "JOIN"
  allowed values: [SEP, JOIN]

# insert all files except cfa/arg-graphs in html/js-template
newCounterexampleReport = true

# Whether to check for the overflow property (this can be specified by
# passing an appropriate .prp file to the -spec parameter).
overflow.check = false

# When checking for the overflow property, use this configuration file
# instead of the current one.
overflow.config = no default value

# C dialect for parser
parser.dialect = GNUC
  enum:     [C99, GNUC]

# The command line for calling the preprocessor. May contain binary name and
# arguments, but won't be expanded by a shell. The source file name will be
# appended to this string. The preprocessor needs to print the output to
# stdout.
parser.preprocessor = "cpp"

# For C files, read #line preprocessor directives and use their information
# for outputting line numbers. (Always enabled when pre-processing is used.)
parser.readLineDirectives = false

# Preprocess the given C files before parsing: Put every single token onto a
# new line. Then the line number corresponds to the token number.
parser.transformTokensToLines = false

# For C files, run the preprocessor on them before parsing. Note that all
# file numbers printed by CPAchecker will refer to the pre-processed file,
# not the original input file.
parser.usePreprocessor = false

# Enable if used property checker implements satisfiesProperty(AbstractState)
# and checked property is violated for a set iff an element in this set
# exists for which violates the property
pcc.arg.checkPropertyPerElement = false

# Enable to store ARG states instead of abstract states wrapped by ARG state
pcc.backwardtargets.certificateStatesAsARGStates = false

# List of files with configurations to use. 
pcc.cmc.configFiles = no default value

# write collected assumptions to file
pcc.cmc.file = "assumptions.txt"

# collects information about value analysis states in proof
pcc.collectValueAnalysisStateInfo = false

# The number of cores used exclusively for proof reading. Must be less than
# pcc.useCores and may not be negative. Value 0 means that the cores used for
# reading and checking are shared
pcc.interleaved.useReadCores = 0

# enables parallel checking of partial certificate
pcc.parallel.io.enableParallelCheck = false

# Selects the strategy used for partial certificate construction
pcc.partial.certificateType = HEURISTIC
  enum:     [ALL, HEURISTIC, ARG, MONOTONESTOPARG]

# If enabled, distributes checking of partial elements depending on actual
# checking costs, else uses the number of elements
pcc.partial.enableLoadDistribution = false

# Enables proper PCC but may not work correctly for heuristics. Stops adding
# newly computed elements to reached set if size saved in proof is reached.
# If another element must be added, stops certificate checking and returns
# false.
pcc.partial.stopAddingAtReachedSetSize = false

# Balance criterion for pairwise optimization of partitions
pcc.partitioning.fm.balanceCriterion = 1.5d

# Heuristic for computing an initial partitioning of proof
pcc.partitioning.fm.initialPartitioningStrategy = RANDOM
  enum:     [RANDOM]

# Specifies the maximum size of the partition. This size is used to compute
# the number of partitions if a proof (reached set) should be written.
# Default value 0 means always a single partition.
pcc.partitioning.maxNumElemsPerPartition = 0

# Heuristic for computing partitioning of proof (partial reached set).
pcc.partitioning.partitioningStrategy = RANDOM
  enum:     [RANDOM, DFS, BFS, OPTIMAL, FM]

# If enabled uses the number of nodes saved in certificate to compute
# partition number otherwise the number of states explored during analysis
pcc.partitioning.useGraphSizeToComputePartitionNumber = false

# file in which proof representation needed for proof checking is stored
pcc.proofFile = "arg.obj"

# Generate and dump a proof
pcc.proofgen.doPCC = false

# Make proof more abstract, remove some of the information not needed to
# prove the property.
pcc.sliceProof = false

<<<<<<< HEAD
# Qualified name for class which implements proof checking strategy to be
# used.
=======
>>>>>>> 02cc1744
# Qualified name for class which implements certification strategy, hence
# proof writing, to be used.
# Qualified name for class which implements proof checking strategy to be
# used.
pcc.strategy = "org.sosy_lab.cpachecker.pcc.strategy.arg.ARGProofCheckerStrategy"

# number of cpus/cores which should be used in parallel for proof checking
pcc.useCores = 1

# whether to track relevant variables only at the exact program location
# (sharing=location), or within their respective (function-/global-) scope
# (sharing=scoped).
precision.sharing = SCOPE
  enum:     [SCOPE, LOCATION]

# If this option is used, variables that are addressed may get tracked
# depending on the rest of the precision. When this option is disabled, a
# variable that is addressed is definitely not tracked.
precision.trackAddressedVariables = true

# If this option is used, booleans from the cfa are tracked.
precision.trackBooleanVariables = true

# If this option is used, variables that have type double or float are
# tracked.
precision.trackFloatVariables = true

# If this option is used, variables, that are only used in simple
# calculations (add, sub, lt, gt, eq) are tracked.
precision.trackIntAddVariables = true

# If this option is used, variables that are only compared for equality are
# tracked.
precision.trackIntEqualVariables = true

# If this option is used, all variables that are of a different
# classification than IntAdd, IntEq and Boolean get tracked by the precision.
precision.trackVariablesBesidesEqAddBool = true

# blacklist regex for variables that won't be tracked by the CPA using this
# precision
precision.variableBlacklist = ""

# whitelist regex for variables that will always be tracked by the CPA using
# this precision
precision.variableWhitelist = ""

# List of property files (INTERNAL USAGE ONLY - DO NOT USE)
properties = []

# print reached set to graph file
reachedSet.dot = "reached.dot"

# print reached set to text file
reachedSet.export = false
reachedSet.file = "reached.txt"

# List of files with configurations to use. A filename can be suffixed with
# :if-interrupted, :if-failed, and :if-terminated which means that this
# configuration will only be used if the previous configuration ended with a
# matching condition.
restartAlgorithm.configFiles = no default value

# List of files with configurations to use. 2 filenames expected.
restartAlgorithmWithARGReplay.configFiles = no default value

# improve sat-checks with additional constraints for UFs
solver.checkUFs = false

# Which solver to use specifically for interpolation (default is to use the
# main one).
solver.interpolationSolver = no default value
  enum:     [MATHSAT5, SMTINTERPOL, Z3, PRINCESS]

# Which SMT solver to use.
solver.solver = SMTINTERPOL
  enum:     [MATHSAT5, SMTINTERPOL, Z3, PRINCESS]

# File for exporting the path automaton in DOT format.
spec.automatonDumpFile = no default value

# Consider assumptions that are provided with the path automaton?
spec.considerAssumptions = true

# Match the branching information at a branching location.
spec.matchAssumeCase = true

# Match the character offset within the file.
spec.matchOffset = true

# Match the line numbers within the origin (mapping done by preprocessor line
# markers).
spec.matchOriginLine = true

# Match the source code provided with the witness.
spec.matchSourcecodeData = false

# Do not try to "catch up" with witness guards: If they do not match, go to
# the sink.
spec.strictMatching = false

# Legacy option for token-based matching with path automatons.
spec.transitionToStopForNegatedTokensetMatch = false

# comma-separated list of files with specifications that should be checked
# (see config/specification/ for examples)
specification = no default value

# export abstract states as formula, e.g. for re-using them as
# PredicatePrecision.
statesToFormulas.exportFile = no default value

# export formulas for all program locations or just the important
# locations,which include loop-heads, funtion-calls and function-exits.
statesToFormulas.exportOnlyImporantLocations = false

# instead of writing the exact state-representation as a single formula,
# write its atoms as a list of formulas. Therefore we ignore operators for
# conjunction and disjunction.
statesToFormulas.splitFormulas = LOCATION
  enum:     [LOCATION, STATE, ATOM]

# Add all assumtions from the control flow automaton to the precision.
staticRefiner.addAllControlFlowAssumes = false

# Add all assumtions along a error trace to the precision.
staticRefiner.addAllErrorTraceAssumes = false
staticRefiner.addAssumesByBoundedBackscan = true

# Apply mined predicates on the corresponding scope. false = add them to the
# global precision.
staticRefiner.applyScoped = true

# Dump CFA assume edges as SMTLIB2 formulas to a file.
staticRefiner.assumePredicatesFile = no default value

# collect at most this number of assumes along a path, backwards from each
# target (= error) location
staticRefiner.maxBackscanPathAssumes = 1

# write some statistics to disk
statistics.export = true
statistics.file = "Statistics.txt"

# track memory usage of JVM during runtime
statistics.memory = true

# print statistics to console
statistics.print = false

# which stop operator to use for LiveVariablesCPA
stop = "SEP"
  allowed values: [SEP, JOIN, NEVER]<|MERGE_RESOLUTION|>--- conflicted
+++ resolved
@@ -2391,11 +2391,6 @@
 # prove the property.
 pcc.sliceProof = false
 
-<<<<<<< HEAD
-# Qualified name for class which implements proof checking strategy to be
-# used.
-=======
->>>>>>> 02cc1744
 # Qualified name for class which implements certification strategy, hence
 # proof writing, to be used.
 # Qualified name for class which implements proof checking strategy to be
