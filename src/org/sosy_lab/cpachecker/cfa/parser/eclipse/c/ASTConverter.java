--- conflicted
+++ resolved
@@ -23,14 +23,18 @@
  */
 package org.sosy_lab.cpachecker.cfa.parser.eclipse.c;
 
-import static org.sosy_lab.cpachecker.cfa.types.c.CTypes.withoutConst;
-import static org.sosy_lab.cpachecker.cfa.types.c.CTypes.withoutVolatile;
-
-import com.google.common.base.Function;
-import com.google.common.base.Optional;
-import com.google.common.base.Strings;
-import com.google.common.collect.ImmutableList;
-import com.google.common.collect.Lists;
+import static org.sosy_lab.cpachecker.cfa.types.c.CTypes.*;
+
+import java.math.BigInteger;
+import java.util.ArrayList;
+import java.util.Arrays;
+import java.util.Collections;
+import java.util.Deque;
+import java.util.LinkedList;
+import java.util.List;
+import java.util.logging.Level;
+
+import javax.annotation.Nullable;
 
 import org.eclipse.cdt.core.dom.ast.IASTArrayDeclarator;
 import org.eclipse.cdt.core.dom.ast.IASTArrayModifier;
@@ -137,7 +141,6 @@
 import org.sosy_lab.cpachecker.cfa.ast.c.CStatement;
 import org.sosy_lab.cpachecker.cfa.ast.c.CTypeDefDeclaration;
 import org.sosy_lab.cpachecker.cfa.ast.c.CTypeIdExpression;
-import org.sosy_lab.cpachecker.cfa.ast.c.CTypeIdExpression.TypeIdOperator;
 import org.sosy_lab.cpachecker.cfa.ast.c.CUnaryExpression;
 import org.sosy_lab.cpachecker.cfa.ast.c.CUnaryExpression.UnaryOperator;
 import org.sosy_lab.cpachecker.cfa.ast.c.CVariableDeclaration;
@@ -171,25 +174,12 @@
 import org.sosy_lab.cpachecker.util.Pair;
 import org.sosy_lab.cpachecker.util.Triple;
 
-<<<<<<< HEAD
-import java.math.BigInteger;
-import java.util.ArrayList;
-import java.util.Arrays;
-import java.util.Collections;
-import java.util.Deque;
-import java.util.LinkedList;
-import java.util.List;
-import java.util.logging.Level;
-
-import javax.annotation.Nullable;
-=======
 import com.google.common.base.Function;
 import com.google.common.base.Optional;
 import com.google.common.base.Preconditions;
 import com.google.common.base.Strings;
 import com.google.common.collect.ImmutableList;
 import com.google.common.collect.Lists;
->>>>>>> aaaa126a
 
 @Options(prefix="cfa")
 class ASTConverter {
@@ -639,14 +629,6 @@
     // If there is no initializer, the variable cannot be const.
     // TODO: consider always adding a const modifier if there is an initializer
     CType type = (initializer == null) ? CTypes.withoutConst(pType) : pType;
-
-    if (type instanceof CArrayType) {
-      // Replace with pointer type.
-      // This should actually be handled by Eclipse, because the C standard says in §5.4.2.1 (3)
-      // that array types of operands are converted to pointer types except in a very few
-      // specific cases (for which there will never be a temporary variable).
-      type = new CPointerType(type.isConst(), type.isVolatile(), ((CArrayType) type).getType());
-    }
 
     CVariableDeclaration decl = new CVariableDeclaration(loc,
                                                scope.isGlobalScope(),
@@ -870,7 +852,7 @@
     } else {
       assert ownerType instanceof CCompositeType : "owner of field has no CCompositeType, but is a: " + ownerType.getClass() + " instead.";
 
-      wayToInnerField = getWayToInnerField(ownerType, fieldName, loc, new ArrayList<>());
+      wayToInnerField = getWayToInnerField(ownerType, fieldName, loc, new ArrayList<Pair<String, CType>>());
       if (!wayToInnerField.isEmpty()) {
         fullFieldReference = owner;
         boolean isPointerDereference = e.isPointerDereference();
@@ -1290,12 +1272,7 @@
       return simplifyUnaryNotExpression(operand);
 
     default:
-      CType type;
-      if (e.getOperator() == IASTUnaryExpression.op_alignOf) {
-        type = CNumericTypes.INT;
-      } else {
-        type = typeConverter.convert(e.getExpressionType());
-      }
+      CType type = typeConverter.convert(e.getExpressionType());
       return new CUnaryExpression(fileLoc, type, operand, operatorConverter.convertUnaryOperator(e));
     }
   }
@@ -1381,27 +1358,8 @@
   }
 
   private CTypeIdExpression convert(IASTTypeIdExpression e) {
-    TypeIdOperator typeIdOperator = operatorConverter.convertTypeIdOperator(e);
-    CType expressionType;
-    CType typeId = convert(e.getTypeId());
-
-    if (typeIdOperator == TypeIdOperator.ALIGNOF || typeIdOperator == TypeIdOperator.SIZEOF) {
-      // sizeof and _Alignof always return int, CDT sometimes provides wrong type
-      expressionType = CNumericTypes.INT;
-      if (typeId.isIncomplete()) {
-        // Cannot compute alignment
-        throw new CFAGenerationRuntimeException(
-            "Invalid application of "
-                + typeIdOperator.getOperator()
-                + " to incomplete type "
-                + typeId,
-            e,
-            niceFileNameFunction);
-      }
-    } else {
-      expressionType = typeConverter.convert(e.getExpressionType());
-    }
-    return new CTypeIdExpression(getLocation(e), expressionType, typeIdOperator, typeId);
+    return new CTypeIdExpression(getLocation(e), typeConverter.convert(e.getExpressionType()),
+        operatorConverter.convertTypeIdOperator(e), convert(e.getTypeId()));
   }
 
   private CExpression convert(IASTTypeIdInitializerExpression e) {
