/*
 *  CPAchecker is a tool for configurable software verification.
 *  This file is part of CPAchecker.
 *
 *  Copyright (C) 2007-2012  Dirk Beyer
 *  All rights reserved.
 *
 *  Licensed under the Apache License, Version 2.0 (the "License");
 *  you may not use this file except in compliance with the License.
 *  You may obtain a copy of the License at
 *
 *      http://www.apache.org/licenses/LICENSE-2.0
 *
 *  Unless required by applicable law or agreed to in writing, software
 *  distributed under the License is distributed on an "AS IS" BASIS,
 *  WITHOUT WARRANTIES OR CONDITIONS OF ANY KIND, either express or implied.
 *  See the License for the specific language governing permissions and
 *  limitations under the License.
 *
 *
 *  CPAchecker web page:
 *    http://cpachecker.sosy-lab.org
 */
package org.sosy_lab.cpachecker.cfa.parser.eclipse;

import static com.google.common.base.Preconditions.checkState;
import static org.sosy_lab.cpachecker.cfa.CFACreationUtils.isReachableNode;

import java.util.ArrayDeque;
import java.util.ArrayList;
import java.util.Deque;
import java.util.HashMap;
import java.util.HashSet;
import java.util.Iterator;
import java.util.List;
import java.util.Map;
import java.util.Set;
import java.util.logging.Level;

import org.eclipse.cdt.core.dom.ast.ASTVisitor;
import org.eclipse.cdt.core.dom.ast.IASTASMDeclaration;
import org.eclipse.cdt.core.dom.ast.IASTBinaryExpression;
import org.eclipse.cdt.core.dom.ast.IASTBreakStatement;
import org.eclipse.cdt.core.dom.ast.IASTCaseStatement;
import org.eclipse.cdt.core.dom.ast.IASTCompoundStatement;
import org.eclipse.cdt.core.dom.ast.IASTConditionalExpression;
import org.eclipse.cdt.core.dom.ast.IASTContinueStatement;
import org.eclipse.cdt.core.dom.ast.IASTDeclaration;
import org.eclipse.cdt.core.dom.ast.IASTDeclarationStatement;
import org.eclipse.cdt.core.dom.ast.IASTDefaultStatement;
import org.eclipse.cdt.core.dom.ast.IASTDoStatement;
import org.eclipse.cdt.core.dom.ast.IASTExpression;
import org.eclipse.cdt.core.dom.ast.IASTExpressionStatement;
import org.eclipse.cdt.core.dom.ast.IASTFileLocation;
import org.eclipse.cdt.core.dom.ast.IASTForStatement;
import org.eclipse.cdt.core.dom.ast.IASTFunctionDefinition;
import org.eclipse.cdt.core.dom.ast.IASTGotoStatement;
import org.eclipse.cdt.core.dom.ast.IASTIfStatement;
import org.eclipse.cdt.core.dom.ast.IASTLabelStatement;
import org.eclipse.cdt.core.dom.ast.IASTLiteralExpression;
import org.eclipse.cdt.core.dom.ast.IASTNullStatement;
import org.eclipse.cdt.core.dom.ast.IASTProblem;
import org.eclipse.cdt.core.dom.ast.IASTProblemDeclaration;
import org.eclipse.cdt.core.dom.ast.IASTProblemStatement;
import org.eclipse.cdt.core.dom.ast.IASTReturnStatement;
import org.eclipse.cdt.core.dom.ast.IASTSimpleDeclaration;
import org.eclipse.cdt.core.dom.ast.IASTStatement;
import org.eclipse.cdt.core.dom.ast.IASTSwitchStatement;
import org.eclipse.cdt.core.dom.ast.IASTUnaryExpression;
import org.eclipse.cdt.core.dom.ast.IASTWhileStatement;
import org.sosy_lab.common.LogManager;
import org.sosy_lab.cpachecker.cfa.CFACreationUtils;
import org.sosy_lab.cpachecker.cfa.ast.IASTAssignment;
<<<<<<< HEAD
import org.sosy_lab.cpachecker.cfa.ast.IASTBinaryExpression;
=======
>>>>>>> fc11616a
import org.sosy_lab.cpachecker.cfa.ast.IASTExpressionAssignmentStatement;
import org.sosy_lab.cpachecker.cfa.ast.IASTFunctionCallAssignmentStatement;
import org.sosy_lab.cpachecker.cfa.ast.IASTFunctionCallExpression;
import org.sosy_lab.cpachecker.cfa.ast.IASTFunctionDeclaration;
import org.sosy_lab.cpachecker.cfa.ast.IASTIdExpression;
import org.sosy_lab.cpachecker.cfa.ast.IASTNode;
import org.sosy_lab.cpachecker.cfa.ast.IASTVariableDeclaration;
import org.sosy_lab.cpachecker.cfa.objectmodel.BlankEdge;
import org.sosy_lab.cpachecker.cfa.objectmodel.CFAEdge;
import org.sosy_lab.cpachecker.cfa.objectmodel.CFAFunctionDefinitionNode;
import org.sosy_lab.cpachecker.cfa.objectmodel.CFAFunctionExitNode;
import org.sosy_lab.cpachecker.cfa.objectmodel.CFALabelNode;
import org.sosy_lab.cpachecker.cfa.objectmodel.CFANode;
import org.sosy_lab.cpachecker.cfa.objectmodel.c.AssumeEdge;
import org.sosy_lab.cpachecker.cfa.objectmodel.c.DeclarationEdge;
import org.sosy_lab.cpachecker.cfa.objectmodel.c.FunctionDefinitionNode;
import org.sosy_lab.cpachecker.cfa.objectmodel.c.ReturnStatementEdge;
import org.sosy_lab.cpachecker.cfa.objectmodel.c.StatementEdge;
import org.sosy_lab.cpachecker.util.CFATraversal;
import org.sosy_lab.cpachecker.util.CFAUtils;

import com.google.common.collect.ArrayListMultimap;
import com.google.common.collect.ImmutableList;
import com.google.common.collect.Multimap;

/**
 * Builder to traverse AST.
 * Known Limitations:
 * <p> -- K&R style function definitions not implemented
 * <p> -- Pointer modifiers not tracked (i.e. const, volatile, etc. for *
 */
class CFAFunctionBuilder extends ASTVisitor {

  // Data structure for maintaining our scope stack in a function
  private final Deque<CFANode> locStack = new ArrayDeque<CFANode>();

  // Data structures for handling loops & else conditions
  private final Deque<CFANode> loopStartStack = new ArrayDeque<CFANode>();
  private final Deque<CFANode> loopNextStack  = new ArrayDeque<CFANode>(); // For the node following the current if / while block
  private final Deque<CFANode> elseStack      = new ArrayDeque<CFANode>();

  // Data structure for handling switch-statements
  private final Deque<org.sosy_lab.cpachecker.cfa.ast.IASTExpression> switchExprStack =
    new ArrayDeque<org.sosy_lab.cpachecker.cfa.ast.IASTExpression>();
  private final Deque<CFANode> switchCaseStack = new ArrayDeque<CFANode>();

  // Data structures for handling goto
  private final Map<String, CFALabelNode> labelMap = new HashMap<String, CFALabelNode>();
  private final Multimap<String, CFANode> gotoLabelNeeded = ArrayListMultimap.create();

  // Data structures for handling function declarations
  private CFAFunctionDefinitionNode cfa = null;
  private final Set<CFANode> cfaNodes = new HashSet<CFANode>();

  private final Scope scope;
  private final ASTConverter astCreator;

  private final LogManager logger;

  private boolean printedAsmWarning = false;

  public CFAFunctionBuilder(LogManager pLogger, boolean pIgnoreCasts,
      Scope pScope, ASTConverter pAstCreator) {

    logger = pLogger;
    scope = pScope;
    astCreator = pAstCreator;

    shouldVisitDeclarations = true;
    shouldVisitEnumerators = true;
    shouldVisitParameterDeclarations = true;
    shouldVisitProblems = true;
    shouldVisitStatements = true;
  }

  CFAFunctionDefinitionNode getStartNode() {
    checkState(cfa != null);
    return cfa;
  }

  Set<CFANode> getCfaNodes() {
    checkState(cfa != null);
    return cfaNodes;
  }

  /* (non-Javadoc)
   * @see org.eclipse.cdt.core.dom.ast.ASTVisitor#visit(org.eclipse.cdt.core.dom.ast.IASTDeclaration)
   */
  @Override
  public int visit(IASTDeclaration declaration) {
    IASTFileLocation fileloc = declaration.getFileLocation();

    if (declaration instanceof IASTSimpleDeclaration) {
      return handleSimpleDeclaration((IASTSimpleDeclaration)declaration, fileloc);

    } else if (declaration instanceof IASTFunctionDefinition) {
      return handleFunctionDefinition((IASTFunctionDefinition)declaration, fileloc);

    } else if (declaration instanceof IASTProblemDeclaration) {
      // CDT parser struggles on GCC's __attribute__((something)) constructs
      // because we use C99 as default.
      // Either insert the following macro before compiling with CIL:
      // #define  __attribute__(x)  /*NOTHING*/
      // or insert "parser.dialect = GNUC" into properties file
      visit(((IASTProblemDeclaration)declaration).getProblem());
      return PROCESS_SKIP;

    } else if (declaration instanceof IASTASMDeclaration) {
      // TODO Assembler code is ignored here
      return ignoreASMDeclaration(fileloc, declaration);

    } else {
      throw new CFAGenerationRuntimeException("Unknown declaration type " + declaration.getClass().getSimpleName(), declaration);
    }
  }

  private int handleSimpleDeclaration(final IASTSimpleDeclaration sd, final IASTFileLocation fileloc) {

    assert (locStack.size() > 0) : "not in a function's scope";

<<<<<<< HEAD
    final List<org.sosy_lab.cpachecker.cfa.ast.IASTDeclaration> newDs = astCreator.convert(sd);
    assert !newDs.isEmpty();

    for (org.sosy_lab.cpachecker.cfa.ast.IASTDeclaration newD : newDs) {
      if (newD.getStorageClass() != StorageClass.TYPEDEF
          && newD.getName() != null) {
        // this is neither a typedef nor a struct prototype nor a function declaration,
        // so it's a variable declaration

        scope.registerDeclaration(newD);
      }
    }


=======
>>>>>>> fc11616a
    CFANode prevNode = locStack.pop();

<<<<<<< HEAD
    for (org.sosy_lab.cpachecker.cfa.ast.IASTDeclaration newD : newDs) {
      assert !newD.isGlobal();

      nextNode = new CFANode(fileloc.getStartingLineNumber(), cfa.getFunctionName());
      cfaNodes.add(nextNode);

      while(astCreator.existsSideAssignment()){
        IASTNode test = astCreator.getSideAssignment();
        StatementEdge previous;
        DeclarationEdge previousdec;
        if(test instanceof IASTFunctionCallAssignmentStatement) {
            previous = new StatementEdge(rawSignature, (IASTFunctionCallAssignmentStatement)test, fileloc.getStartingLineNumber(), prevNode, nextNode);
            addToCFA(previous);
        } else if(test instanceof IASTAssignment){
          previous = new StatementEdge(rawSignature, (IASTExpressionAssignmentStatement)test, fileloc.getStartingLineNumber(), prevNode, nextNode);
          addToCFA(previous);
        } else {
            previousdec = new DeclarationEdge(rawSignature, fileloc.getStartingLineNumber(), prevNode, nextNode,(org.sosy_lab.cpachecker.cfa.ast.IASTDeclaration) test);
            addToCFA(previousdec);
        }
        prevNode = nextNode;

        nextNode = new CFANode(fileloc.getStartingLineNumber(), cfa.getFunctionName());
        cfaNodes.add(nextNode);
        logger.log(Level.INFO, "Created new node", nextNode);
      }

      final DeclarationEdge edge =
          new DeclarationEdge(rawSignature, fileloc.getStartingLineNumber(), prevNode,
              nextNode, newD);
      addToCFA(edge);

      prevNode = nextNode;
    }
=======
    CFANode nextNode = addDeclarationsToCFA(sd, fileloc.getStartingLineNumber(), prevNode);
>>>>>>> fc11616a

    assert nextNode != null;
    locStack.push(nextNode);

    return PROCESS_SKIP; // important to skip here, otherwise we would visit nested declarations
  }

  private int handleFunctionDefinition(final IASTFunctionDefinition declaration,
      final IASTFileLocation fileloc) {

    if (locStack.size() != 0) {
      throw new CFAGenerationRuntimeException("Nested function declarations?");
    }

    assert labelMap.isEmpty();
    assert gotoLabelNeeded.isEmpty();
    assert cfa == null;

    final org.sosy_lab.cpachecker.cfa.ast.IASTFunctionDeclaration fdef = astCreator.convert(declaration);
    final String nameOfFunction = fdef.getName();
    assert !nameOfFunction.isEmpty();

    scope.enterFunction(fdef);

    final List<org.sosy_lab.cpachecker.cfa.ast.IASTParameterDeclaration> parameters = fdef.getDeclSpecifier().getParameters();
    final List<String> parameterNames = new ArrayList<String>(parameters.size());

    for (org.sosy_lab.cpachecker.cfa.ast.IASTParameterDeclaration param : parameters) {
      scope.registerDeclaration(param); // declare parameter as local variable
      parameterNames.add(param.getName());
    }

    final CFAFunctionExitNode returnNode = new CFAFunctionExitNode(fileloc.getEndingLineNumber(), nameOfFunction);
    cfaNodes.add(returnNode);

    final CFAFunctionDefinitionNode startNode = new FunctionDefinitionNode(
        fileloc.getStartingLineNumber(), fdef, returnNode, parameterNames);
    cfaNodes.add(startNode);
    cfa = startNode;

    final CFANode nextNode = new CFANode(fileloc.getStartingLineNumber(), nameOfFunction);
    cfaNodes.add(nextNode);
    locStack.add(nextNode);

    final BlankEdge dummyEdge = new BlankEdge("", fileloc.getStartingLineNumber(),
        startNode, nextNode, "Function start dummy edge");
    addToCFA(dummyEdge);

    return PROCESS_CONTINUE;
  }

  private int ignoreASMDeclaration(final IASTFileLocation fileloc, final org.eclipse.cdt.core.dom.ast.IASTNode asmCode) {
    // TODO Assembler code is ignored here
    logger.log(Level.FINER, "Ignoring inline assembler code at line", fileloc.getStartingLineNumber());

    if (!printedAsmWarning) {
      logger.log(Level.WARNING, "Inline assembler ignored in function "
          + cfa.getFunctionName() + ", analysis is probably unsound!");
      printedAsmWarning = true;
    }

    final CFANode prevNode = locStack.pop();

    final CFANode nextNode = new CFANode(fileloc.getStartingLineNumber(),
        cfa.getFunctionName());
    cfaNodes.add(nextNode);
    locStack.push(nextNode);

    final BlankEdge edge = new BlankEdge(asmCode.getRawSignature(),
        fileloc.getStartingLineNumber(), prevNode, nextNode, "Ignored inline assembler code");
    addToCFA(edge);

    return PROCESS_SKIP;
  }

  @Override
  public int leave(IASTDeclaration declaration) {
    if (declaration instanceof IASTFunctionDefinition) {

      if (locStack.size() != 1) {
        throw new CFAGenerationRuntimeException("Depth wrong. Geoff needs to do more work");
      }

      CFANode lastNode = locStack.pop();

      if (isReachableNode(lastNode)) {
        BlankEdge blankEdge = new BlankEdge("",
            lastNode.getLineNumber(), lastNode, cfa.getExitNode(), "default return");
        addToCFA(blankEdge);
      }

      if (!gotoLabelNeeded.isEmpty()) {
        throw new CFAGenerationRuntimeException("Following labels were not found in function "
              + cfa.getFunctionName() + ": " + gotoLabelNeeded.keySet());
      }

      Set<CFANode> reachableNodes = CFATraversal.dfs().collectNodesReachableFrom(cfa);

      for (CFALabelNode n : labelMap.values()) {
        if (!reachableNodes.contains(n)) {
          logDeadLabel(n);

          // remove all entering edges
          while (n.getNumEnteringEdges() > 0) {
            CFACreationUtils.removeEdgeFromNodes(n.getEnteringEdge(0));
          }

          // now we can delete this whole unreachable part
          CFACreationUtils.removeChainOfNodesFromCFA(n);
        }
      }

      Iterator<CFANode> it = cfaNodes.iterator();
      while (it.hasNext()) {
        CFANode n = it.next();

        if (!reachableNodes.contains(n)) {
          // node was created but isn't part of CFA (e.g. because of dead code)
          it.remove(); // remove n from currentCFANodes
        }
      }

      scope.leaveFunction();
    }

    return PROCESS_CONTINUE;
  }

  private void logDeadLabel(CFALabelNode n) {
    Level level = Level.INFO;
    if (n.getLabel().matches("(switch|while)_(\\d+_[a-z0-9]+|[a-z0-9]+___\\d+)")) {
      // don't mention dead code produced by CIL on normal log levels
      level = Level.FINER;
    }
    logger.log(level, "Dead code detected at line", n.getLineNumber() + ": Label",
        n.getLabel(), "is not reachable.");
  }

  // Methods for to handle visiting and leaving Statements
  /* (non-Javadoc)
   * @see org.eclipse.cdt.core.dom.ast.ASTVisitor#visit(org.eclipse.cdt.core.dom.ast.IASTStatement)
   */
  @Override
  public int visit(IASTStatement statement) {
    IASTFileLocation fileloc = statement.getFileLocation();

    // Handle special condition for else
    if (statement.getPropertyInParent() == IASTIfStatement.ELSE) {
      // Edge from current location to post if-statement location
      CFANode prevNode = locStack.pop();
      CFANode nextNode = locStack.peek();

      if (isReachableNode(prevNode)) {
        BlankEdge blankEdge = new BlankEdge("", nextNode.getLineNumber(), prevNode, nextNode, "");
        addToCFA(blankEdge);
      }

      //  Push the start of the else clause onto our location stack
      CFANode elseNode = elseStack.pop();
      locStack.push(elseNode);
    }

    // Handle each kind of expression
    if (statement instanceof IASTCompoundStatement) {
      scope.enterBlock();
      // Do nothing, just continue visiting
    } else if (statement instanceof IASTExpressionStatement) {
      handleExpressionStatement((IASTExpressionStatement)statement, fileloc);
    } else if (statement instanceof IASTIfStatement) {
      handleIfStatement((IASTIfStatement)statement, fileloc);
    } else if (statement instanceof IASTWhileStatement) {
      handleWhileStatement((IASTWhileStatement)statement, fileloc);
    } else if (statement instanceof IASTForStatement) {
      return visitForStatement((IASTForStatement)statement, fileloc);
    } else if (statement instanceof IASTBreakStatement) {
      handleBreakStatement((IASTBreakStatement)statement, fileloc);
    } else if (statement instanceof IASTContinueStatement) {
      handleContinueStatement((IASTContinueStatement)statement, fileloc);
    } else if (statement instanceof IASTLabelStatement) {
      handleLabelStatement((IASTLabelStatement)statement, fileloc);
    } else if (statement instanceof IASTGotoStatement) {
      handleGotoStatement((IASTGotoStatement)statement, fileloc);
    } else if (statement instanceof IASTReturnStatement) {
      handleReturnStatement((IASTReturnStatement)statement, fileloc);
    } else if (statement instanceof IASTSwitchStatement) {
      return handleSwitchStatement((IASTSwitchStatement)statement, fileloc);
    } else if (statement instanceof IASTCaseStatement) {
      handleCaseStatement((IASTCaseStatement)statement, fileloc);
    } else if (statement instanceof IASTDefaultStatement) {
      handleDefaultStatement((IASTDefaultStatement)statement, fileloc);
    } else if (statement instanceof IASTNullStatement) {
      // We really don't care about blank statements
    } else if (statement instanceof IASTDeclarationStatement) {
      // TODO: I think we can ignore these here...
    } else if (statement instanceof IASTProblemStatement) {
      visit(((IASTProblemStatement)statement).getProblem());
    } else if (statement instanceof IASTDoStatement) {
      handleDoWhileStatement((IASTDoStatement)statement, fileloc);
    } else {
      throw new CFAGenerationRuntimeException("Unknown AST node "
          + statement.getClass().getSimpleName(), statement);
    }

    return PROCESS_CONTINUE;
  }

  private void handleDoWhileStatement(IASTDoStatement doStatement, IASTFileLocation fileloc) {
    final CFANode prevNode = locStack.pop();

    final CFANode loopStart = new CFANode(fileloc.getStartingLineNumber(),
        cfa.getFunctionName());
    cfaNodes.add(loopStart);
    loopStart.setLoopStart();
    loopStartStack.push(loopStart);

    final CFANode firstLoopNode = new CFANode(fileloc.getStartingLineNumber(),
        cfa.getFunctionName());
    cfaNodes.add(firstLoopNode);

    final CFANode postLoopNode = new CFALabelNode(fileloc.getEndingLineNumber(),
        cfa.getFunctionName(), "");
    cfaNodes.add(postLoopNode);
    loopNextStack.push(postLoopNode);

    // inverse order here!
    locStack.push(postLoopNode);
    locStack.push(firstLoopNode);

    final BlankEdge blankEdge = new BlankEdge("", fileloc.getStartingLineNumber(),
        prevNode, firstLoopNode, "do");
    addToCFA(blankEdge);

    createConditionEdges(doStatement.getCondition(), fileloc.getStartingLineNumber(),
        loopStart, firstLoopNode, postLoopNode);
  }

  private void handleConditionalStatement(IASTConditionalExpression condExp, CFANode rootNode, CFANode lastNode, org.sosy_lab.cpachecker.cfa.ast.IASTNode statement) {
    int filelocStart = condExp.getFileLocation().getStartingLineNumber();

    IASTIdExpression tempVar = astCreator.getConditionalTemporaryVariable();
    rootNode = handleSideassignments(rootNode, condExp.getRawSignature(), filelocStart);

    CFANode thenNode = new CFANode(filelocStart, cfa.getFunctionName());
    cfaNodes.add(thenNode);
    CFANode elseNode = new CFANode(filelocStart, cfa.getFunctionName());
    cfaNodes.add(elseNode);
    buildConditionTree(condExp.getLogicalConditionExpression(), filelocStart, rootNode, thenNode, elseNode, thenNode, elseNode, true, true);

    CFANode middle = new CFANode(filelocStart, cfa.getFunctionName());
    cfaNodes.add(middle);
    createConditionalStatementEdges(condExp.getPositiveResultExpression(), middle, filelocStart, thenNode, tempVar);
    createConditionalStatementEdges(condExp.getNegativeResultExpression(), middle, filelocStart, elseNode, tempVar);


    createSideAssignmentEdges(middle, lastNode, statement.toASTString(), filelocStart, statement);
  }

  private void createConditionalStatementEdges(IASTExpression condExp, CFANode lastNode, int filelocStart, CFANode prevNode, IASTIdExpression tempVar) {
    IASTNode exp = astCreator.convertExpressionWithSideEffects(condExp);

    if (exp != astCreator.getConditionalTemporaryVariable() && astCreator.getConditionalExpression() == null) {
      prevNode = handleConditionalTail(exp, filelocStart, prevNode, tempVar);
      StatementEdge edge;
      if(exp instanceof org.sosy_lab.cpachecker.cfa.ast.IASTExpression) {
        edge  = new StatementEdge(condExp.getRawSignature(),
                                  new IASTExpressionAssignmentStatement(astCreator.convert(condExp.getFileLocation()),
                                                                        tempVar,
                                                                        (org.sosy_lab.cpachecker.cfa.ast.IASTExpression) exp),
                                  filelocStart, prevNode, lastNode);
        addToCFA(edge);
      } else if (exp instanceof org.sosy_lab.cpachecker.cfa.ast.IASTFunctionCallExpression) {
        edge  = new StatementEdge(condExp.getRawSignature(),
                                  new IASTFunctionCallAssignmentStatement(astCreator.convert(condExp.getFileLocation()),
                                                                          tempVar,
                                                                          (IASTFunctionCallExpression) exp),
                                  filelocStart, prevNode, lastNode);
        addToCFA(edge);
      } else {
        CFANode middle = new CFANode(filelocStart, cfa.getFunctionName());
        cfaNodes.add(middle);
        edge  = new StatementEdge(condExp.getRawSignature(), (org.sosy_lab.cpachecker.cfa.ast.IASTStatement) exp, filelocStart, prevNode, middle);
        addToCFA(edge);
        edge  = new StatementEdge(condExp.getRawSignature(),
                                  new IASTExpressionAssignmentStatement(astCreator.convert(condExp.getFileLocation()),
                                                                        tempVar,
                                                                        ((org.sosy_lab.cpachecker.cfa.ast.IASTExpressionAssignmentStatement) exp).getLeftHandSide()),
                                  filelocStart, middle, lastNode);
        addToCFA(edge);
      }
    } else {
      handleConditionalTail(exp, filelocStart, prevNode, lastNode, tempVar);
    }
  }

  private void handleConditionalTail(org.sosy_lab.cpachecker.cfa.ast.IASTNode exp, int filelocStart, CFANode branchNode, CFANode lastNode, IASTIdExpression leftHandSide) {
    CFANode nextNode;
    if(astCreator.getConditionalExpression() != null) {
      nextNode = new CFANode(filelocStart, cfa.getFunctionName());
      cfaNodes.add(nextNode);

      IASTConditionalExpression condExp = astCreator.getConditionalExpression();
      astCreator.resetConditionalExpression();

      IASTIdExpression rightHandSide = astCreator.getConditionalTemporaryVariable();

      handleConditionalStatement(condExp, branchNode, nextNode, exp);
      org.sosy_lab.cpachecker.cfa.ast.IASTStatement stmt = new IASTExpressionAssignmentStatement(exp.getFileLocation(), leftHandSide, rightHandSide);
      addToCFA(new StatementEdge(stmt.toASTString(), stmt, filelocStart, nextNode, lastNode));

    } else {
      handleSideassignments(branchNode, exp.toASTString(), filelocStart, lastNode);
    }

  }

  private CFANode handleConditionalTail(org.sosy_lab.cpachecker.cfa.ast.IASTNode exp, int filelocStart, CFANode branchNode, IASTIdExpression leftHandSide) {
    CFANode nextNode;
    if(astCreator.getConditionalExpression() != null) {
      nextNode = new CFANode(filelocStart, cfa.getFunctionName());
      cfaNodes.add(nextNode);

      IASTConditionalExpression condExp = astCreator.getConditionalExpression();
      astCreator.resetConditionalExpression();

      IASTIdExpression rightHandSide = astCreator.getConditionalTemporaryVariable();

      handleConditionalStatement(condExp, branchNode, nextNode, exp);

      branchNode = nextNode;
      nextNode = new CFANode(filelocStart, cfa.getFunctionName());
      cfaNodes.add(nextNode);

      org.sosy_lab.cpachecker.cfa.ast.IASTStatement stmt = new IASTExpressionAssignmentStatement(exp.getFileLocation(), leftHandSide, rightHandSide);
      addToCFA(new StatementEdge(stmt.toASTString(), stmt, filelocStart, branchNode, nextNode));

    } else {
      nextNode = handleSideassignments(branchNode, exp.toASTString(), exp.getFileLocation().getStartingLineNumber());
    }
    return nextNode;
  }

  private void handleExpressionStatement(IASTExpressionStatement exprStatement,
      IASTFileLocation fileloc) {

    // check, if the exprStatement is the initializer of a forLoop, i.e. "counter=0;"
    // then we can ignore it, because it is handled with the loopstart
    if (exprStatement.getParent() instanceof IASTForStatement
        && exprStatement == ((IASTForStatement) exprStatement.getParent()).getInitializerStatement()) {
      return;
    }

    CFANode prevNode = locStack.pop ();

<<<<<<< HEAD
    CFANode nextNode = new CFANode(fileloc.getStartingLineNumber(), cfa.getFunctionName());
    cfaNodes.add(nextNode);

    org.sosy_lab.cpachecker.cfa.ast.IASTStatement statement = astCreator.convert(exprStatement);
    String rawSignature = exprStatement.getRawSignature();

    while(astCreator.existsSideAssignment()){
      IASTNode test = astCreator.getSideAssignment();
      StatementEdge previous;
      DeclarationEdge previousdec;
      if(test instanceof IASTFunctionCallAssignmentStatement) {
          previous = new StatementEdge(rawSignature, (IASTFunctionCallAssignmentStatement)test, fileloc.getStartingLineNumber(), prevNode, nextNode);
          addToCFA(previous);
      } else if (test instanceof IASTAssignment) {
        previous = new StatementEdge(rawSignature, (org.sosy_lab.cpachecker.cfa.ast.IASTStatement)test, fileloc.getStartingLineNumber(), prevNode, nextNode);
        addToCFA(previous);
      } else {
          previousdec = new DeclarationEdge(rawSignature, fileloc.getStartingLineNumber(), prevNode, nextNode, (org.sosy_lab.cpachecker.cfa.ast.IASTDeclaration) test);
          addToCFA(previousdec);
      }
      prevNode = nextNode;

      nextNode = new CFANode(fileloc.getStartingLineNumber(), cfa.getFunctionName());
      cfaNodes.add(nextNode);
      logger.log(Level.INFO, "Created new node", nextNode);
    }

    locStack.push(nextNode);

    StatementEdge edge = new StatementEdge(rawSignature, statement,
        fileloc.getStartingLineNumber(), prevNode, nextNode);
    addToCFA(edge);
=======
    org.sosy_lab.cpachecker.cfa.ast.IASTStatement statement = astCreator.convert(exprStatement);
    String rawSignature = exprStatement.getRawSignature();

    CFANode lastNode = new CFANode(fileloc.getStartingLineNumber(), cfa.getFunctionName());
    cfaNodes.add(lastNode);

    if(astCreator.getConditionalExpression() != null) {
      IASTConditionalExpression condExp = astCreator.getConditionalExpression();
      astCreator.resetConditionalExpression();
      handleConditionalStatement(condExp, prevNode, lastNode, statement);
    } else {
      CFANode nextNode = handleSideassignments(prevNode, rawSignature, fileloc.getStartingLineNumber());

      StatementEdge edge = new StatementEdge(rawSignature, statement,
          fileloc.getStartingLineNumber(), nextNode, lastNode);
      addToCFA(edge);
    }
    locStack.push(lastNode);
  }

  /**
   * This method creates statement and declaration edges for all sideassignments.
   *
   * @return the nextnode
   */
  private CFANode handleSideassignments(CFANode prevNode, String rawSignature, int filelocStart) {
    CFANode nextNode = null;
    while(astCreator.numberOfSideAssignments() > 0){
      nextNode = new CFANode(filelocStart, cfa.getFunctionName());
      cfaNodes.add(nextNode);

      IASTNode sideeffect = astCreator.getNextSideAssignment();

      createSideAssignmentEdges(prevNode, nextNode, rawSignature, filelocStart, sideeffect);
      prevNode = nextNode;
    }
    return prevNode;
  }

  /**
   * This method creates statement and declaration edges for all sideassignments
   * with a specific last node.
   */
  private void handleSideassignments(CFANode prevNode, String rawSignature, int filelocStart, CFANode lastNode) {
    CFANode nextNode = null;
    while(astCreator.numberOfSideAssignments() > 0){
      IASTNode sideeffect = astCreator.getNextSideAssignment();

      if(astCreator.numberOfSideAssignments() > 0) {
        nextNode = new CFANode(filelocStart, cfa.getFunctionName());
        cfaNodes.add(nextNode);
      } else {
        nextNode = lastNode;
      }

      createSideAssignmentEdges(prevNode, nextNode, rawSignature, filelocStart, sideeffect);
      prevNode = nextNode;
    }
  }

  /**
   * Submethod from handleSideassignments, takes an IASTNode and depending on its
   * type creates an edge.
   */
  private void createSideAssignmentEdges(CFANode prevNode, CFANode nextNode, String rawSignature,
      int filelocStart, IASTNode sideeffect) {
    CFAEdge previous;
    if(sideeffect instanceof org.sosy_lab.cpachecker.cfa.ast.IASTStatement) {
      previous = new StatementEdge(rawSignature, (org.sosy_lab.cpachecker.cfa.ast.IASTStatement)sideeffect, filelocStart, prevNode, nextNode);
    } else if (sideeffect instanceof IASTAssignment) {
      previous = new StatementEdge(rawSignature, (org.sosy_lab.cpachecker.cfa.ast.IASTStatement)sideeffect, filelocStart, prevNode, nextNode);
    } else if (sideeffect instanceof IASTIdExpression) {
      previous = new StatementEdge(rawSignature, new org.sosy_lab.cpachecker.cfa.ast.IASTExpressionStatement(sideeffect.getFileLocation(), (org.sosy_lab.cpachecker.cfa.ast.IASTExpression) sideeffect), filelocStart, prevNode, nextNode);
    } else {
      previous = new DeclarationEdge(rawSignature, filelocStart, prevNode, nextNode, (org.sosy_lab.cpachecker.cfa.ast.IASTDeclaration) sideeffect);
    }
    addToCFA(previous);
>>>>>>> fc11616a
  }

  private static enum CONDITION { NORMAL, ALWAYS_FALSE, ALWAYS_TRUE };

  private CONDITION getConditionKind(final IASTExpression cond) {
      if (cond instanceof IASTLiteralExpression) {
          if (((IASTLiteralExpression)cond).getKind() ==
              IASTLiteralExpression.lk_integer_constant) {
              int c = Integer.parseInt(cond.getRawSignature());
              if (c == 0) {
                return CONDITION.ALWAYS_FALSE;
              } else {
                return CONDITION.ALWAYS_TRUE;
              }
          }
      }
      return CONDITION.NORMAL;
  }


  private void handleIfStatement(IASTIfStatement ifStatement,
      IASTFileLocation fileloc) {

    CFANode prevNode = locStack.pop();

    CFANode postIfNode = new CFANode(fileloc.getEndingLineNumber(),
        cfa.getFunctionName());
    cfaNodes.add(postIfNode);
    locStack.push(postIfNode);

    CFANode thenNode = new CFANode(fileloc.getStartingLineNumber(),
        cfa.getFunctionName());
    cfaNodes.add(thenNode);
    locStack.push(thenNode);

    CFANode elseNode;
    // elseNode is the start of the else branch,
    // or the node after the loop if there is no else branch
    if (ifStatement.getElseClause() == null) {
      elseNode = postIfNode;
    } else {
      elseNode = new CFANode(fileloc.getStartingLineNumber(),
          cfa.getFunctionName());
      cfaNodes.add(elseNode);
      elseStack.push(elseNode);
    }

    createConditionEdges(ifStatement.getConditionExpression(),
        fileloc.getStartingLineNumber(), prevNode, thenNode, elseNode);
  }

  private void handleWhileStatement(IASTWhileStatement whileStatement,
      IASTFileLocation fileloc) {

    final CFANode prevNode = locStack.pop();

    final CFANode loopStart = new CFANode(fileloc.getStartingLineNumber(),
        cfa.getFunctionName());
    cfaNodes.add(loopStart);
    loopStart.setLoopStart();
    loopStartStack.push(loopStart);

    final CFANode firstLoopNode = new CFANode(fileloc.getStartingLineNumber(),
        cfa.getFunctionName());
    cfaNodes.add(firstLoopNode);

    final CFANode postLoopNode = new CFALabelNode(fileloc.getEndingLineNumber(),
        cfa.getFunctionName(), "");
    cfaNodes.add(postLoopNode);
    loopNextStack.push(postLoopNode);

    // inverse order here!
    locStack.push(postLoopNode);
    locStack.push(firstLoopNode);

    final BlankEdge blankEdge = new BlankEdge("", fileloc.getStartingLineNumber(),
        prevNode, loopStart, "while");
    addToCFA(blankEdge);

    createConditionEdges(whileStatement.getCondition(), fileloc.getStartingLineNumber(),
        loopStart, firstLoopNode, postLoopNode);
  }

  /**
   * This function creates the edges of a condition:
   * - If ALWAYS_TRUE or ALWAYS_FALSE only one blankEdge is created.
   * - If NORMAL two edges are created: one 'then'-edge and one 'else'-edge.
   */
  private void createConditionEdges(final IASTExpression condition,
      final int filelocStart, CFANode rootNode, CFANode thenNode,
      final CFANode elseNode) {

    assert condition != null;

    final CONDITION kind = getConditionKind(condition);
    String rawSignature = condition.getRawSignature();

    switch (kind) {
    case ALWAYS_FALSE:
      // no edge connecting rootNode with thenNode,
      // so the "then" branch won't be connected to the rest of the CFA

      final BlankEdge falseEdge = new BlankEdge(rawSignature, filelocStart, rootNode, elseNode, "");
      addToCFA(falseEdge);
      break;

    case ALWAYS_TRUE:
      final BlankEdge trueEdge = new BlankEdge(rawSignature, filelocStart, rootNode, thenNode, "");
      addToCFA(trueEdge);

      // no edge connecting prevNode with elseNode,
      // so the "else" branch won't be connected to the rest of the CFA
      break;

    case NORMAL:
<<<<<<< HEAD
      final org.sosy_lab.cpachecker.cfa.ast.IASTExpression exp =
        astCreator.convertExpressionWithoutSideEffects(condition);
        String rawSignature = condition.getRawSignature();

          while (astCreator.existsSideAssignment()) {
            IASTNode test = astCreator.getSideAssignment();
            CFANode between = new CFANode(test.getFileLocation().getStartingLineNumber(), cfa.getFunctionName());
            StatementEdge previous;
            DeclarationEdge previousdec;
            if (test instanceof IASTFunctionCallAssignmentStatement) {
              previous = new StatementEdge(rawSignature, (IASTFunctionCallAssignmentStatement)test, test.getFileLocation().getStartingLineNumber(), rootNode, between);
              addToCFA(previous);
            } else if (test instanceof IASTAssignment) {
              previous = new StatementEdge(rawSignature, (org.sosy_lab.cpachecker.cfa.ast.IASTStatement)test, test.getFileLocation().getStartingLineNumber(), rootNode, between);
              addToCFA(previous);
            } else {
              previousdec = new DeclarationEdge(rawSignature, test.getFileLocation().getStartingLineNumber(), rootNode, between, (org.sosy_lab.cpachecker.cfa.ast.IASTDeclaration) test);
              addToCFA(previousdec);
            }
            rootNode = between;
            cfaNodes.add(between);
          }
=======
        buildConditionTree(condition, filelocStart, rootNode, thenNode, elseNode, thenNode, elseNode, true, true);
      break;

    default:
      throw new InternalError("Missing switch clause");
    }
  }

  private void buildConditionTree(IASTExpression condition, final int filelocStart,
                                  CFANode rootNode, CFANode thenNode, final CFANode elseNode,
                                  CFANode thenNodeForLastThen, CFANode elseNodeForLastElse,
                                  boolean furtherThenComputation, boolean furtherElseComputation) {

    while(condition instanceof IASTUnaryExpression
          && ((IASTUnaryExpression)condition).getOperator() == IASTUnaryExpression.op_bracketedPrimary){
      condition = ((IASTUnaryExpression)condition).getOperand();
    }
>>>>>>> fc11616a

    if (condition instanceof IASTBinaryExpression
        && ((IASTBinaryExpression) condition).getOperator() == IASTBinaryExpression.op_logicalAnd) {
      CFANode innerNode = new CFANode(filelocStart, cfa.getFunctionName());
      cfaNodes.add(innerNode);
      buildConditionTree(((IASTBinaryExpression) condition).getOperand1(), filelocStart, rootNode, innerNode, elseNode, thenNodeForLastThen, elseNodeForLastElse, true, false);
      buildConditionTree(((IASTBinaryExpression) condition).getOperand2(), filelocStart, innerNode, thenNode, elseNode, thenNodeForLastThen, elseNodeForLastElse, true, true);

    } else if (condition instanceof IASTBinaryExpression
        && ((IASTBinaryExpression) condition).getOperator() == IASTBinaryExpression.op_logicalOr) {
      CFANode innerNode = new CFANode(filelocStart, cfa.getFunctionName());
      cfaNodes.add(innerNode);
      buildConditionTree(((IASTBinaryExpression) condition).getOperand1(), filelocStart, rootNode, thenNode, innerNode, thenNodeForLastThen, elseNodeForLastElse, false, true);
      buildConditionTree(((IASTBinaryExpression) condition).getOperand2(), filelocStart, innerNode, thenNode, elseNode, thenNodeForLastThen, elseNodeForLastElse, true, true);

    } else {

      final org.sosy_lab.cpachecker.cfa.ast.IASTExpression exp = astCreator.convertBooleanExpression(condition);
      String rawSignature = condition.getRawSignature();

      CFANode nextNode = handleSideassignments(rootNode, rawSignature, condition.getFileLocation().getStartingLineNumber());

      if (furtherThenComputation) {
        thenNodeForLastThen = thenNode;
      }
      if (furtherElseComputation) {
        elseNodeForLastElse = elseNode;
      }

      // edge connecting last condition with elseNode
      final AssumeEdge assumeEdgeFalse = new AssumeEdge("!(" + condition.getRawSignature() + ")",
                                                        filelocStart,
                                                        nextNode,
                                                        elseNodeForLastElse,
                                                        exp,
                                                        false);
      addToCFA(assumeEdgeFalse);

      // edge connecting last condition with thenNode
      final AssumeEdge assumeEdgeTrue = new AssumeEdge(condition.getRawSignature(),
                                                       filelocStart,
                                                       nextNode,
                                                       thenNodeForLastThen,
                                                       exp,
                                                       true);
      addToCFA(assumeEdgeTrue);
<<<<<<< HEAD

      break;

    default:
      throw new InternalError("Missing switch clause");
=======
>>>>>>> fc11616a
    }
  }

  private int visitForStatement(final IASTForStatement forStatement,
      final IASTFileLocation fileloc) {

    final int filelocStart = fileloc.getStartingLineNumber();
    final CFANode prevNode = locStack.pop();

    // loopInit is Node before "counter = 0;"
    final CFANode loopInit = new CFANode(filelocStart, cfa.getFunctionName());
    cfaNodes.add(loopInit);
    addToCFA(new BlankEdge("", filelocStart, prevNode, loopInit, "for"));

    // loopStart is the Node before the loop itself,
    // it is the the one after the init edge(s)
    final CFANode loopStart = createInitEdgeForForLoop(forStatement.getInitializerStatement(),
        filelocStart, loopInit);
    loopStart.setLoopStart();

    // loopEnd is Node before "counter++;"
    final CFANode loopEnd = new CFALabelNode(filelocStart, cfa.getFunctionName(), "");
    cfaNodes.add(loopEnd);
    loopStartStack.push(loopEnd);

    // this edge connects loopEnd with loopStart and contains the statement "counter++;"
    createLastEdgeForForLoop(forStatement.getIterationExpression(),
        filelocStart, loopEnd, loopStart);

    // firstLoopNode is Node after "counter < 5"
    final CFANode firstLoopNode = new CFANode(
        filelocStart, cfa.getFunctionName());
    cfaNodes.add(firstLoopNode);

    // firstLoopNode is Node after "!(counter < 5)"
    final CFANode postLoopNode = new CFALabelNode(
        fileloc.getEndingLineNumber(), cfa.getFunctionName(), "");
    cfaNodes.add(postLoopNode);
    loopNextStack.push(postLoopNode);

    // inverse order here!
    locStack.push(postLoopNode);
    locStack.push(firstLoopNode);

    createConditionEdgesForForLoop(forStatement.getConditionExpression(),
        filelocStart, loopStart, postLoopNode, firstLoopNode);

    // visit only loopbody, not children, loop.getBody() != loop.getChildren()
    forStatement.getBody().accept(this);

    // leave loop
    final CFANode lastNodeInLoop = locStack.pop();

    // loopEnd is the Node before "counter++;"
    assert loopEnd == loopStartStack.pop();
    assert postLoopNode == loopNextStack.pop();
    assert postLoopNode == locStack.peek();

    if (isReachableNode(lastNodeInLoop)) {
      final BlankEdge blankEdge = new BlankEdge("", lastNodeInLoop.getLineNumber(),
          lastNodeInLoop, loopEnd, "");
      addToCFA(blankEdge);
    }

    // skip visiting children of loop, because loopbody was handled before
    return PROCESS_SKIP;
  }

  /**
   * This function creates the edge for the init-statement of a for-loop.
   * The edge is inserted after the loopInit-Node.
   * If there are more than one declarations, more edges are inserted.
   * @return The node after the last inserted edge.
   */
  private CFANode createInitEdgeForForLoop(final IASTStatement statement,
      final int filelocStart, final CFANode loopInit) {

    // "int counter = 0;"
    if (statement instanceof IASTDeclarationStatement) {
      final IASTDeclaration decl = ((IASTDeclarationStatement)statement).getDeclaration();
      if (!(decl instanceof IASTSimpleDeclaration)) {
        throw new CFAGenerationRuntimeException("unknown init-statement in for-statement", decl);
      }
      return addDeclarationsToCFA((IASTSimpleDeclaration)decl, filelocStart, loopInit);

    // "counter = 0;"
    } else if (statement instanceof IASTExpressionStatement) {
      final CFANode nextNode = new CFANode(filelocStart, cfa.getFunctionName());
      cfaNodes.add(nextNode);

      final StatementEdge initEdge = new StatementEdge(statement.getRawSignature(),
              astCreator.convert((IASTExpressionStatement) statement),
              filelocStart, loopInit, nextNode);
      addToCFA(initEdge);
      return nextNode;

    //";"
    } else if (statement instanceof IASTNullStatement) {
      // no edge inserted
      return loopInit;

    } else { // TODO: are there other init-statements in a for-loop?
      throw new CFAGenerationRuntimeException("unknown init-statement in for-statement", statement);
    }
  }

  /**
   * This method takes a list of Declarations and adds them to the CFA.
   * The edges are inserted after startNode.
   * @return the node after the last of the new declarations
   */
  private CFANode addDeclarationsToCFA(final IASTSimpleDeclaration sd,
      final int filelocStart, CFANode prevNode) {

    final List<org.sosy_lab.cpachecker.cfa.ast.IASTDeclaration> declList =
        astCreator.convert(sd);
    final String rawSignature = sd.getRawSignature();

    prevNode = handleSideassignments(prevNode, rawSignature, sd.getFileLocation().getStartingLineNumber());

    // create one edge for every declaration
    for (org.sosy_lab.cpachecker.cfa.ast.IASTDeclaration newD : declList) {

      if (newD instanceof IASTVariableDeclaration) {
        scope.registerDeclaration(newD);
      } else if (newD instanceof IASTFunctionDeclaration) {
        scope.registerFunctionDeclaration((IASTFunctionDeclaration) newD);
      }

      CFANode nextNode = new CFANode(filelocStart, cfa.getFunctionName());
      cfaNodes.add(nextNode);

      final DeclarationEdge edge = new DeclarationEdge(rawSignature, filelocStart,
          prevNode, nextNode, newD);
      addToCFA(edge);

      prevNode = nextNode;
    }

    return prevNode;
  }

  /**
   * This function creates the last edge in a loop (= iteration-edge).
   * The edge contains the statement "counter++" or something similar
   * and is inserted between the loopEnd-Node and the loopStart-Node.
   */
  private void createLastEdgeForForLoop(final IASTExpression exp, final int filelocStart,
      final CFANode loopEnd, final CFANode loopStart) {
    final IASTNode node = astCreator.convertExpressionWithSideEffects(exp);

    if (exp == null) {
      // ignore, only add blankEdge
      final BlankEdge blankEdge = new BlankEdge("", filelocStart, loopEnd, loopStart, "");
      addToCFA(blankEdge);

      // "counter;"
    } else if (node instanceof IASTIdExpression) {
      final BlankEdge blankEdge = new BlankEdge(node.toASTString(),
          filelocStart, loopEnd, loopStart, "");
      addToCFA(blankEdge);

      // "counter++;"
    } else if (node instanceof IASTExpressionAssignmentStatement) {
      final StatementEdge lastEdge = new StatementEdge(exp.getRawSignature(),
          (IASTExpressionAssignmentStatement) node, filelocStart, loopEnd, loopStart);
      addToCFA(lastEdge);

    } else if (node instanceof IASTFunctionCallAssignmentStatement) {
      final StatementEdge edge = new StatementEdge(exp.getRawSignature(),
          (IASTFunctionCallAssignmentStatement)node, filelocStart, loopEnd, loopStart);
      addToCFA(edge);

    } else { // TODO: are there other iteration-expressions in a for-loop?
      throw new AssertionError("CFABuilder: unknown iteration-expressions in for-statement:\n"
          + exp.getClass());
    }
  }

  /**
   * This function creates the condition-edges of a for-loop.
   * Normally there are 2 edges: one 'then'-edge and one 'else'-edge.
   * If the condition is ALWAYS_TRUE or ALWAYS_FALSE or 'null' only one edge is
   * created.
   */
  private void createConditionEdgesForForLoop(final IASTExpression condition,
      final int filelocStart, final CFANode loopStart,
      final CFANode postLoopNode, final CFANode firstLoopNode) {

    if (condition == null) {
      // no condition -> only a blankEdge from loopStart to firstLoopNode
      final BlankEdge blankEdge = new BlankEdge("", filelocStart, loopStart,
          firstLoopNode, "");
      addToCFA(blankEdge);

    } else {
      createConditionEdges(condition, filelocStart, loopStart, firstLoopNode,
          postLoopNode);
    }
  }

  private void handleBreakStatement(IASTBreakStatement breakStatement,
      IASTFileLocation fileloc) {

    CFANode prevNode = locStack.pop();
    CFANode postLoopNode = loopNextStack.peek();

    BlankEdge blankEdge = new BlankEdge(breakStatement.getRawSignature(),
        fileloc.getStartingLineNumber(), prevNode, postLoopNode, "break");
    addToCFA(blankEdge);

    CFANode nextNode = new CFANode(fileloc.getEndingLineNumber(),
        cfa.getFunctionName());
    cfaNodes.add(nextNode);
    locStack.push(nextNode);
  }

  private void handleContinueStatement(IASTContinueStatement continueStatement,
      IASTFileLocation fileloc) {

    CFANode prevNode = locStack.pop();
    CFANode loopStartNode = loopStartStack.peek();

    BlankEdge blankEdge = new BlankEdge(continueStatement.getRawSignature(),
        fileloc.getStartingLineNumber(), prevNode, loopStartNode, "continue");
    addToCFA(blankEdge);

    CFANode nextNode = new CFANode(fileloc.getEndingLineNumber(),
        cfa.getFunctionName());
    locStack.push(nextNode);
  }

  private void handleLabelStatement(IASTLabelStatement labelStatement,
      IASTFileLocation fileloc) {

    String labelName = labelStatement.getName().toString();
    if (labelMap.containsKey(labelName)) {
      throw new CFAGenerationRuntimeException("Duplicate label " + labelName
          + " in function " + cfa.getFunctionName(), labelStatement);
    }

    CFANode prevNode = locStack.pop();

    CFALabelNode labelNode = new CFALabelNode(fileloc.getStartingLineNumber(),
        cfa.getFunctionName(), labelName);
    cfaNodes.add(labelNode);
    locStack.push(labelNode);
    labelMap.put(labelName, labelNode);

    if (isReachableNode(prevNode)) {
      BlankEdge blankEdge = new BlankEdge(labelStatement.getRawSignature(),
          fileloc.getStartingLineNumber(), prevNode, labelNode, "Label: " + labelName);
      addToCFA(blankEdge);
    }

    // Check if any goto's previously analyzed need connections to this label
    for (CFANode gotoNode : gotoLabelNeeded.get(labelName)) {
      String description = "Goto: " + labelName;
      BlankEdge gotoEdge = new BlankEdge(description,
          gotoNode.getLineNumber(), gotoNode, labelNode, description);
      addToCFA(gotoEdge);
    }
    gotoLabelNeeded.removeAll(labelName);
  }

  private void handleGotoStatement(IASTGotoStatement gotoStatement,
      IASTFileLocation fileloc) {

    String labelName = gotoStatement.getName().toString();

    CFANode prevNode = locStack.pop();
    CFANode labelNode = labelMap.get(labelName);
    if (labelNode != null) {
      BlankEdge gotoEdge = new BlankEdge(gotoStatement.getRawSignature(),
          fileloc.getStartingLineNumber(), prevNode, labelNode, "Goto: " + labelName);

      /* labelNode was analyzed before, so it is in the labelMap,
       * then there can be a jump backwards and this can create a loop.
       * If LabelNode has not been the start of a loop, Node labelNode can be
       * the start of a loop, so check if there is a path from labelNode to
       * the current Node through DFS-search */
      if (!labelNode.isLoopStart() && isPathFromTo(labelNode, prevNode)) {
        labelNode.setLoopStart();
      }

      addToCFA(gotoEdge);
    } else {
      gotoLabelNeeded.put(labelName, prevNode);
    }

    CFANode nextNode = new CFANode(fileloc.getEndingLineNumber(),
        cfa.getFunctionName());
    cfaNodes.add(nextNode);
    locStack.push(nextNode);
  }

  /**
   * Determines whether a forwards path between two nodes exists.
   *
   * @param fromNode starting node
   * @param toNode target node
   */
  private boolean isPathFromTo(CFANode fromNode, CFANode toNode) {
    // Optimization: do two DFS searches in parallel:
    // 1) search forwards from fromNode
    // 2) search backwards from toNode
    Deque<CFANode> toProcessForwards = new ArrayDeque<CFANode>();
    Deque<CFANode> toProcessBackwards = new ArrayDeque<CFANode>();
    Set<CFANode> visitedForwards = new HashSet<CFANode>();
    Set<CFANode> visitedBackwards = new HashSet<CFANode>();

    toProcessForwards.addLast(fromNode);
    visitedForwards.add(fromNode);

    toProcessBackwards.addLast(toNode);
    visitedBackwards.add(toNode);

    // if one of the queues is empty, the search has reached a dead end
    while (!toProcessForwards.isEmpty() && !toProcessBackwards.isEmpty()) {
      // step in forwards search
      CFANode currentForwards = toProcessForwards.removeLast();
      if (visitedBackwards.contains(currentForwards)) {
        // the backwards search already has seen the current node
        // so we know there's a path from fromNode to current and a path from
        // current to toNode
        return true;
      }

      for (CFAEdge child : CFAUtils.leavingEdges(currentForwards)) {
        if (visitedForwards.add(child.getSuccessor())) {
          toProcessForwards.addLast(child.getSuccessor());
        }
      }

      // step in backwards search
      CFANode currentBackwards = toProcessBackwards.removeLast();
      if (visitedForwards.contains(currentBackwards)) {
        // the forwards search already has seen the current node
        // so we know there's a path from fromNode to current and a path from
        // current to toNode
        return true;
      }

      for (CFAEdge child : CFAUtils.enteringEdges(currentBackwards)) {
        if (visitedBackwards.add(child.getPredecessor())) {
          toProcessBackwards.addLast(child.getPredecessor());
        }
      }
    }
    return false;
  }

  private void handleReturnStatement(IASTReturnStatement returnStatement,
      IASTFileLocation fileloc) {

    CFANode prevNode = locStack.pop();
    CFAFunctionExitNode functionExitNode = cfa.getExitNode();

    ReturnStatementEdge edge = new ReturnStatementEdge(returnStatement.getRawSignature(),
        astCreator.convert(returnStatement), fileloc.getStartingLineNumber(), prevNode, functionExitNode);
    addToCFA(edge);

    CFANode nextNode = new CFANode(fileloc.getEndingLineNumber(),
        cfa.getFunctionName());
    cfaNodes.add(nextNode);
    locStack.push(nextNode);
  }

  private int handleSwitchStatement(final IASTSwitchStatement statement,
      IASTFileLocation fileloc) {

    final CFANode prevNode = locStack.pop();

    // firstSwitchNode is first Node of switch-Statement.
    // TODO useful or unnecessary? it can be replaced through prevNode.
    final CFANode firstSwitchNode =
        new CFANode(fileloc.getStartingLineNumber(),
            cfa.getFunctionName());
    cfaNodes.add(firstSwitchNode);

    org.sosy_lab.cpachecker.cfa.ast.IASTExpression switchExpression = astCreator
        .convertExpressionWithoutSideEffects(statement
            .getControllerExpression());

    String rawSignature = "switch (" + statement.getControllerExpression().getRawSignature() + ")";
    String description = "switch (" + switchExpression.toASTString() + ")";
    addToCFA(new BlankEdge(rawSignature, fileloc.getStartingLineNumber(),
        prevNode, firstSwitchNode, description));

    switchExprStack.push(switchExpression);
    switchCaseStack.push(firstSwitchNode);

    // postSwitchNode is Node after the switch-statement
    final CFANode postSwitchNode =
        new CFALabelNode(fileloc.getEndingLineNumber(),
            cfa.getFunctionName(), "");
    cfaNodes.add(postSwitchNode);
    loopNextStack.push(postSwitchNode);
    locStack.push(postSwitchNode);

    locStack.push(new CFANode(fileloc.getStartingLineNumber(),
        cfa.getFunctionName()));

    // visit only body, getBody() != getChildren()
    statement.getBody().accept(this);

    // leave switch
    final CFANode lastNodeInSwitch = locStack.pop();
    final CFANode lastNotCaseNode = switchCaseStack.pop();
    switchExprStack.pop(); // switchExpr is not needed after this point

    assert postSwitchNode == loopNextStack.pop();
    assert postSwitchNode == locStack.peek();
    assert switchExprStack.size() == switchCaseStack.size();

    final BlankEdge blankEdge = new BlankEdge("", lastNotCaseNode.getLineNumber(),
        lastNotCaseNode, postSwitchNode, "");
    addToCFA(blankEdge);

    final BlankEdge blankEdge2 = new BlankEdge("", lastNodeInSwitch.getLineNumber(),
        lastNodeInSwitch, postSwitchNode, "");
    addToCFA(blankEdge2);

    // skip visiting children of loop, because loopbody was handled before
    return PROCESS_SKIP;
  }

  private void handleCaseStatement(final IASTCaseStatement statement,
      IASTFileLocation fileloc) {

    final int filelocStart = fileloc.getStartingLineNumber();

    // build condition, left part, "a"
    final org.sosy_lab.cpachecker.cfa.ast.IASTExpression switchExpr =
        switchExprStack.peek();

    // build condition, right part, "2"
    final org.sosy_lab.cpachecker.cfa.ast.IASTExpression caseExpr =
        astCreator.convertExpressionWithoutSideEffects(statement
            .getExpression());

    // build condition, "a==2", TODO correct type?
    final org.sosy_lab.cpachecker.cfa.ast.IASTBinaryExpression binExp =
        new org.sosy_lab.cpachecker.cfa.ast.IASTBinaryExpression(astCreator.convert(fileloc),
            switchExpr.getExpressionType(), switchExpr, caseExpr,
            org.sosy_lab.cpachecker.cfa.ast.IASTBinaryExpression.BinaryOperator.EQUALS);

    // build condition edges, to caseNode with "a==2", to notCaseNode with "!(a==2)"
    final CFANode rootNode = switchCaseStack.pop();
    final CFANode caseNode = new CFANode(filelocStart,
        cfa.getFunctionName());
    final CFANode notCaseNode = new CFANode(filelocStart,
        cfa.getFunctionName());
    cfaNodes.add(caseNode);
    cfaNodes.add(notCaseNode);

    // fall-through (case before has no "break")
    final CFANode oldNode = locStack.pop();
    if (oldNode.getNumEnteringEdges() > 0) {
      final BlankEdge blankEdge =
          new BlankEdge("", filelocStart, oldNode, caseNode, "fall through");
      addToCFA(blankEdge);
    }


    switchCaseStack.push(notCaseNode);
    locStack.push(caseNode);

    // edge connecting rootNode with notCaseNode, "!(a==2)"
    final AssumeEdge assumeEdgeFalse = new AssumeEdge("!(" + binExp.toASTString() + ")",
        filelocStart, rootNode, notCaseNode, binExp, false);
    addToCFA(assumeEdgeFalse);

    // edge connecting rootNode with caseNode, "a==2"
    final AssumeEdge assumeEdgeTrue = new AssumeEdge(binExp.toASTString(),
        filelocStart, rootNode, caseNode, binExp, true);
    addToCFA(assumeEdgeTrue);


  }

  private void handleDefaultStatement(final IASTDefaultStatement statement,
      IASTFileLocation fileloc) {

    final int filelocStart = fileloc.getStartingLineNumber();

    // build blank edge to caseNode with "default", no edge to notCaseNode
    final CFANode rootNode = switchCaseStack.pop();
    final CFANode caseNode = new CFANode(filelocStart, cfa.getFunctionName());
    final CFANode notCaseNode = new CFANode(filelocStart, cfa.getFunctionName());
    cfaNodes.add(caseNode);
    cfaNodes.add(notCaseNode);

    // fall-through (case before has no "break")
    final CFANode oldNode = locStack.pop();
    if (oldNode.getNumEnteringEdges() > 0) {
      final BlankEdge blankEdge =
          new BlankEdge("", filelocStart, oldNode, caseNode, "fall through");
      addToCFA(blankEdge);
    }

    switchCaseStack.push(notCaseNode); // for later cases, only reachable through jumps
    locStack.push(caseNode);

    // blank edge connecting rootNode with caseNode
    final BlankEdge trueEdge =
        new BlankEdge(statement.getRawSignature(), filelocStart, rootNode, caseNode, "default");
    addToCFA(trueEdge);
  }

  /* (non-Javadoc)
   * @see org.eclipse.cdt.core.dom.ast.ASTVisitor#leave(org.eclipse.cdt.core.dom.ast.IASTStatement)
   */
  @Override
  public int leave(IASTStatement statement) {
    if (statement instanceof IASTIfStatement) {
      final CFANode prevNode = locStack.pop();
      final CFANode nextNode = locStack.peek();

      if (isReachableNode(prevNode)) {

        for (CFAEdge prevEdge : ImmutableList.copyOf(CFAUtils.allEnteringEdges(prevNode))) {
          if ((prevEdge instanceof BlankEdge)
              && prevEdge.getDescription().equals("")) {

            // the only entering edge is a BlankEdge, so we delete this edge and prevNode

            CFANode prevPrevNode = prevEdge.getPredecessor();
            assert prevPrevNode.getNumLeavingEdges() == 1;
            prevNode.removeEnteringEdge(prevEdge);
            prevPrevNode.removeLeavingEdge(prevEdge);

            BlankEdge blankEdge = new BlankEdge("", prevNode.getLineNumber(),
                prevPrevNode, nextNode, "");
            addToCFA(blankEdge);
          }
        }

        if (prevNode.getNumEnteringEdges() > 0) {
          BlankEdge blankEdge = new BlankEdge("", prevNode.getLineNumber(),
              prevNode, nextNode, "");
          addToCFA(blankEdge);
        }
      }

    } else if (statement instanceof IASTCompoundStatement) {
      scope.leaveBlock();

    } else if (statement instanceof IASTWhileStatement
            || statement instanceof IASTDoStatement) {
      CFANode prevNode = locStack.pop();
      CFANode startNode = loopStartStack.pop();

      if (isReachableNode(prevNode)) {
        BlankEdge blankEdge = new BlankEdge("", prevNode.getLineNumber(),
            prevNode, startNode, "");
        addToCFA(blankEdge);
      }
      CFANode nextNode = loopNextStack.pop();
      assert nextNode == locStack.peek();
    }
    return PROCESS_CONTINUE;
  }

  //Method to handle visiting a parsing problem.  Hopefully none exist
  /* (non-Javadoc)
   * @see org.eclipse.cdt.core.dom.ast.ASTVisitor#visit(org.eclipse.cdt.core.dom.ast.IASTProblem)
   */
  @Override
  public int visit(IASTProblem problem) {
    throw new CFAGenerationRuntimeException(problem.getMessage(), problem);
  }

  /**
   * This method adds this edge to the leaving and entering edges
   * of its predecessor and successor respectively, but it does so only
   * if the edge does not contain dead code
   */
  private void addToCFA(CFAEdge edge) {
    CFACreationUtils.addEdgeToCFA(edge, logger);
  }
}<|MERGE_RESOLUTION|>--- conflicted
+++ resolved
@@ -71,10 +71,6 @@
 import org.sosy_lab.common.LogManager;
 import org.sosy_lab.cpachecker.cfa.CFACreationUtils;
 import org.sosy_lab.cpachecker.cfa.ast.IASTAssignment;
-<<<<<<< HEAD
-import org.sosy_lab.cpachecker.cfa.ast.IASTBinaryExpression;
-=======
->>>>>>> fc11616a
 import org.sosy_lab.cpachecker.cfa.ast.IASTExpressionAssignmentStatement;
 import org.sosy_lab.cpachecker.cfa.ast.IASTFunctionCallAssignmentStatement;
 import org.sosy_lab.cpachecker.cfa.ast.IASTFunctionCallExpression;
@@ -195,63 +191,9 @@
 
     assert (locStack.size() > 0) : "not in a function's scope";
 
-<<<<<<< HEAD
-    final List<org.sosy_lab.cpachecker.cfa.ast.IASTDeclaration> newDs = astCreator.convert(sd);
-    assert !newDs.isEmpty();
-
-    for (org.sosy_lab.cpachecker.cfa.ast.IASTDeclaration newD : newDs) {
-      if (newD.getStorageClass() != StorageClass.TYPEDEF
-          && newD.getName() != null) {
-        // this is neither a typedef nor a struct prototype nor a function declaration,
-        // so it's a variable declaration
-
-        scope.registerDeclaration(newD);
-      }
-    }
-
-
-=======
->>>>>>> fc11616a
     CFANode prevNode = locStack.pop();
 
-<<<<<<< HEAD
-    for (org.sosy_lab.cpachecker.cfa.ast.IASTDeclaration newD : newDs) {
-      assert !newD.isGlobal();
-
-      nextNode = new CFANode(fileloc.getStartingLineNumber(), cfa.getFunctionName());
-      cfaNodes.add(nextNode);
-
-      while(astCreator.existsSideAssignment()){
-        IASTNode test = astCreator.getSideAssignment();
-        StatementEdge previous;
-        DeclarationEdge previousdec;
-        if(test instanceof IASTFunctionCallAssignmentStatement) {
-            previous = new StatementEdge(rawSignature, (IASTFunctionCallAssignmentStatement)test, fileloc.getStartingLineNumber(), prevNode, nextNode);
-            addToCFA(previous);
-        } else if(test instanceof IASTAssignment){
-          previous = new StatementEdge(rawSignature, (IASTExpressionAssignmentStatement)test, fileloc.getStartingLineNumber(), prevNode, nextNode);
-          addToCFA(previous);
-        } else {
-            previousdec = new DeclarationEdge(rawSignature, fileloc.getStartingLineNumber(), prevNode, nextNode,(org.sosy_lab.cpachecker.cfa.ast.IASTDeclaration) test);
-            addToCFA(previousdec);
-        }
-        prevNode = nextNode;
-
-        nextNode = new CFANode(fileloc.getStartingLineNumber(), cfa.getFunctionName());
-        cfaNodes.add(nextNode);
-        logger.log(Level.INFO, "Created new node", nextNode);
-      }
-
-      final DeclarationEdge edge =
-          new DeclarationEdge(rawSignature, fileloc.getStartingLineNumber(), prevNode,
-              nextNode, newD);
-      addToCFA(edge);
-
-      prevNode = nextNode;
-    }
-=======
     CFANode nextNode = addDeclarationsToCFA(sd, fileloc.getStartingLineNumber(), prevNode);
->>>>>>> fc11616a
 
     assert nextNode != null;
     locStack.push(nextNode);
@@ -605,40 +547,6 @@
 
     CFANode prevNode = locStack.pop ();
 
-<<<<<<< HEAD
-    CFANode nextNode = new CFANode(fileloc.getStartingLineNumber(), cfa.getFunctionName());
-    cfaNodes.add(nextNode);
-
-    org.sosy_lab.cpachecker.cfa.ast.IASTStatement statement = astCreator.convert(exprStatement);
-    String rawSignature = exprStatement.getRawSignature();
-
-    while(astCreator.existsSideAssignment()){
-      IASTNode test = astCreator.getSideAssignment();
-      StatementEdge previous;
-      DeclarationEdge previousdec;
-      if(test instanceof IASTFunctionCallAssignmentStatement) {
-          previous = new StatementEdge(rawSignature, (IASTFunctionCallAssignmentStatement)test, fileloc.getStartingLineNumber(), prevNode, nextNode);
-          addToCFA(previous);
-      } else if (test instanceof IASTAssignment) {
-        previous = new StatementEdge(rawSignature, (org.sosy_lab.cpachecker.cfa.ast.IASTStatement)test, fileloc.getStartingLineNumber(), prevNode, nextNode);
-        addToCFA(previous);
-      } else {
-          previousdec = new DeclarationEdge(rawSignature, fileloc.getStartingLineNumber(), prevNode, nextNode, (org.sosy_lab.cpachecker.cfa.ast.IASTDeclaration) test);
-          addToCFA(previousdec);
-      }
-      prevNode = nextNode;
-
-      nextNode = new CFANode(fileloc.getStartingLineNumber(), cfa.getFunctionName());
-      cfaNodes.add(nextNode);
-      logger.log(Level.INFO, "Created new node", nextNode);
-    }
-
-    locStack.push(nextNode);
-
-    StatementEdge edge = new StatementEdge(rawSignature, statement,
-        fileloc.getStartingLineNumber(), prevNode, nextNode);
-    addToCFA(edge);
-=======
     org.sosy_lab.cpachecker.cfa.ast.IASTStatement statement = astCreator.convert(exprStatement);
     String rawSignature = exprStatement.getRawSignature();
 
@@ -716,7 +624,6 @@
       previous = new DeclarationEdge(rawSignature, filelocStart, prevNode, nextNode, (org.sosy_lab.cpachecker.cfa.ast.IASTDeclaration) sideeffect);
     }
     addToCFA(previous);
->>>>>>> fc11616a
   }
 
   private static enum CONDITION { NORMAL, ALWAYS_FALSE, ALWAYS_TRUE };
@@ -832,30 +739,6 @@
       break;
 
     case NORMAL:
-<<<<<<< HEAD
-      final org.sosy_lab.cpachecker.cfa.ast.IASTExpression exp =
-        astCreator.convertExpressionWithoutSideEffects(condition);
-        String rawSignature = condition.getRawSignature();
-
-          while (astCreator.existsSideAssignment()) {
-            IASTNode test = astCreator.getSideAssignment();
-            CFANode between = new CFANode(test.getFileLocation().getStartingLineNumber(), cfa.getFunctionName());
-            StatementEdge previous;
-            DeclarationEdge previousdec;
-            if (test instanceof IASTFunctionCallAssignmentStatement) {
-              previous = new StatementEdge(rawSignature, (IASTFunctionCallAssignmentStatement)test, test.getFileLocation().getStartingLineNumber(), rootNode, between);
-              addToCFA(previous);
-            } else if (test instanceof IASTAssignment) {
-              previous = new StatementEdge(rawSignature, (org.sosy_lab.cpachecker.cfa.ast.IASTStatement)test, test.getFileLocation().getStartingLineNumber(), rootNode, between);
-              addToCFA(previous);
-            } else {
-              previousdec = new DeclarationEdge(rawSignature, test.getFileLocation().getStartingLineNumber(), rootNode, between, (org.sosy_lab.cpachecker.cfa.ast.IASTDeclaration) test);
-              addToCFA(previousdec);
-            }
-            rootNode = between;
-            cfaNodes.add(between);
-          }
-=======
         buildConditionTree(condition, filelocStart, rootNode, thenNode, elseNode, thenNode, elseNode, true, true);
       break;
 
@@ -873,7 +756,6 @@
           && ((IASTUnaryExpression)condition).getOperator() == IASTUnaryExpression.op_bracketedPrimary){
       condition = ((IASTUnaryExpression)condition).getOperand();
     }
->>>>>>> fc11616a
 
     if (condition instanceof IASTBinaryExpression
         && ((IASTBinaryExpression) condition).getOperator() == IASTBinaryExpression.op_logicalAnd) {
@@ -920,14 +802,6 @@
                                                        exp,
                                                        true);
       addToCFA(assumeEdgeTrue);
-<<<<<<< HEAD
-
-      break;
-
-    default:
-      throw new InternalError("Missing switch clause");
-=======
->>>>>>> fc11616a
     }
   }
 
