--- conflicted
+++ resolved
@@ -24,10 +24,6 @@
 package org.sosy_lab.cpachecker.cfa.ast.java;
 
 import java.math.BigDecimal;
-<<<<<<< HEAD
-
-=======
->>>>>>> ce2cc198
 import org.sosy_lab.cpachecker.cfa.ast.AFloatLiteralExpression;
 import org.sosy_lab.cpachecker.cfa.ast.FileLocation;
 import org.sosy_lab.cpachecker.cfa.types.java.JSimpleType;
@@ -36,7 +32,8 @@
 /**
  * This class represents the float number literal AST node type.
  */
-public class JFloatLiteralExpression extends AFloatLiteralExpression implements JLiteralExpression {
+public final class JFloatLiteralExpression extends AFloatLiteralExpression
+    implements JLiteralExpression {
 
   public JFloatLiteralExpression(FileLocation pFileLocation, BigDecimal pValue) {
     super(pFileLocation, JSimpleType.getFloat(), pValue);
@@ -48,19 +45,6 @@
   }
 
   @Override
-<<<<<<< HEAD
-  public String toASTString() {
-    return getValue().toString();
-  }
-
-  @Override
-  public <R, X extends Exception> R accept(JRightHandSideVisitor<R, X> v) throws X {
-    return v.visit(this);
-  }
-
-  @Override
-=======
->>>>>>> ce2cc198
   public <R, X extends Exception> R accept(JExpressionVisitor<R, X> v) throws X {
     return v.visit(this);
   }
