--- conflicted
+++ resolved
@@ -27,6 +27,7 @@
 
 import java.util.ArrayList;
 import java.util.Collection;
+import java.util.Comparator;
 import java.util.HashSet;
 import java.util.Iterator;
 import java.util.List;
@@ -35,15 +36,13 @@
 import java.util.SortedSet;
 import java.util.TreeSet;
 
+import org.sosy_lab.cpachecker.cfa.Language;
 import org.sosy_lab.cpachecker.cfa.model.CFAEdge;
 import org.sosy_lab.cpachecker.cfa.model.CFANode;
-<<<<<<< HEAD
-=======
 import org.sosy_lab.cpachecker.cfa.model.FunctionExitNode;
 import org.sosy_lab.cpachecker.cfa.parser.eclipse.java.CFAGenerationRuntimeException;
 import org.sosy_lab.cpachecker.exceptions.CParserException;
 import org.sosy_lab.cpachecker.exceptions.JParserException;
->>>>>>> 30d65383
 import org.sosy_lab.cpachecker.exceptions.ParserException;
 import org.sosy_lab.cpachecker.util.CFATraversal.DefaultCFAVisitor;
 import org.sosy_lab.cpachecker.util.CFATraversal.TraversalProcess;
@@ -55,6 +54,7 @@
 import com.google.common.collect.ImmutableSortedSet;
 import com.google.common.collect.Sets;
 import com.google.common.collect.UnmodifiableIterator;
+import com.google.common.primitives.Ints;
 
 public class CFAUtils {
 
@@ -182,7 +182,7 @@
     };
   }
 
-  private static final Function<CFAEdge,  CFANode> TO_PREDECESSOR = new Function<CFAEdge,  CFANode>() {
+  static final Function<CFAEdge,  CFANode> TO_PREDECESSOR = new Function<CFAEdge,  CFANode>() {
       @Override
       public CFANode apply(CFAEdge pInput) {
         return pInput.getPredecessor();
@@ -190,7 +190,7 @@
     };
 
 
-  private static final Function<CFAEdge,  CFANode> TO_SUCCESSOR = new Function<CFAEdge,  CFANode>() {
+  static final Function<CFAEdge,  CFANode> TO_SUCCESSOR = new Function<CFAEdge,  CFANode>() {
     @Override
     public CFANode apply(CFAEdge pInput) {
       return pInput.getSuccessor();
@@ -229,9 +229,27 @@
     return allLeavingEdges(node).transform(TO_SUCCESSOR);
   }
 
+  public static final Function<CFANode, String> GET_FUNCTION = new Function<CFANode, String>() {
+    @Override
+    public String apply(CFANode pInput) {
+      return pInput.getFunctionName();
+    }
+  };
+
+  /**
+   * A comparator for comparing {@link CFANode}s by their line numbers.
+   */
+  public static final Comparator<CFANode> LINE_NUMBER_COMPARATOR = new Comparator<CFANode>() {
+    @Override
+    public int compare(CFANode pO1, CFANode pO2) {
+      return Ints.compare(pO1.getLineNumber(), pO2.getLineNumber());
+    }
+  };
+
+
   // wrapper class for Set<CFANode> because Java arrays don't like generics
   private static class Edge {
-    private final Set<CFANode> nodes = new HashSet<CFANode>(1);
+    private final Set<CFANode> nodes = new HashSet<>(1);
 
     private void add(Edge n) {
       nodes.addAll(n.nodes);
@@ -274,16 +292,12 @@
         assert outgoingEdges != null;
       }
 
-      Set<CFAEdge> incomingEdges = new HashSet<CFAEdge>();
-      Set<CFAEdge> outgoingEdges = new HashSet<CFAEdge>();
+      Set<CFAEdge> incomingEdges = new HashSet<>();
+      Set<CFAEdge> outgoingEdges = new HashSet<>();
 
       for (CFANode n : nodes) {
-        for (int i = 0; i < n.getNumEnteringEdges(); i++) {
-          incomingEdges.add(n.getEnteringEdge(i));
-        }
-        for (int i = 0; i < n.getNumLeavingEdges(); i++) {
-          outgoingEdges.add(n.getLeavingEdge(i));
-        }
+        enteringEdges(n).copyInto(incomingEdges);
+        leavingEdges(n).copyInto(outgoingEdges);
       }
 
       innerLoopEdges = Sets.intersection(incomingEdges, outgoingEdges).immutableCopy();
@@ -360,12 +374,6 @@
     }
   }
 
-<<<<<<< HEAD
-  public static Collection<Loop> findLoops(SortedSet<CFANode> nodes) throws ParserException {
-    final int min = nodes.first().getNodeNumber();
-    final int max = nodes.last().getNodeNumber();
-    final int size = max + 1 - min;
-=======
   /**
    * This Visitor searches for backwards edges in the CFA, if some backwards edges
    * were found can be obtained by calling the method hasBackwardsEdges()
@@ -439,9 +447,8 @@
         }
       }
     }
->>>>>>> 30d65383
-
-    nodes = new TreeSet<CFANode>(nodes); // copy nodes because we change it
+
+    nodes = new TreeSet<>(nodes); // copy nodes because we change it
 
     // We need to store some information per pair of CFANodes.
     // We could use Map<Pair<CFANode, CFANode>> but it would be very memory
@@ -467,6 +474,8 @@
     // The set edges[i][j].nodes contains all nodes that were eliminated and merged into this edge.
     final Edge[][] edges =  new Edge[size][size];
 
+    List<Loop> loops = new ArrayList<>();
+
     // FIRST step: initialize arrays
     for (CFANode n : nodes) {
       int i = arrayIndexForNode.apply(n);
@@ -475,16 +484,19 @@
           + " at " + n + " and " + nodesArray[i];
       nodesArray[i] = n;
 
-      for (int e = 0; e < n.getNumLeavingEdges(); e++) {
-        CFAEdge edge = n.getLeavingEdge(e);
+      for (CFAEdge edge : leavingEdges(n)) {
         CFANode succ = edge.getSuccessor();
         int j = arrayIndexForNode.apply(succ);
         edges[i][j] = new Edge();
+
+        if (i == j) {
+          // self-edge
+          handleLoop(succ, i, edges, loops);
+        }
       }
     }
 
     // SECOND step: simplify graph and identify loops
-    List<Loop> loops = new ArrayList<Loop>();
     boolean changed;
     do {
       // first try without the "reverse merge" strategy
@@ -498,8 +510,6 @@
         changed = identifyLoops(true, nodes, arrayIndexForNode, nodesArray, edges, loops);
       }
 
-<<<<<<< HEAD
-=======
       if (!changed && !nodes.isEmpty()) {
         // This is a very complex loop structure.
         // We just pick a node randomly and merge it into others.
@@ -520,20 +530,26 @@
         changed = true;
       }
 
->>>>>>> 30d65383
     } while (changed && !nodes.isEmpty()); // stop if nothing has changed or nodes is empty
 
 
     // check that the complete graph has collapsed
     if (!nodes.isEmpty()) {
-      throw new ParserException("Code structure is too complex, could not detect all loops!");
+      switch (language) {
+      case C:
+        throw new CParserException("Code structure is too complex, could not detect all loops!");
+      case JAVA:
+        throw new JParserException("Code structure is too complex, could not detect all loops!");
+      default:
+        throw new AssertionError("unknown language");
+      }
     }
 
     // THIRD step:
     // check all pairs of loops if one is an inner loop of the other
     // the check is symmetric, so we need to check only (i1, i2) with i1 < i2
 
-    NavigableSet<Integer> toRemove = new TreeSet<Integer>();
+    NavigableSet<Integer> toRemove = new TreeSet<>();
     for (int i1 = 0; i1 < loops.size(); i1++) {
       Loop l1 = loops.get(i1);
 
@@ -576,8 +592,6 @@
   private static boolean identifyLoops(boolean reverseMerge, SortedSet<CFANode> nodes,
       final Function<CFANode, Integer> arrayIndexForNode,
       final CFANode[] nodesArray, final Edge[][] edges, List<Loop> loops) {
-
-    final int size = edges.length;
 
     boolean changed = false;
 
@@ -620,17 +634,7 @@
           changed = true;
 
           // copy all outgoing edges (current,j) to (predecessor,j)
-          for (int j = 0; j < size; j++) {
-            if (edges[current][j] != null) {
-              // combine three edges (predecessor,current) (current,j) and (predecessor,j)
-              // into a single edge (predecessor,j)
-              Edge targetEdge = getEdge(predecessor, j, edges);
-              targetEdge.add(edges[predecessor][current]);
-              targetEdge.add(edges[current][j]);
-              targetEdge.add(currentNode);
-              edges[current][j] = null;
-            }
-          }
+          moveOutgoingEdges(currentNode, current, predecessor, edges);
 
           // delete from graph
           edges[predecessor][current] = null;
@@ -648,17 +652,7 @@
           changed = true;
 
           // copy all incoming edges (j,current) to (j,successor)
-          for (int j = 0; j < size; j++) {
-            if (edges[j][current] != null) {
-              // combine three edges (j,current) (current,successor) and (j,successor)
-              // into a single edge (j,successor)
-              Edge targetEdge = getEdge(j, successor, edges);
-              targetEdge.add(edges[j][current]);
-              targetEdge.add(edges[current][successor]);
-              targetEdge.add(currentNode);
-              edges[j][current] = null;
-            }
-          }
+          moveIncomingEdges(currentNode, current, successor, edges);
 
           // delete from graph
           edges[current][successor] = null;
@@ -673,6 +667,83 @@
       }
 
       return changed;
+  }
+
+  private static void moveIncomingEdges(final CFANode fromNode, final int from, final int to,
+      final Edge[][] edges) {
+    Edge edgeFromTo = edges[from][to];
+
+    for (int j = 0; j < edges.length; j++) {
+      if (edges[j][from] != null) {
+        // combine three edges (j,current) (current,successor) and (j,successor)
+        // into a single edge (j,successor)
+        Edge targetEdge = getEdge(j, to, edges);
+        targetEdge.add(edges[j][from]);
+        if (edgeFromTo != null) {
+          targetEdge.add(edgeFromTo);
+        }
+        targetEdge.add(fromNode);
+        edges[j][from] = null;
+      }
+    }
+  }
+
+  /**
+   * Copy all outgoing edges of "from" to "to", and delete them from "from" afterwards.
+   */
+  private static void moveOutgoingEdges(final CFANode fromNode, final int from, final int to,
+      final Edge[][] edges) {
+    Edge edgeToFrom = edges[to][from];
+
+    for (int j = 0; j < edges.length; j++) {
+      if (edges[from][j] != null) {
+        // combine three edges (predecessor,current) (current,j) and (predecessor,j)
+        // into a single edge (predecessor,j)
+        Edge targetEdge = getEdge(to, j, edges);
+        targetEdge.add(edges[from][j]);
+        if (edgeToFrom != null) {
+          targetEdge.add(edgeToFrom);
+        }
+        targetEdge.add(fromNode);
+        edges[from][j] = null;
+      }
+    }
+  }
+
+  private static void mergeNodeIntoSuccessors(CFANode currentNode, final int current,
+      final CFANode[] nodesArray, final Edge[][] edges, List<Loop> loops) {
+    List<Integer> predecessors = new ArrayList<>();
+    List<Integer> successors = new ArrayList<>();
+    for (int i = 0; i < edges.length; i++) {
+      if (edges[i][current] != null) {
+        predecessors.add(i);
+      }
+      if (edges[current][i] != null) {
+        successors.add(i);
+      }
+    }
+
+    for (int successor : successors) {
+      for (int predecessor : predecessors) {
+        // create edge (pred, succ) from (pred, current) and (current, succ)
+        Edge targetEdge = getEdge(predecessor, successor, edges);
+        targetEdge.add(edges[predecessor][current]);
+        targetEdge.add(edges[current][successor]);
+        targetEdge.add(currentNode);
+
+      }
+      if (edges[successor][successor] != null) {
+        CFANode succ = nodesArray[successor];
+        handleLoop(succ, successor, edges, loops);
+      }
+    }
+
+    for (int predecessor : predecessors) {
+      edges[predecessor][current] = null;
+    }
+    for (int successor : successors) {
+      edges[current][successor] = null;
+    }
   }
 
   // get edge from edges array, ensuring that it is added if it does not exist yet
