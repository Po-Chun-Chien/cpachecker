--- conflicted
+++ resolved
@@ -23,16 +23,9 @@
  */
 package org.sosy_lab.cpachecker.util.expressions;
 
-<<<<<<< HEAD
-import com.google.common.collect.Maps;
-import java.util.Map;
-
-
-=======
 import java.util.HashMap;
 import java.util.Map;
 
->>>>>>> 9135a456
 public abstract class CachingVisitor<LeafType, T, E extends Throwable> extends DefaultExpressionTreeVisitor<LeafType, T, E> {
 
   private final Map<ExpressionTree<LeafType>, T> memo = new HashMap<>();
