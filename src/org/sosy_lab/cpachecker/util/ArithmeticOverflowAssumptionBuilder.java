--- conflicted
+++ resolved
@@ -298,14 +298,8 @@
    * see {@link ArithmeticOverflowAssumptionBuilder#getAdditiveAssumption(CExpression, CExpression,
    * BinaryOperator, CLiteralExpression, boolean)}
    */
-<<<<<<< HEAD
-  private CExpression getUpperAssumption(
-      CExpression operand1, CExpression operand2, BinaryOperator operator, CLiteralExpression max)
-      throws UnrecognizedCCodeException {
-=======
   private CExpression getUpperAssumption(CExpression operand1, CExpression operand2, BinaryOperator operator,
       CLiteralExpression max) throws UnrecognizedCodeException {
->>>>>>> 901e65cb
     return getAdditiveAssumption(operand1, operand2, operator, max, true);
   }
 
@@ -313,14 +307,8 @@
    * see {@link ArithmeticOverflowAssumptionBuilder#getAdditiveAssumption(CExpression, CExpression,
    * BinaryOperator, CLiteralExpression, boolean)}
    */
-<<<<<<< HEAD
-  private CExpression getLowerAssumption(
-      CExpression operand1, CExpression operand2, BinaryOperator operator, CLiteralExpression min)
-      throws UnrecognizedCCodeException {
-=======
   private CExpression getLowerAssumption(CExpression operand1, CExpression operand2, BinaryOperator operator,
       CLiteralExpression min) throws UnrecognizedCodeException {
->>>>>>> 901e65cb
     return getAdditiveAssumption(operand1, operand2, operator, min, false);
   }
 
@@ -350,19 +338,9 @@
    * @return an assumption that has to hold in order for the input addition/subtraction NOT to have
    *     an overflow
    */
-<<<<<<< HEAD
-  private CExpression getAdditiveAssumption(
-      CExpression operand1,
-      CExpression operand2,
-      BinaryOperator operator,
-      CLiteralExpression limit,
-      boolean isUpperLimit)
-      throws UnrecognizedCCodeException {
-=======
   private CExpression getAdditiveAssumption(CExpression operand1, CExpression operand2,
       BinaryOperator operator, CLiteralExpression limit, boolean isUpperLimit)
       throws UnrecognizedCodeException {
->>>>>>> 901e65cb
 
     boolean isMinusMode = (operator == BinaryOperator.MINUS);
     assert (isMinusMode || (operator == BinaryOperator.PLUS))
@@ -421,19 +399,9 @@
    *     of the expression
    * @param result the set to which the generated assumptions are added
    */
-<<<<<<< HEAD
-  private void addMultiplicationAssumptions(
-      CExpression operand1,
-      CExpression operand2,
-      CLiteralExpression pLowerLimit,
-      CLiteralExpression pUpperLimit,
-      Set<CExpression> result)
-      throws UnrecognizedCCodeException {
-=======
   private void addMultiplicationAssumptions(CExpression operand1, CExpression operand2,
       CLiteralExpression pLowerLimit, CLiteralExpression pUpperLimit, Set<CExpression> result)
       throws UnrecognizedCodeException {
->>>>>>> 901e65cb
 
     for (boolean operand1isFirstOperand : new boolean[] {false, true}) {
       CExpression firstOperand = operand1isFirstOperand ? operand1 : operand2;
@@ -494,11 +462,7 @@
    */
   private void addDivisionAssumption(
       CExpression operand1, CExpression operand2, CLiteralExpression limit, Set<CExpression> result)
-<<<<<<< HEAD
-      throws UnrecognizedCCodeException {
-=======
       throws UnrecognizedCodeException {
->>>>>>> 901e65cb
 
     // operand1 != limit
     CExpression term1 =
@@ -560,18 +524,10 @@
     return BigInteger.valueOf(pMax.bitLength() + 1);
   }
 
-<<<<<<< HEAD
-  private class AssumptionsFinder
-      extends DefaultCExpressionVisitor<Void, UnrecognizedCCodeException>
-      implements CStatementVisitor<Void, UnrecognizedCCodeException>,
-          CSimpleDeclarationVisitor<Void, UnrecognizedCCodeException>,
-          CInitializerVisitor<Void, UnrecognizedCCodeException> {
-=======
   private class AssumptionsFinder extends DefaultCExpressionVisitor<Void, UnrecognizedCodeException>
       implements CStatementVisitor<Void, UnrecognizedCodeException>,
           CSimpleDeclarationVisitor<Void, UnrecognizedCodeException>,
           CInitializerVisitor<Void, UnrecognizedCodeException> {
->>>>>>> 901e65cb
 
     private final Set<CExpression> assumptions;
     private final CFANode node;
