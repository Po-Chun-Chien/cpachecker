/*
 *  CPAchecker is a tool for configurable software verification.
 *  This file is part of CPAchecker.
 *
 *  Copyright (C) 2007-2014  Dirk Beyer
 *  All rights reserved.
 *
 *  Licensed under the Apache License, Version 2.0 (the "License");
 *  you may not use this file except in compliance with the License.
 *  You may obtain a copy of the License at
 *
 *      http://www.apache.org/licenses/LICENSE-2.0
 *
 *  Unless required by applicable law or agreed to in writing, software
 *  distributed under the License is distributed on an "AS IS" BASIS,
 *  WITHOUT WARRANTIES OR CONDITIONS OF ANY KIND, either express or implied.
 *  See the License for the specific language governing permissions and
 *  limitations under the License.
 *
 *
 *  CPAchecker web page:
 *    http://cpachecker.sosy-lab.org
 */
package org.sosy_lab.cpachecker.util.predicates;

import static com.google.common.base.Preconditions.checkArgument;

import java.util.ArrayDeque;
import java.util.ArrayList;
import java.util.Deque;
import java.util.HashMap;
import java.util.HashSet;
import java.util.Iterator;
import java.util.LinkedList;
import java.util.List;
import java.util.Map;
import java.util.Random;
import java.util.Set;
import java.util.logging.Level;

import org.sosy_lab.common.AbstractMBean;
import org.sosy_lab.common.configuration.Configuration;
import org.sosy_lab.common.configuration.InvalidConfigurationException;
import org.sosy_lab.common.configuration.Option;
import org.sosy_lab.common.configuration.Options;
import org.sosy_lab.common.log.LogManager;
<<<<<<< HEAD
=======
import org.sosy_lab.cpachecker.core.interfaces.AnalysisCache;
>>>>>>> aaaa126a
import org.sosy_lab.cpachecker.util.Triple;
import org.sosy_lab.cpachecker.util.predicates.regions.Region;
import org.sosy_lab.cpachecker.util.predicates.regions.RegionCreator;
import org.sosy_lab.cpachecker.util.predicates.regions.RegionManager;
import org.sosy_lab.cpachecker.util.predicates.regions.SymbolicRegionManager;
import org.sosy_lab.cpachecker.util.predicates.smt.BooleanFormulaManagerView;
import org.sosy_lab.cpachecker.util.predicates.smt.FormulaManagerView;
import org.sosy_lab.cpachecker.util.predicates.smt.Solver;
import org.sosy_lab.solver.SolverException;
import org.sosy_lab.solver.api.BooleanFormula;

import com.google.common.base.Function;
import com.google.common.base.Joiner;
import com.google.common.collect.Maps;

import edu.umd.cs.findbugs.annotations.SuppressFBWarnings;

/**
 * This class stores a mapping between abstract regions and the corresponding
 * symbolic formula. It is therefore the bridge between the abstract and the
 * symbolic "worlds".
 * It is also responsible for the creation of {@link AbstractionPredicate}s.
 */
@Options(prefix = "cpa.predicate")
public final class AbstractionManager implements AnalysisCache {
  private final LogManager logger;
  private final RegionManager rmgr;
  private final FormulaManagerView fmgr;
  private final Solver solver;
  // Here we keep the mapping abstract predicate variable -> predicate
  private final Map<Region, AbstractionPredicate> absVarToPredicate = Maps.newHashMap();
  // and the mapping symbolic variable -> predicate
  private final Map<BooleanFormula, AbstractionPredicate> symbVarToPredicate = Maps.newHashMap();
  // and the mapping atom -> predicate
  private final Map<BooleanFormula, AbstractionPredicate> atomToPredicate = Maps.newHashMap();

  // Properties for BDD variable ordering:
  @Option(secure = true, name = "abs.predicateOrdering.method",
      description = "Predicate ordering")
  private PredicateOrderingStrategy varOrderMethod = PredicateOrderingStrategy.CHRONOLOGICAL;
  // mapping predicate variable -> partition containing predicates with this predicate variable
  private final HashMap<String, PredicatePartition> predVarToPartition = new HashMap<>();
  // and mapping partition ID -> set of predicate variables covered by partition
  private final HashMap<Integer, HashSet<String>> partitionIDToPredVars = new HashMap<>();
  private PredicatePartition partition;
  @Option(secure = true, name = "abs.predicateOrdering.partitions",
      description = "Use multiple partitions for predicates")
  private boolean multiplePartitions = false;
  private final LinkedList<Integer> randomListOfVarIDs = new LinkedList<>();

  private final Map<Region, BooleanFormula> toConcreteCache;

  @SuppressFBWarnings(value = "VO_VOLATILE_INCREMENT",
      justification = "Class is not thread-safe, but concurrent read access to this variable is needed for the MBean")
  private volatile int numberOfPredicates = 0;

  @Option(secure = true, name = "abs.useCache", description = "use caching of region to formula conversions")
  private boolean useCache = true;
  private BooleanFormulaManagerView bfmgr;

  public AbstractionManager(
      RegionManager pRmgr, Configuration config, LogManager pLogger, Solver pSolver)
      throws InvalidConfigurationException {
    config.inject(this, AbstractionManager.class);
    logger = pLogger;
    rmgr = pRmgr;
    fmgr = pSolver.getFormulaManager();
    bfmgr = fmgr.getBooleanFormulaManager();
    solver = pSolver;

    if (!this.varOrderMethod.getIsFrameworkStrategy()) {
      this.partition = createNewPredicatePartition();
    }

    if (useCache) {
      toConcreteCache = new HashMap<>();
    } else {
      toConcreteCache = null;
    }

    new AbstractionPredicatesMBean(); // don't store it, we wouldn't know when to unregister anyway
  }

  /**
   * Creates a new predicate partition based on the property varOrderMethod.
   *
   * @return a new predicate partition.
   */
  private PredicatePartition createNewPredicatePartition() {
    switch (this.varOrderMethod) {
      case SIMILARITY:
        return new PredicatePartitionSimilarity(fmgr, solver, logger);
      case FREQUENCY:
        return new PredicatePartitionFrequency(fmgr, solver, logger);
      case IMPLICATION:
        return new PredicatePartitionImplication(fmgr, solver, logger);
      case REV_IMPLICATION:
        return new PredicatePartitionRevImplication(fmgr, solver, logger);
      default:
        return new PredicatePartitionSimilarity(fmgr, solver, logger);
    }
  }

  public int getNumberOfPredicates() {
    return numberOfPredicates;
  }

  /**
   * creates a Predicate from the Boolean symbolic variable (var) and the atom that defines it
   */
  @SuppressWarnings("NonAtomicVolatileUpdate") // no thread-safe anyway
  public AbstractionPredicate makePredicate(BooleanFormula atom) {
    AbstractionPredicate result = atomToPredicate.get(atom);

    if (result == null) {
      checkArgument(
          atom.equals(fmgr.uninstantiate(atom)),
          "Regions and AbstractionPredicates should always represent uninstantiated formula, "
              + "but attempting to create predicate for instantiated formula %s",
          atom);

      BooleanFormula symbVar = fmgr.createPredicateVariable("PRED" + numberOfPredicates);
      Region absVar =
          (rmgr instanceof SymbolicRegionManager)
              ? ((SymbolicRegionManager) rmgr).createPredicate(atom)
              : rmgr.createPredicate();

      logger.log(Level.FINEST, "Created predicate", absVar, "from variable", symbVar, "and atom", atom);

      result = new AbstractionPredicate(absVar, symbVar, atom, numberOfPredicates);
      symbVarToPredicate.put(symbVar, result);
      absVarToPredicate.put(absVar, result);
      atomToPredicate.put(atom, result);

      if (!this.varOrderMethod.getIsFrameworkStrategy()) {
        if (varOrderMethod.equals(PredicateOrderingStrategy.RANDOMLY)) {
          int randomIndex = new Random().nextInt(randomListOfVarIDs.size() + 1);
          randomListOfVarIDs.add(randomIndex, numberOfPredicates);
        } else if (multiplePartitions) {
          updatePartitions(result);
        } else {
          this.partition.insertPredicate(result);
        }
      }

      numberOfPredicates++;
    }

    return result;
  }

  /**
   * Calculates the partition(s) the new predicate is similar to and inserts the new predicate. If there is no similar
   * partition found, a new partition containing the new predicate will be created.
   * If there is more than one partition similar to the new predicate, the similar partitions are merged together and
   * the new predicate is inserted into the partition that results of the merging.
   *
   * @param newPredicate the new predicate as symbolic atom.
   */
  private void updatePartitions(AbstractionPredicate newPredicate) {
    Set<String> predVars = fmgr.extractVariableNames(newPredicate.getSymbolicAtom());
    PredicatePartition firstPartition;

    // this is the case if the new predicate contains just "false" or "true"
    // create an own partition for that
    if (predVars.isEmpty()) {
      firstPartition = createNewPredicatePartition();
      predVarToPartition.put(newPredicate.getSymbolicAtom().toString(), firstPartition);
      partitionIDToPredVars.put(firstPartition.getPartitionID(), new HashSet<>());
    } else {
      HashSet<String> predVarsCoveredByPartition = new HashSet<>(predVars);

      // check which variables of the predicate are covered by the partitions.
      Set<String> varIntersection = new HashSet<>(predVars);
      varIntersection.retainAll(predVarToPartition.keySet());

      if (!varIntersection.isEmpty()) {
        // merge partitions that are similar to the new predicate
        Iterator<String> varIterator = varIntersection.iterator();
        firstPartition = predVarToPartition.get(varIterator.next());
        predVarsCoveredByPartition.addAll(partitionIDToPredVars.get(firstPartition.getPartitionID()));

        while (varIterator.hasNext()) {
          PredicatePartition nextPartition = predVarToPartition.get(varIterator.next());
          firstPartition = firstPartition.merge(nextPartition);
          predVarsCoveredByPartition.addAll(partitionIDToPredVars.get(nextPartition.getPartitionID()));
        }
      } else {
        firstPartition = createNewPredicatePartition();
      }

      // update predicate variables covered by the new partition
      partitionIDToPredVars.put(firstPartition.getPartitionID(), predVarsCoveredByPartition);
      // update keys such that they point to the result partition of the merging
      for (String predVar : predVarsCoveredByPartition) {
        predVarToPartition.put(predVar, firstPartition);
      }
    }

    firstPartition.insertPredicate(newPredicate);
  }

  /**
   * Reorders the BDD variables.
   */
  public void reorderPredicates() {
    if (this.varOrderMethod.getIsFrameworkStrategy()) {
      rmgr.reorder(this.varOrderMethod);
    } else {
      ArrayList<Integer> predicateOrdering = new ArrayList<>(numberOfPredicates);
      if (varOrderMethod.equals(PredicateOrderingStrategy.RANDOMLY)) {
        predicateOrdering.addAll(randomListOfVarIDs);
      } else if (multiplePartitions) {
        HashSet<PredicatePartition> partitions = new HashSet<>(predVarToPartition.values());
        for (PredicatePartition partition : partitions) {
          List<AbstractionPredicate> predicates = partition.getPredicates();

          for (AbstractionPredicate predicate : predicates) {
            predicateOrdering.add(predicate.getVariableNumber());
          }
        }
      } else {
        List<AbstractionPredicate> predicates = partition.getPredicates();
        for (AbstractionPredicate predicate : predicates) {
          predicateOrdering.add(predicate.getVariableNumber());
        }
      }

      rmgr.setVarOrder(predicateOrdering);
    }
  }

  /**
   * creates a Predicate that represents "false"
   */
  public AbstractionPredicate makeFalsePredicate() {
    return makePredicate(bfmgr.makeBoolean(false));
  }

  /**
   * Get predicate corresponding to a variable.
   *
   * @param var A symbolic formula representing the variable. The same formula has to been passed to makePredicate
   * earlier.
   * @return a Predicate
   */
  public AbstractionPredicate getPredicate(BooleanFormula var) {
    AbstractionPredicate result = symbVarToPredicate.get(var);
    if (result == null) {
      throw new IllegalArgumentException(
          var
              + " seems not to be a formula corresponding to a single predicate variable.");
    }
    return result;
  }

  /**
   * Convert a Region (typically a BDD over the AbstractionPredicates)
   * into a BooleanFormula (an SMT formula).
   * Each predicate is replaced by its corresponding SMT definition
   * ({@link AbstractionPredicate#getSymbolicAtom()}).
   *
   * The inverse of this method is {@link #convertFormulaToRegion(BooleanFormula)},
   * except in cases where the predicates in the given regions do not correspond to SMT atoms
   * but to larger SMT formulas.
   *
   * @param af A Region.
   * @return An uninstantiated BooleanFormula.
   */
  public BooleanFormula convertRegionToFormula(Region af) {
    if (rmgr instanceof SymbolicRegionManager) {
      // optimization shortcut
      return ((SymbolicRegionManager)rmgr).toFormula(af);
    }

    Map<Region, BooleanFormula> cache;
    if (useCache) {
      cache = toConcreteCache;
    } else {
      cache = new HashMap<>();
    }
    Deque<Region> toProcess = new ArrayDeque<>();

    cache.put(rmgr.makeTrue(), bfmgr.makeBoolean(true));
    cache.put(rmgr.makeFalse(), bfmgr.makeBoolean(false));

    toProcess.push(af);
    while (!toProcess.isEmpty()) {
      Region n = toProcess.peek();
      if (cache.containsKey(n)) {
        toProcess.pop();
        continue;
      }
      boolean childrenDone = true;
      BooleanFormula m1 = null;
      BooleanFormula m2 = null;

      Triple<Region, Region, Region> parts = rmgr.getIfThenElse(n);
      Region c1 = parts.getSecond();
      Region c2 = parts.getThird();
      if (!cache.containsKey(c1)) {
        toProcess.push(c1);
        childrenDone = false;
      } else {
        m1 = cache.get(c1);
      }
      if (!cache.containsKey(c2)) {
        toProcess.push(c2);
        childrenDone = false;
      } else {
        m2 = cache.get(c2);
      }
      if (childrenDone) {
        assert m1 != null;
        assert m2 != null;

        toProcess.pop();
        Region var = parts.getFirst();

        AbstractionPredicate pred = absVarToPredicate.get(var);
        assert pred != null : var;
        BooleanFormula atom = pred.getSymbolicAtom();

        if (bfmgr.isTrue(m1)) {
          if (bfmgr.isFalse(m2)) {
            // ITE(atom, true, false) <==> atom
            cache.put(n, atom);
          } else {
            // ITE(atom, true, m2) <==> (atom || m2)
            cache.put(n, bfmgr.or(atom, m2));
          }
        } else if (bfmgr.isFalse(m1)) {
          if (bfmgr.isTrue(m2)) {
            // ITE(atom, false, true) <==> !atom
            cache.put(n, bfmgr.not(atom));
          } else {
            // ITE(atom, false, m2) <==> (!atom && m2)
            cache.put(n, bfmgr.and(bfmgr.not(atom), m2));
          }
        } else {
          if (bfmgr.isTrue(m2)) {
            // ITE(atom, m1, true) <==> (!atom || m1)
            cache.put(n, bfmgr.or(bfmgr.not(atom), m1));
          } else if (bfmgr.isFalse(m2)) {
            // ITE(atom, m1, false) <==> (atom && m1)
            cache.put(n, bfmgr.and(atom, m1));
          } else {
            // ITE(atom, m1, m2)
            cache.put(n, bfmgr.ifThenElse(atom, m1, m2));
          }
        }
      }
    }

    BooleanFormula result = cache.get(af);
    assert result != null;

    return result;
  }

  /**
   * checks whether the data region represented by f1 is a subset of that represented by f2
   *
   * @param f1 an AbstractFormula
   * @param f2 an AbstractFormula
   * @return true if (f1 => f2), false otherwise
   */
  public boolean entails(Region f1, Region f2) throws SolverException,
      InterruptedException {
    return rmgr.entails(f1, f2);
  }

  /**
   * Return the set of predicates that occur in a region.
   *
   * Note: this method currently fails with SymbolicRegionManager,
   * and it probably cannot really be fixed either, because when using symbolic regions
   * we do not know what are the predicates (a predicate does not need to be an SMT atom,
   * it can be larger).
   *
   * Thus better avoid using this method if possible.
   */
  public Set<AbstractionPredicate> extractPredicates(Region af) {
    Set<AbstractionPredicate> vars = new HashSet<>();

    Deque<Region> toProcess = new ArrayDeque<>();
    toProcess.push(af);
    while (!toProcess.isEmpty()) {
      Region n = toProcess.pop();

      if (n.isTrue() || n.isFalse()) {
        continue;
      }

      AbstractionPredicate pred = absVarToPredicate.get(n);

      if (pred == null) {
        Triple<Region, Region, Region> parts = rmgr.getIfThenElse(n);

        Region var = parts.getFirst();
        pred = absVarToPredicate.get(var);
        assert pred != null;

        toProcess.push(parts.getSecond());
        toProcess.push(parts.getThird());
      }

      vars.add(pred);
    }

    return vars;
  }

  /**
   * Convert a BooleanFormula (an SMT formula) into a Region (typically a BDD over predicates).
   * Each atom of the BooleanFormula will be one predicate of the Region.
   * To allow more control over what is represented by each predicate,
   * use {@link #makePredicate(BooleanFormula)} and construct the region out of the predicates
   * using {@link #getRegionCreator()}.
   *
   * The inverse of this function is {@link #convertRegionToFormula(Region)}.
   *
   * @param pF An uninstantiated BooleanFormula.
   * @return A region that represents the same state space.
   */
  public Region convertFormulaToRegion(BooleanFormula pF) {
    // Note: Depending on the implementation of RegionManger.fromFormula(),
    // the callback will be used or not and we will end up with the atoms from the formula
    // as AbstractionPredicates or not.
    // This class does not care whether this happens, if the RegionManager implementation
    // can work without AbstractionPredicates for each atom so can we.
    // This will affect statistics, however.
    return rmgr.fromFormula(pF, fmgr,
        new Function<BooleanFormula, Region>() {
          @Override
          public Region apply(BooleanFormula pInput) {
            if (atomToPredicate.containsKey(pInput)) {
              return atomToPredicate.get(pInput).getAbstractVariable();
            }
            return makePredicate(pInput).getAbstractVariable();
          }
        });
  }

  public RegionCreator getRegionCreator() {
    return rmgr;
  }

  public static interface AbstractionPredicatesMXBean {

    int getNumberOfPredicates();

    String getPredicates();
  }

  private class AbstractionPredicatesMBean extends AbstractMBean implements
      AbstractionPredicatesMXBean {

    public AbstractionPredicatesMBean() {
      super(
          "org.sosy_lab.cpachecker:type=predicate,name=AbstractionPredicates",
          logger);
      register();
    }

    @Override
    public int getNumberOfPredicates() {
      return numberOfPredicates;
    }

    @Override
    public String getPredicates() {
      // TODO this may run into a ConcurrentModificationException
      return Joiner.on('\n').join(absVarToPredicate.values());
    }
  }

  @Override
  public void clearCaches() {
    if (useCache) {
      toConcreteCache.clear();
    }
  }
}<|MERGE_RESOLUTION|>--- conflicted
+++ resolved
@@ -23,8 +23,6 @@
  */
 package org.sosy_lab.cpachecker.util.predicates;
 
-import static com.google.common.base.Preconditions.checkArgument;
-
 import java.util.ArrayDeque;
 import java.util.ArrayList;
 import java.util.Deque;
@@ -44,10 +42,7 @@
 import org.sosy_lab.common.configuration.Option;
 import org.sosy_lab.common.configuration.Options;
 import org.sosy_lab.common.log.LogManager;
-<<<<<<< HEAD
-=======
 import org.sosy_lab.cpachecker.core.interfaces.AnalysisCache;
->>>>>>> aaaa126a
 import org.sosy_lab.cpachecker.util.Triple;
 import org.sosy_lab.cpachecker.util.predicates.regions.Region;
 import org.sosy_lab.cpachecker.util.predicates.regions.RegionCreator;
@@ -60,6 +55,7 @@
 import org.sosy_lab.solver.api.BooleanFormula;
 
 import com.google.common.base.Function;
+import com.google.common.base.Functions;
 import com.google.common.base.Joiner;
 import com.google.common.collect.Maps;
 
@@ -108,14 +104,14 @@
   private boolean useCache = true;
   private BooleanFormulaManagerView bfmgr;
 
-  public AbstractionManager(
-      RegionManager pRmgr, Configuration config, LogManager pLogger, Solver pSolver)
+  public AbstractionManager(RegionManager pRmgr, FormulaManagerView pFmgr,
+      Configuration config, LogManager pLogger, Solver pSolver)
       throws InvalidConfigurationException {
     config.inject(this, AbstractionManager.class);
     logger = pLogger;
     rmgr = pRmgr;
-    fmgr = pSolver.getFormulaManager();
-    bfmgr = fmgr.getBooleanFormulaManager();
+    fmgr = pFmgr;
+    bfmgr = pFmgr.getBooleanFormulaManager();
     solver = pSolver;
 
     if (!this.varOrderMethod.getIsFrameworkStrategy()) {
@@ -163,17 +159,8 @@
     AbstractionPredicate result = atomToPredicate.get(atom);
 
     if (result == null) {
-      checkArgument(
-          atom.equals(fmgr.uninstantiate(atom)),
-          "Regions and AbstractionPredicates should always represent uninstantiated formula, "
-              + "but attempting to create predicate for instantiated formula %s",
-          atom);
-
       BooleanFormula symbVar = fmgr.createPredicateVariable("PRED" + numberOfPredicates);
-      Region absVar =
-          (rmgr instanceof SymbolicRegionManager)
-              ? ((SymbolicRegionManager) rmgr).createPredicate(atom)
-              : rmgr.createPredicate();
+      Region absVar = rmgr.createPredicate();
 
       logger.log(Level.FINEST, "Created predicate", absVar, "from variable", symbVar, "and atom", atom);
 
@@ -216,7 +203,7 @@
     if (predVars.isEmpty()) {
       firstPartition = createNewPredicatePartition();
       predVarToPartition.put(newPredicate.getSymbolicAtom().toString(), firstPartition);
-      partitionIDToPredVars.put(firstPartition.getPartitionID(), new HashSet<>());
+      partitionIDToPredVars.put(firstPartition.getPartitionID(), new HashSet<String>());
     } else {
       HashSet<String> predVarsCoveredByPartition = new HashSet<>(predVars);
 
@@ -305,19 +292,11 @@
   }
 
   /**
-   * Convert a Region (typically a BDD over the AbstractionPredicates)
-   * into a BooleanFormula (an SMT formula).
-   * Each predicate is replaced by its corresponding SMT definition
-   * ({@link AbstractionPredicate#getSymbolicAtom()}).
-   *
-   * The inverse of this method is {@link #convertFormulaToRegion(BooleanFormula)},
-   * except in cases where the predicates in the given regions do not correspond to SMT atoms
-   * but to larger SMT formulas.
-   *
-   * @param af A Region.
-   * @return An uninstantiated BooleanFormula.
-   */
-  public BooleanFormula convertRegionToFormula(Region af) {
+   * Given an abstract formula (which is a BDD over the predicates), build its concrete representation (which is a
+   * symbolic formula corresponding to the BDD,
+   * in which each predicate is replaced with its definition)
+   */
+  public BooleanFormula toConcrete(Region af) {
     if (rmgr instanceof SymbolicRegionManager) {
       // optimization shortcut
       return ((SymbolicRegionManager)rmgr).toFormula(af);
@@ -421,14 +400,8 @@
   }
 
   /**
-   * Return the set of predicates that occur in a region.
-   *
-   * Note: this method currently fails with SymbolicRegionManager,
-   * and it probably cannot really be fixed either, because when using symbolic regions
-   * we do not know what are the predicates (a predicate does not need to be an SMT atom,
-   * it can be larger).
-   *
-   * Thus better avoid using this method if possible.
+   * Return the set of predicates that occur in a a region. In some cases, this method also returns the predicate
+   * 'false' in the set.
    */
   public Set<AbstractionPredicate> extractPredicates(Region af) {
     Set<AbstractionPredicate> vars = new HashSet<>();
@@ -439,6 +412,7 @@
       Region n = toProcess.pop();
 
       if (n.isTrue() || n.isFalse()) {
+        vars.add(this.makeFalsePredicate());
         continue;
       }
 
@@ -461,31 +435,26 @@
     return vars;
   }
 
-  /**
-   * Convert a BooleanFormula (an SMT formula) into a Region (typically a BDD over predicates).
-   * Each atom of the BooleanFormula will be one predicate of the Region.
-   * To allow more control over what is represented by each predicate,
-   * use {@link #makePredicate(BooleanFormula)} and construct the region out of the predicates
-   * using {@link #getRegionCreator()}.
-   *
-   * The inverse of this function is {@link #convertRegionToFormula(Region)}.
-   *
-   * @param pF An uninstantiated BooleanFormula.
-   * @return A region that represents the same state space.
-   */
-  public Region convertFormulaToRegion(BooleanFormula pF) {
-    // Note: Depending on the implementation of RegionManger.fromFormula(),
-    // the callback will be used or not and we will end up with the atoms from the formula
-    // as AbstractionPredicates or not.
-    // This class does not care whether this happens, if the RegionManager implementation
-    // can work without AbstractionPredicates for each atom so can we.
-    // This will affect statistics, however.
+
+  public Region buildRegionFromFormula(BooleanFormula pF) {
+    return rmgr.fromFormula(pF, fmgr,
+        Functions.compose(new Function<AbstractionPredicate, Region>() {
+
+          @Override
+          public Region apply(AbstractionPredicate pInput) {
+            return pInput.getAbstractVariable();
+          }
+        }, Functions.forMap(atomToPredicate)));
+  }
+
+  public Region buildRegionFromFormulaWithUnknownAtoms(BooleanFormula pF) {
     return rmgr.fromFormula(pF, fmgr,
         new Function<BooleanFormula, Region>() {
+
           @Override
           public Region apply(BooleanFormula pInput) {
             if (atomToPredicate.containsKey(pInput)) {
-              return atomToPredicate.get(pInput).getAbstractVariable();
+            return atomToPredicate.get(pInput).getAbstractVariable();
             }
             return makePredicate(pInput).getAbstractVariable();
           }
