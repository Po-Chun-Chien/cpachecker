/*
 *  CPAchecker is a tool for configurable software verification.
 *  This file is part of CPAchecker.
 *
 *  Copyright (C) 2007-2014  Dirk Beyer
 *  All rights reserved.
 *
 *  Licensed under the Apache License, Version 2.0 (the "License");
 *  you may not use this file except in compliance with the License.
 *  You may obtain a copy of the License at
 *
 *      http://www.apache.org/licenses/LICENSE-2.0
 *
 *  Unless required by applicable law or agreed to in writing, software
 *  distributed under the License is distributed on an "AS IS" BASIS,
 *  WITHOUT WARRANTIES OR CONDITIONS OF ANY KIND, either express or implied.
 *  See the License for the specific language governing permissions and
 *  limitations under the License.
 *
 *
 *  CPAchecker web page:
 *    http://cpachecker.sosy-lab.org
 */
package org.sosy_lab.cpachecker.util.predicates.bdd;

import static com.google.common.base.Preconditions.*;
import static java.util.concurrent.TimeUnit.SECONDS;
import static org.sosy_lab.cpachecker.util.statistics.StatisticsWriter.writingStatisticsTo;

import java.io.PrintStream;
import java.lang.ref.PhantomReference;
import java.lang.ref.Reference;
import java.lang.ref.ReferenceQueue;
import java.lang.reflect.Field;
import java.lang.reflect.Method;
import java.util.ArrayList;
import java.util.HashMap;
import java.util.List;
import java.util.Map;
import java.util.logging.Level;

import org.sosy_lab.common.ShutdownNotifier;
import org.sosy_lab.common.configuration.Configuration;
import org.sosy_lab.common.configuration.IntegerOption;
import org.sosy_lab.common.configuration.InvalidConfigurationException;
import org.sosy_lab.common.configuration.Option;
import org.sosy_lab.common.configuration.Options;
import org.sosy_lab.common.log.LogManager;
import org.sosy_lab.common.time.TimeSpan;
import org.sosy_lab.cpachecker.util.Triple;
import org.sosy_lab.cpachecker.util.predicates.PredicateOrderingStrategy;
import org.sosy_lab.cpachecker.util.predicates.regions.Region;
import org.sosy_lab.cpachecker.util.predicates.regions.RegionManager;
import org.sosy_lab.cpachecker.util.predicates.smt.BooleanFormulaManagerView;
import org.sosy_lab.cpachecker.util.predicates.smt.FormulaManagerView;
import org.sosy_lab.cpachecker.util.statistics.StatInt;
import org.sosy_lab.cpachecker.util.statistics.StatKind;
import org.sosy_lab.cpachecker.util.statistics.StatTimer;
import org.sosy_lab.solver.api.BooleanFormula;
import org.sosy_lab.solver.api.BooleanFormulaManager;
import org.sosy_lab.solver.api.Formula;
import org.sosy_lab.solver.api.FunctionDeclaration;
import org.sosy_lab.solver.api.QuantifiedFormulaManager.Quantifier;
import org.sosy_lab.solver.visitors.BooleanFormulaVisitor;

import com.google.common.base.Function;
import com.google.common.collect.Iterables;
import com.google.common.collect.Maps;

import net.sf.javabdd.BDD;
import net.sf.javabdd.BDDFactory;
import net.sf.javabdd.JFactory;
/**
 * A wrapper for the javabdd (http://javabdd.sf.net) package.
 *
 * This class is not thread-safe, but it could be easily made so by synchronizing
 * the {@link #createNewVar()} method (assuming the BDDFactory is thread-safe).
 */
@Options(prefix = "bdd.javabdd")
class JavaBDDRegionManager implements RegionManager {
  private static final Level LOG_LEVEL = Level.FINE;

  // Statistics
  private final StatInt cleanupQueueSize = new StatInt(StatKind.AVG, "Size of BDD node cleanup queue");
  private final StatTimer cleanupTimer = new StatTimer("Time for BDD node cleanup");
  private final LogManager logger;
  private final BDDFactory factory;
  private final Region trueFormula;
  private final Region falseFormula;
  // The reference objects will appear in this queue as soon as their target object was GCed.
  private final ReferenceQueue<JavaBDDRegion> referenceQueue =
      new ReferenceQueue<>();
  // In this map we store the info which BDD to free after a JavaBDDRegion object was GCed.
  private final Map<Reference<? extends JavaBDDRegion>, BDD> referenceMap = Maps
      .newIdentityHashMap();

  @Option(secure = true, description = "Initial size of the BDD node table in percentage of available Java heap memory (only used if initTableSize is 0).")
  private double initTableRatio = 0.001;

  @Option(secure = true, description = "Initial size of the BDD node table, use 0 for size based on initTableRatio.")
  @IntegerOption(min = 0)
  private int initTableSize = 0;

  @Option(secure = true, description = "Initial size of the BDD cache, use 0 for cacheRatio*initTableSize.")
  @IntegerOption(min = 0)
  private int cacheSize = 0;

  @Option(secure = true,
      description = "Size of the BDD cache in relation to the node table size (set to 0 to use fixed BDD cache size).")
  private double cacheRatio = 0.1;
  private int nextvar = 0;
  private int varcount = 100;

  JavaBDDRegionManager(String bddPackage, Configuration config,
      LogManager pLogger) throws InvalidConfigurationException {
    config.inject(this);
    logger = pLogger;
    if (initTableRatio <= 0 || initTableRatio >= 1) {
      throw new InvalidConfigurationException("Invalid value " + initTableRatio
          + " for option bdd.javabdd.initTableRatio, needs to be between 0 and 1.");
    }
    if (initTableSize == 0) {
      // JFactory uses 5 ints of 4 byte sizes for each entry in the BDD table
      double size = Runtime.getRuntime().maxMemory() * initTableRatio / 5 / 4;
      initTableSize = (size > Integer.MAX_VALUE) ? Integer.MAX_VALUE : (int)size;
      logger.log(Level.CONFIG, "Setting value of bdd.javabdd.initTableSize to", initTableSize);
    }

    if (cacheRatio < 0) {
      throw new InvalidConfigurationException("Invalid value " + cacheRatio
          + " for option bdd.javabdd.cacheRatio, cannot be negative.");
    }
    if (cacheSize == 0) {
      cacheSize = (int)(initTableSize * cacheRatio);
    }
    factory =
        BDDFactory.init(bddPackage.toLowerCase(), initTableSize, cacheSize);

    // register callbacks for logging
    try {
      Method gcCallback =
          JavaBDDRegionManager.class.getDeclaredMethod("gcCallback",
              Integer.class, BDDFactory.GCStats.class);
      gcCallback.setAccessible(true);
      factory.registerGCCallback(this, gcCallback);

      Method resizeCallback =
          JavaBDDRegionManager.class.getDeclaredMethod("resizeCallback",
              Integer.class, Integer.class);
      resizeCallback.setAccessible(true);
      factory.registerResizeCallback(this, resizeCallback);

      Method reorderCallback =
          JavaBDDRegionManager.class
              .getDeclaredMethod("reorderCallback", Integer.class,
                  BDDFactory.ReorderStats.class);
      reorderCallback.setAccessible(true);
      factory.registerReorderCallback(this, reorderCallback);

      // If we do not log, unregister the handlers to avoid the cost of
      // calling them with reflection.
      // Registering and immediately unregistering prevents the library
      // from printing stuff to stdout.
      if (!logger.wouldBeLogged(LOG_LEVEL)) {
        factory.unregisterGCCallback(this, gcCallback);
        factory.unregisterResizeCallback(this, resizeCallback);
        factory.unregisterReorderCallback(this, reorderCallback);
      }

    } catch (NoSuchMethodException e) {
      throw new AssertionError(e);
    }

    factory.setVarNum(varcount);
    factory.setCacheRatio(cacheRatio);

    trueFormula = new JavaBDDRegion(factory.one());
    falseFormula = new JavaBDDRegion(factory.zero());
  }

  @SuppressWarnings("unused")
  private void gcCallback(Integer pre, BDDFactory.GCStats stats) {
    if (logger.wouldBeLogged(LOG_LEVEL)) {
      switch (pre) {
        case 1:
          logger.log(LOG_LEVEL, "Starting BDD Garbage Collection");
          break;
        case 0:
          logger.log(LOG_LEVEL, "Finished BDD", stats);
          break;
        default:
          logger.log(LOG_LEVEL, stats);
      }
    }
  }

  @SuppressWarnings("unused")
  private void resizeCallback(Integer oldSize, Integer newSize) {
    logger.log(LOG_LEVEL, "BDD node table resized from", oldSize, "to",
        newSize);
  }

  @SuppressWarnings("unused")
  private void reorderCallback(Integer pre, BDDFactory.ReorderStats stats) {
    if (logger.wouldBeLogged(LOG_LEVEL)) {
      switch (pre) {
        case 1:
          logger.log(LOG_LEVEL, "Starting BDD Reordering");
          break;
        case 0:
          logger.log(LOG_LEVEL, "Finished BDD Reordering:", stats);
          break;
        default:
          logger.log(LOG_LEVEL, stats);
      }
    }
  }

  @Override
  public void printStatistics(PrintStream out) {
    try {
      BDDFactory.GCStats stats = factory.getGCStats();
      int cacheSize = readCacheSize();

      writingStatisticsTo(out)
          .put("Number of BDD nodes", factory.getNodeNum())
          .put("Size of BDD node table", factory.getNodeTableSize())
          .putIf(cacheSize >= 0, "Size of BDD cache", cacheSize)
          .put(cleanupQueueSize)
          .put(cleanupTimer)
          .put(
              "Time for BDD garbage collection",
              TimeSpan.ofMillis(stats.sumtime).formatAs(SECONDS)
                  + " (in " + stats.num + " runs)");

      // Cache stats are disabled in JFactory (CACHESTATS = false)
      // out.println(factory.getCacheStats());
    } catch (UnsupportedOperationException e) {
      // Not all factories might have all statistics supported.
      // As statistics are not that important, just ignore it.
    }
  }

  /**
   * Return the current size of the cache of the BDD library.
   * Returns -1 if value cannot be read.
   */
  private int readCacheSize() {
    if (factory instanceof JFactory) {
      // Unfortunately JFactory does not update its reported size on cache resizes.
      try {
        Field cacheField = JFactory.class.getDeclaredField("applycache");
        cacheField.setAccessible(true);
        Object cache = cacheField.get(factory);
        if (cache != null) {
          Field tableField = cache.getClass().getDeclaredField("table");
          tableField.setAccessible(true);
          Object table = tableField.get(cache);
          if (table instanceof Object[]) {
            return ((Object[])table).length;
          }
        }
      } catch (ReflectiveOperationException | SecurityException e) {
        logger.logDebugException(e, "Could not access cache field of JFactory for statistics");
      }
      return -1;
    }
    return factory.getCacheSize();
  }

  // Code for connecting the Java GC and the BDD library GC
  // When a Java object is freed, we need to tell the library.
  // The method with PhantomReferences is a better way then using finalize().
  // In order for this to work, two invariants must hold:
  // - No two JavaBDDRegion objects point to the same BDD instance.
  // - All JavaBDDRegion objects get created by the wrap(BBD) method.
  // For all BDD objects which do not get wrapped in a JavaBDDRegion,
  // free() must be called manually.

  private BDD createNewVar() {
    if (nextvar >= varcount) {
      varcount *= 1.5;
      factory.setVarNum(varcount);
    }
    BDD ret = factory.ithVar(nextvar++);

    factory.printOrder();

    return ret;
  }

  @Override
  public JavaBDDRegion createPredicate() {
    cleanupReferences();
    return wrap(createNewVar());
  }

  /**
   * Cleanup all references to BDDs that are no longer needed.
   * We call this method from all public methods, so that this gets done as soon
   * as possible.
   * Usually we would do this in a daemon thread in the background, but the
   * BDD library is not multi-threaded.
   */
  private void cleanupReferences() {
    cleanupTimer.start();
    try {
      int count = 0;
      Reference<? extends JavaBDDRegion> ref;
      while ((ref = referenceQueue
              .poll()) != null) {
        count++;

        BDD bdd = referenceMap.remove(ref);
        assert bdd != null;
        bdd.free();
      }
      cleanupQueueSize.setNextValue(count);
    } finally {
      cleanupTimer.stop();
    }
  }

  /**
   * Wrap a BDD object in a JavaBDDRegion and register it so that we can free the
   * BDD after the JavaBDDRegion was garbage collected.
   * Always use this method, and never the JavaBDDRegion constructor directly.
   */
  private JavaBDDRegion wrap(BDD bdd) {
    JavaBDDRegion region = new JavaBDDRegion(bdd);

    PhantomReference<JavaBDDRegion> ref = new PhantomReference<>(region, referenceQueue);
    referenceMap.put(ref, bdd);

    return region;
  }

  private BDD unwrap(Region region) {
    return ((JavaBDDRegion) region).getBDD();
  }

  @Override
  public boolean entails(Region pF1, Region pF2) {
    cleanupReferences();

    // check entailment using BDDs: create the BDD representing
    // the implication, and check that it is the TRUE formula
    BDD imp = unwrap(pF1).imp(unwrap(pF2));

    boolean result = imp.isOne();
    imp.free();
    return result;
  }

  @Override
  public Region makeTrue() {
    cleanupReferences();

    return trueFormula;
  }

  @Override
  public Region makeFalse() {
    cleanupReferences();

    return falseFormula;
  }

  @Override
  public Region makeAnd(Region pF1, Region pF2) {
    cleanupReferences();

    return wrap(unwrap(pF1).and(unwrap(pF2)));
  }

  @Override
  public Region makeNot(Region pF) {
    cleanupReferences();

    return wrap(unwrap(pF).not());
  }

  @Override
  public Region makeOr(Region pF1, Region pF2) {
    cleanupReferences();

    return wrap(unwrap(pF1).or(unwrap(pF2)));
  }

  @Override
  public Region makeEqual(Region pF1, Region pF2) {
    cleanupReferences();

    return wrap(unwrap(pF1).biimp(unwrap(pF2)));
  }

  @Override
  public Region makeUnequal(Region pF1, Region pF2) {
    cleanupReferences();

    return wrap(unwrap(pF1).xor(unwrap(pF2)));
  }


  @Override
  public Region makeIte(Region pF1, Region pF2, Region pF3) {
    cleanupReferences();
    return wrap(unwrap(pF1).ite(unwrap(pF2), unwrap(pF3)));
  }

  @Override
  public Triple<Region, Region, Region> getIfThenElse(Region pF) {
    cleanupReferences();

    BDD f = unwrap(pF);

    Region predicate = wrap(factory.ithVar(f.var()));
    Region fThen = wrap(f.high());
    Region fElse = wrap(f.low());

    return Triple.of(predicate, fThen, fElse);
  }

  @Override
  public Region makeExists(Region pF1, Region... pF2) {
    cleanupReferences();

    if (pF2.length == 0) {
      return pF1;
    }

    // we use id() to get copies of the BDDs, otherwise we would delete them
    BDD f = unwrap(pF2[0]).id();
    for (int i = 1; i < pF2.length; i++) {
      f.andWith(unwrap(pF2[i]).id());
    }
    Region result = wrap(unwrap(pF1).exist(f));
    f.free();

    return result;
  }

  @Override
<<<<<<< HEAD
=======
  public Set<Region> extractPredicates(Region pF) {
    cleanupReferences();

    BDD f = unwrap(pF);
    BDD supp = f.support();

    int[] vars = supp.scanSet();
    if (vars == null) {
      return ImmutableSet.of();
    }

    ImmutableSet.Builder<Region> predicateBuilder = ImmutableSet.builder();
    for (int var : vars) {
      predicateBuilder.add(wrap(factory.ithVar(var)));
    }
    return predicateBuilder.build();
  }

  @Override
>>>>>>> aaaa126a
  public RegionBuilder builder(ShutdownNotifier pShutdownNotifier) {
    return new BDDRegionBuilder(pShutdownNotifier);
  }

  @Override
  public Region fromFormula(BooleanFormula pF, FormulaManagerView fmgr,
      Function<BooleanFormula, Region> atomToRegion) {
    cleanupReferences();

    BooleanFormulaManagerView bfmgr = fmgr.getBooleanFormulaManager();
    if (bfmgr.isFalse(pF)) {
      return makeFalse();
    }

    if (bfmgr.isTrue(pF)) {
      return makeTrue();
    }

    try (FormulaToRegionConverter converter =
             new FormulaToRegionConverter(fmgr, atomToRegion)) {
      return wrap(bfmgr.visit(converter, pF));
    }
  }

  @Override
  public String getVersion() {
    return factory.getVersion();
  }

  @Override
  public void setVarOrder(ArrayList<Integer> pVarOrder) {
    int[] order = new int[varcount];
    for (int i = 0; i < order.length; i++) {
      if (i < pVarOrder.size()) {
        order[i] = pVarOrder.get(i);
      } else {
        order[i] = i;
      }
    }
    factory.setVarOrder(order);
  }

  @Override
  public void reorder(PredicateOrderingStrategy strategy) {
    switch (strategy) {
      case FRAMEWORK_RANDOM:
        factory.reorder(BDDFactory.REORDER_RANDOM);
        break;
      case FRAMEWORK_SIFT:
        factory.reorder(BDDFactory.REORDER_SIFT);
        break;
      case FRAMEWORK_SIFTITE:
        factory.reorder(BDDFactory.REORDER_SIFTITE);
        break;
      case FRAMEWORK_WIN2:
        factory.reorder(BDDFactory.REORDER_WIN2);
        break;
      case FRAMEWORK_WIN2ITE:
        factory.reorder(BDDFactory.REORDER_WIN2ITE);
        break;
      case FRAMEWORK_WIN3:
        factory.reorder(BDDFactory.REORDER_WIN3);
        break;
      case FRAMEWORK_WIN3ITE:
        factory.reorder(BDDFactory.REORDER_WIN3ITE);
        break;
      default:
        break;
    }
  }

  private class BDDRegionBuilder implements RegionBuilder {

    private final ShutdownNotifier shutdownNotifier;
    // Invariants:
    // cubes contains a number of BDDs, whose disjunction makes up the result.
    // cubes may also contain null values, which are to be ignored,
    // but there is always at least one non-null value (if the list is not empty).
    // The cube at index i is one built from i+1 models.
    // When inserting, we find the left-most place in the list where we can insert.
    // If the list is empty, we just add the cube at position 0.
    // If this position is filled, we take the new cube and the cube from position 0,
    // disjunct them and try storing the result at position 1,
    // iteratively increasing the position.
    // This is used to create balanced disjunctions
    // instead of using a single growing BDD,
    // while at the same time limiting the number of stored BDDs
    // (log(numOfCubes) many).
    private final List<BDD> cubes = new ArrayList<>();
    // Invariant: currentCube and everything in cubes
    // is allowed to be mutated/destroyed, i.e., there is no other reference to it.
    private BDD currentCube = null;

    private BDDRegionBuilder(ShutdownNotifier pShutdownNotifier) {
      shutdownNotifier = pShutdownNotifier;
    }

    @Override
    public void startNewConjunction() {
      checkState(currentCube == null);
      // one() creates new BDD
      currentCube = factory.one(); // true
    }

    @Override
    public void addPositiveRegion(Region r) {
      checkState(currentCube != null);
      // call id() for copy
      currentCube.andWith(((JavaBDDRegion)r).getBDD().id());
    }

    @Override
    public void addNegativeRegion(Region r) {
      checkState(currentCube != null);
      // not() creates new BDD
      currentCube.andWith(((JavaBDDRegion)r).getBDD().not());
    }

    @Override
    public void finishConjunction() {
      checkState(currentCube != null);

      for (int i = 0; i < cubes.size(); i++) {
        BDD cubeAtI = cubes.get(i);

        if (cubeAtI == null) {
          cubes.set(i, currentCube);
          currentCube = null;
          return;
        } else {
          currentCube.orWith(cubeAtI);
          cubes.set(i, null);
        }
      }

      if (currentCube != null) {
        cubes.add(currentCube);
        currentCube = null;
      }
    }

    @Override
    public Region getResult() throws InterruptedException {
      checkState(currentCube == null);
      if (cubes.isEmpty()) {
        return falseFormula;
      } else {
        buildBalancedOr();
        // call id() for copy
        return wrap(Iterables.getOnlyElement(cubes).id());
      }
    }

    private void buildBalancedOr() throws InterruptedException {
      BDD result = factory.zero(); // false

      for (BDD cube : cubes) {
        if (cube != null) {
          shutdownNotifier.shutdownIfNecessary();
          result.orWith(cube);
        }
      }
      cubes.clear();
      cubes.add(result);
      assert (cubes.size() == 1);
    }

    @Override
    public void close() {
      checkState(currentCube == null);
      for (BDD bdd : cubes) {
        bdd.free();
      }
      cubes.clear();
    }
  }

  /**
   * Class for creating BDDs out of a formula. This class directly uses the BDD objects and their manual reference
   * counting, because for large formulas, the
   * performance impact of creating JavaBDDRegion objects, putting them into the referenceMap and referenceQueue, gc'ing
   * the BDDRegions again, and calling
   * cleanupReferences() would be too big.
   */
  private class FormulaToRegionConverter
      implements AutoCloseable,
                BooleanFormulaVisitor<BDD> {

    private final Function<BooleanFormula, Region> atomToRegion;
    private final Map<BooleanFormula, BDD> cache = new HashMap<>();
    private final BooleanFormulaManager bfmgr;

    FormulaToRegionConverter(FormulaManagerView pFmgr,
        Function<BooleanFormula, Region> pAtomToRegion) {
      atomToRegion = pAtomToRegion;
      bfmgr = pFmgr.getBooleanFormulaManager();
    }

    @Override
    public BDD visitConstant(boolean value) {
      return value ? factory.one() : factory.zero();
    }

    @Override
    public BDD visitBoundVar(BooleanFormula var, int deBruijnIdx) {
      throw new UnsupportedOperationException();
    }

    @Override
    public BDD visitAtom(BooleanFormula pAtom, FunctionDeclaration<BooleanFormula> decl) {
      return ((JavaBDDRegion)atomToRegion.apply(pAtom)).getBDD().id();
    }

    private BDD convert(BooleanFormula pOperand) {
      BDD operand = cache.get(pOperand);
      if (operand == null) {
        operand = bfmgr.visit(this, pOperand);
        cache.put(pOperand, operand);
      }
      return operand.id(); // copy BDD so the one in the cache won't be consumed
    }

    @Override
    public void close() {
      for (BDD bdd : cache.values()) {
        bdd.free();
      }
      cache.clear();
    }

    @Override
    public BDD visitNot(BooleanFormula pOperand) {
      BDD operand = convert(pOperand);
      BDD result = operand.not();
      operand.free();
      return result;
    }

    private BDD visitBinary(BooleanFormula pOperand1,
        BooleanFormula pOperand2, BDDFactory.BDDOp operator) {

      BDD operand1 = convert(pOperand1);
      BDD operand2 = convert(pOperand2);

      // optimization: applyWith() destroys arg0 and arg1,
      // but this is ok, because we would free them otherwise anyway
      return operand1.applyWith(operand2, operator);
    }

    private BDD visitMulti(BDDFactory.BDDOp operator, List<BooleanFormula> pOperands) {
      checkArgument(pOperands.size() >= 2);

      BDD result = convert(pOperands.get(0));
      for (int i = 1; i < pOperands.size(); i++) {
        // optimization: applyWith() destroys arg0 and arg1,
        // but this is ok, because we would free them otherwise anyway
        result = result.applyWith(convert(pOperands.get(i)), operator);
      }

      return result;
    }

    @Override
    public BDD visitAnd(List<BooleanFormula> pOperands) {
      return visitMulti(BDDFactory.and, pOperands);
    }

    @Override
    public BDD visitOr(List<BooleanFormula> pOperands) {
      return visitMulti(BDDFactory.or, pOperands);
    }

    @Override
    public BDD visitXor(BooleanFormula operand1, BooleanFormula operand2) {
      return visitBinary(operand1, operand2, BDDFactory.xor);
    }

    @Override
    public BDD visitEquivalence(BooleanFormula pOperand1, BooleanFormula pOperand2) {
      return visitBinary(pOperand1, pOperand2, BDDFactory.biimp);
    }

    @Override
    public BDD visitImplication(BooleanFormula pOperand1, BooleanFormula pOperand2) {
      return visitBinary(pOperand1, pOperand2, BDDFactory.imp);
    }

    @Override
    public BDD visitIfThenElse(
        BooleanFormula pCondition, BooleanFormula pThenFormula, BooleanFormula pElseFormula) {
      BDD condition = convert(pCondition);
      BDD thenBDD = convert(pThenFormula);
      BDD elseBDD = convert(pElseFormula);

      BDD result = condition.ite(thenBDD, elseBDD);

      condition.free();
      thenBDD.free();
      elseBDD.free();
      return result;
    }

    @Override
    public BDD visitQuantifier(Quantifier q, BooleanFormula quantifiedAST, List<Formula> args,
                               BooleanFormula pBody) {
      throw new UnsupportedOperationException();
    }
  }
}<|MERGE_RESOLUTION|>--- conflicted
+++ resolved
@@ -29,7 +29,6 @@
 
 import java.io.PrintStream;
 import java.lang.ref.PhantomReference;
-import java.lang.ref.Reference;
 import java.lang.ref.ReferenceQueue;
 import java.lang.reflect.Field;
 import java.lang.reflect.Method;
@@ -37,6 +36,7 @@
 import java.util.HashMap;
 import java.util.List;
 import java.util.Map;
+import java.util.Set;
 import java.util.logging.Level;
 
 import org.sosy_lab.common.ShutdownNotifier;
@@ -58,12 +58,11 @@
 import org.sosy_lab.cpachecker.util.statistics.StatTimer;
 import org.sosy_lab.solver.api.BooleanFormula;
 import org.sosy_lab.solver.api.BooleanFormulaManager;
-import org.sosy_lab.solver.api.Formula;
-import org.sosy_lab.solver.api.FunctionDeclaration;
 import org.sosy_lab.solver.api.QuantifiedFormulaManager.Quantifier;
 import org.sosy_lab.solver.visitors.BooleanFormulaVisitor;
 
 import com.google.common.base.Function;
+import com.google.common.collect.ImmutableSet;
 import com.google.common.collect.Iterables;
 import com.google.common.collect.Maps;
 
@@ -91,7 +90,7 @@
   private final ReferenceQueue<JavaBDDRegion> referenceQueue =
       new ReferenceQueue<>();
   // In this map we store the info which BDD to free after a JavaBDDRegion object was GCed.
-  private final Map<Reference<? extends JavaBDDRegion>, BDD> referenceMap = Maps
+  private final Map<PhantomReference<JavaBDDRegion>, BDD> referenceMap = Maps
       .newIdentityHashMap();
 
   @Option(secure = true, description = "Initial size of the BDD node table in percentage of available Java heap memory (only used if initTableSize is 0).")
@@ -140,20 +139,20 @@
     try {
       Method gcCallback =
           JavaBDDRegionManager.class.getDeclaredMethod("gcCallback",
-              Integer.class, BDDFactory.GCStats.class);
+              new Class[]{Integer.class, BDDFactory.GCStats.class});
       gcCallback.setAccessible(true);
       factory.registerGCCallback(this, gcCallback);
 
       Method resizeCallback =
           JavaBDDRegionManager.class.getDeclaredMethod("resizeCallback",
-              Integer.class, Integer.class);
+              new Class[]{Integer.class, Integer.class});
       resizeCallback.setAccessible(true);
       factory.registerResizeCallback(this, resizeCallback);
 
       Method reorderCallback =
           JavaBDDRegionManager.class
-              .getDeclaredMethod("reorderCallback", Integer.class,
-                  BDDFactory.ReorderStats.class);
+              .getDeclaredMethod("reorderCallback", new Class[]{
+                  Integer.class, BDDFactory.ReorderStats.class});
       reorderCallback.setAccessible(true);
       factory.registerReorderCallback(this, reorderCallback);
 
@@ -228,6 +227,7 @@
           .putIf(cacheSize >= 0, "Size of BDD cache", cacheSize)
           .put(cleanupQueueSize)
           .put(cleanupTimer)
+
           .put(
               "Time for BDD garbage collection",
               TimeSpan.ofMillis(stats.sumtime).formatAs(SECONDS)
@@ -306,8 +306,9 @@
     cleanupTimer.start();
     try {
       int count = 0;
-      Reference<? extends JavaBDDRegion> ref;
-      while ((ref = referenceQueue
+      PhantomReference<? extends JavaBDDRegion> ref;
+      while ((ref =
+          (PhantomReference<? extends JavaBDDRegion>)referenceQueue
               .poll()) != null) {
         count++;
 
@@ -441,8 +442,6 @@
   }
 
   @Override
-<<<<<<< HEAD
-=======
   public Set<Region> extractPredicates(Region pF) {
     cleanupReferences();
 
@@ -462,7 +461,6 @@
   }
 
   @Override
->>>>>>> aaaa126a
   public RegionBuilder builder(ShutdownNotifier pShutdownNotifier) {
     return new BDDRegionBuilder(pShutdownNotifier);
   }
@@ -662,17 +660,17 @@
     }
 
     @Override
-    public BDD visitConstant(boolean value) {
-      return value ? factory.one() : factory.zero();
-    }
-
-    @Override
-    public BDD visitBoundVar(BooleanFormula var, int deBruijnIdx) {
-      throw new UnsupportedOperationException();
-    }
-
-    @Override
-    public BDD visitAtom(BooleanFormula pAtom, FunctionDeclaration<BooleanFormula> decl) {
+    public BDD visitTrue() {
+      return factory.one();
+    }
+
+    @Override
+    public BDD visitFalse() {
+      return factory.zero();
+    }
+
+    @Override
+    public BDD visitAtom(BooleanFormula pAtom) {
       return ((JavaBDDRegion)atomToRegion.apply(pAtom)).getBDD().id();
     }
 
@@ -736,11 +734,6 @@
     }
 
     @Override
-    public BDD visitXor(BooleanFormula operand1, BooleanFormula operand2) {
-      return visitBinary(operand1, operand2, BDDFactory.xor);
-    }
-
-    @Override
     public BDD visitEquivalence(BooleanFormula pOperand1, BooleanFormula pOperand2) {
       return visitBinary(pOperand1, pOperand2, BDDFactory.biimp);
     }
@@ -766,8 +759,7 @@
     }
 
     @Override
-    public BDD visitQuantifier(Quantifier q, BooleanFormula quantifiedAST, List<Formula> args,
-                               BooleanFormula pBody) {
+    public BDD visitQuantifier(Quantifier q, BooleanFormula pBody) {
       throw new UnsupportedOperationException();
     }
   }
