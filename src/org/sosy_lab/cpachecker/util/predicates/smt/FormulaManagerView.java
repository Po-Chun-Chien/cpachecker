--- conflicted
+++ resolved
@@ -144,10 +144,7 @@
   private @Nullable QuantifiedFormulaManagerView quantifiedFormulaManager; // lazy initialization
   private @Nullable ArrayFormulaManagerView arrayFormulaManager; // lazy initialization
   private final ReplaceBitvectorEncodingOptions bvOptions;
-<<<<<<< HEAD
-=======
   private final ReplaceIntegerEncodingOptions intOptions;
->>>>>>> d0f81374
 
   @Option(secure=true, name = "formulaDumpFilePattern", description = "where to dump interpolation and abstraction problems (format string)")
   @FileOption(FileOption.Type.OUTPUT_FILE)
@@ -169,14 +166,11 @@
       + " This can be used for solvers that do not support floating-point arithmetic, or for increased performance.")
   private Theory encodeFloatAs = Theory.FLOAT;
 
-<<<<<<< HEAD
-=======
   @Option(secure=true, description="Theory to use as backend for integers."
       + " If different from INTEGER, the specified theory is used to approximate integers."
       + " This can be used for solvers that do not support integers, or for increased performance.")
   private Theory encodeIntegerAs = Theory.INTEGER;
 
->>>>>>> d0f81374
   @Option(
       secure = true,
       description =
@@ -227,8 +221,6 @@
                 + "to approximate floats with another theory.",
             e);
       }
-<<<<<<< HEAD
-=======
 
       try {
         getIntegerFormulaManager();
@@ -241,14 +233,10 @@
                 + "to approximate integers with another theory.",
             e);
       }
->>>>>>> d0f81374
     }
   }
 
   private void logInfo() {
-<<<<<<< HEAD
-    StringBuilder approximations = new StringBuilder();
-=======
     List<String> encodings = new ArrayList<>();
     if (encodeIntegerAs != Theory.INTEGER) {
       encodings.add(
@@ -257,7 +245,6 @@
               + " with bitsize "
               + intOptions.getBitsize());
     }
->>>>>>> d0f81374
     if (encodeBitvectorAs != Theory.BITVECTOR) {
       encodings.add("ints with " + encodeBitvectorAs.description());
     }
@@ -330,8 +317,6 @@
             "Value BITVECTOR is not valid for option cpa.predicate.encodeFloatAs");
       default:
         throw new AssertionError("unexpected encoding for floating points: " + encodeFloatAs);
-<<<<<<< HEAD
-=======
     }
   }
 
@@ -353,7 +338,6 @@
             "Value FLOAT is not valid for option cpa.predicate.encodeIntegerAs");
       default:
         throw new AssertionError("unexpected encoding for plain integers: " + encodeIntegerAs);
->>>>>>> d0f81374
     }
   }
 
@@ -972,11 +956,7 @@
   public IntegerFormulaManagerView getIntegerFormulaManager() throws UnsupportedOperationException {
     if (integerFormulaManager == null) {
       integerFormulaManager =
-<<<<<<< HEAD
-          new IntegerFormulaManagerView(wrappingHandler, manager.getIntegerFormulaManager());
-=======
           new IntegerFormulaManagerView(wrappingHandler, getRawIntegerFormulaManager(intOptions));
->>>>>>> d0f81374
     }
     return integerFormulaManager;
   }
