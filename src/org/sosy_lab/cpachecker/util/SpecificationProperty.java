/*
 *  CPAchecker is a tool for configurable software verification.
 *  This file is part of CPAchecker.
 *
 *  Copyright (C) 2007-2017  Dirk Beyer
 *  All rights reserved.
 *
 *  Licensed under the Apache License, Version 2.0 (the "License");
 *  you may not use this file except in compliance with the License.
 *  You may obtain a copy of the License at
 *
 *      http://www.apache.org/licenses/LICENSE-2.0
 *
 *  Unless required by applicable law or agreed to in writing, software
 *  distributed under the License is distributed on an "AS IS" BASIS,
 *  WITHOUT WARRANTIES OR CONDITIONS OF ANY KIND, either express or implied.
 *  See the License for the specific language governing permissions and
 *  limitations under the License.
 *
 *
 *  CPAchecker web page:
 *    http://cpachecker.sosy-lab.org
 */
package org.sosy_lab.cpachecker.util;

import java.util.Objects;
import java.util.Optional;

public class SpecificationProperty {

<<<<<<< HEAD
  public enum CommonPropertyType implements Property {
    REACHABILITY_LABEL("G ! label(ERROR)"),

    REACHABILITY("G ! call(__VERIFIER_error())"),

    VALID_FREE("G valid-free"),

    VALID_DEREF("G valid-deref"),

    VALID_MEMTRACK("G valid-memtrack"),

    OVERFLOW("G ! overflow"),

    DEADLOCK("G ! deadlock"),

    TERMINATION("F end"),
    ;

    private final String representation;

    CommonPropertyType(String pRepresentation) {
      representation = pRepresentation;
    }

    @Override
    public String toString() {
      return representation;
    }
  }

=======
>>>>>>> 2d6af7a4
  private final String entryFunction;

  private final Property property;

  private final Optional<String> internalSpecificationPath;

  public SpecificationProperty(
      String pEntryFunction, Property pProperty, Optional<String> pInternalSpecificationPath) {
    entryFunction = Objects.requireNonNull(pEntryFunction);
    property = Objects.requireNonNull(pProperty);
    internalSpecificationPath = Objects.requireNonNull(pInternalSpecificationPath);
  }

  /**
   * Gets the function entry.
   *
   * @return the function entry.
   */
  public String getEntryFunction() {
    return entryFunction;
  }

  /**
   * Gets the path to the specification automaton used to represent the property, if it exists.
   *
   * @return the path to the specification automaton used to represent the property, if it exists.
   */
  public Optional<String> getInternalSpecificationPath() {
    return internalSpecificationPath;
  }

  /**
   * Gets the property.
   *
   * @return the property.
   */
  public Property getProperty() {
    return property;
  }

  @Override
  public String toString() {
    return String.format(
        "CHECK( init(%s()), LTL(%s) )", getEntryFunction(), getProperty().toString());
  }
}<|MERGE_RESOLUTION|>--- conflicted
+++ resolved
@@ -28,39 +28,6 @@
 
 public class SpecificationProperty {
 
-<<<<<<< HEAD
-  public enum CommonPropertyType implements Property {
-    REACHABILITY_LABEL("G ! label(ERROR)"),
-
-    REACHABILITY("G ! call(__VERIFIER_error())"),
-
-    VALID_FREE("G valid-free"),
-
-    VALID_DEREF("G valid-deref"),
-
-    VALID_MEMTRACK("G valid-memtrack"),
-
-    OVERFLOW("G ! overflow"),
-
-    DEADLOCK("G ! deadlock"),
-
-    TERMINATION("F end"),
-    ;
-
-    private final String representation;
-
-    CommonPropertyType(String pRepresentation) {
-      representation = pRepresentation;
-    }
-
-    @Override
-    public String toString() {
-      return representation;
-    }
-  }
-
-=======
->>>>>>> 2d6af7a4
   private final String entryFunction;
 
   private final Property property;
