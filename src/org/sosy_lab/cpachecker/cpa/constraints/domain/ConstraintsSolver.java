/*
 *  CPAchecker is a tool for configurable software verification.
 *  This file is part of CPAchecker.
 *
 *  Copyright (C) 2007-2018  Dirk Beyer
 *  All rights reserved.
 *
 *  Licensed under the Apache License, Version 2.0 (the "License");
 *  you may not use this file except in compliance with the License.
 *  You may obtain a copy of the License at
 *
 *      http://www.apache.org/licenses/LICENSE-2.0
 *
 *  Unless required by applicable law or agreed to in writing, software
 *  distributed under the License is distributed on an "AS IS" BASIS,
 *  WITHOUT WARRANTIES OR CONDITIONS OF ANY KIND, either express or implied.
 *  See the License for the specific language governing permissions and
 *  limitations under the License.
 *
 *
 *  CPAchecker web page:
 *    http://cpachecker.sosy-lab.org
 */
package org.sosy_lab.cpachecker.cpa.constraints.domain;

import static com.google.common.base.Preconditions.checkNotNull;
import static com.google.common.base.Preconditions.checkState;

import com.google.common.collect.HashBasedTable;
import com.google.common.collect.HashMultimap;
import com.google.common.collect.ImmutableList;
import com.google.common.collect.ImmutableSet;
import com.google.common.collect.Multimap;
import com.google.common.collect.Sets;
import com.google.common.collect.Table;
import java.io.PrintStream;
import java.util.ArrayList;
import java.util.Collection;
import java.util.Collections;
import java.util.HashMap;
import java.util.HashSet;
import java.util.Iterator;
import java.util.List;
import java.util.Map;
import java.util.Optional;
import java.util.Set;
import java.util.logging.Level;
import javax.annotation.Nullable;
import org.sosy_lab.common.configuration.Configuration;
import org.sosy_lab.common.configuration.InvalidConfigurationException;
import org.sosy_lab.common.configuration.Option;
import org.sosy_lab.common.configuration.Options;
import org.sosy_lab.common.log.LogManager;
import org.sosy_lab.common.log.LogManagerWithoutDuplicates;
import org.sosy_lab.cpachecker.core.CPAcheckerResult.Result;
import org.sosy_lab.cpachecker.core.interfaces.Statistics;
import org.sosy_lab.cpachecker.core.interfaces.StatisticsProvider;
import org.sosy_lab.cpachecker.core.reachedset.UnmodifiableReachedSet;
import org.sosy_lab.cpachecker.cpa.constraints.FormulaCreator;
import org.sosy_lab.cpachecker.cpa.constraints.FormulaCreatorUsingCConverter;
import org.sosy_lab.cpachecker.cpa.constraints.constraint.Constraint;
import org.sosy_lab.cpachecker.cpa.constraints.constraint.IdentifierAssignment;
import org.sosy_lab.cpachecker.cpa.value.symbolic.type.SymbolicIdentifier;
import org.sosy_lab.cpachecker.cpa.value.symbolic.util.SymbolicIdentifierLocator;
import org.sosy_lab.cpachecker.cpa.value.symbolic.util.SymbolicValues;
import org.sosy_lab.cpachecker.cpa.value.type.Value;
import org.sosy_lab.cpachecker.exceptions.UnrecognizedCodeException;
import org.sosy_lab.cpachecker.util.predicates.pathformula.ctoformula.CtoFormulaConverter;
import org.sosy_lab.cpachecker.util.predicates.smt.BooleanFormulaManagerView;
import org.sosy_lab.cpachecker.util.predicates.smt.FormulaManagerView;
import org.sosy_lab.cpachecker.util.predicates.smt.Solver;
import org.sosy_lab.cpachecker.util.statistics.StatCounter;
import org.sosy_lab.cpachecker.util.statistics.StatKind;
import org.sosy_lab.cpachecker.util.statistics.StatTimer;
import org.sosy_lab.cpachecker.util.statistics.StatisticsWriter;
import org.sosy_lab.java_smt.api.BooleanFormula;
import org.sosy_lab.java_smt.api.Model.ValueAssignment;
import org.sosy_lab.java_smt.api.ProverEnvironment;
import org.sosy_lab.java_smt.api.SolverContext.ProverOptions;
import org.sosy_lab.java_smt.api.SolverException;

@Options(prefix = "cpa.constraints")
public class ConstraintsSolver implements StatisticsProvider {

  @Option(
    secure = true,
    description = "Whether to use subset/superset caching",
    name = "cacheSubsets"
  )
  private boolean cacheSubsets = true;

  @Option(
      secure = true,
      description = "Whether to perform SAT checks only for the last added constraint",
      name = "minimalSatCheck")
  private boolean performMinimalSatCheck = true;

  @Option(
      secure = true,
      description = "Whether to perform caching of constraint satisfiability results",
      name = "cache"
  )
  private boolean doCaching = true;


  @Option(
      secure = true,
      description = "Resolve definite assignments",
      name = "resolveDefinites"
  )
  private boolean resolveDefinites = true;

  @Option(
      secure = true,
      description = "Try model of predecessor constraints state before running SMT solver",
      name = "useLastModel")
  private boolean useLastModel = true;

  private final LogManagerWithoutDuplicates logger;

  private final StatTimer
      timeForSolving = new StatTimer(StatKind.SUM, "Time for solving constraints");
  private final StatTimer timeForIndependentComputation =
      new StatTimer(StatKind.SUM, "Time for independent computation");
  private final StatTimer timeForDefinitesComputation =
      new StatTimer(StatKind.SUM, "Time for resolving definites");
  private final StatTimer timeForModelReuse =
      new StatTimer(StatKind.SUM, "Time for model re-use attempts");
  private final StatTimer timeForSatCheck =
      new StatTimer(StatKind.SUM, "Time for SMT check");

  private final StatCounter modelReuseSuccesses = new StatCounter("Successful model re-uses");

  private ConstraintsCache cache;
  private Solver solver;
  private ProverEnvironment prover;
  private FormulaManagerView formulaManager;
  private BooleanFormulaManagerView booleanFormulaManager;

  private CtoFormulaConverter converter;
  private SymbolicIdentifierLocator locator;

  /** Table of id constraints set, id identifier assignment, formula * */
  private Table<Constraint, IdentifierAssignment, BooleanFormula> constraintFormulas =
      HashBasedTable.create();

  private BooleanFormula modelLiteral;
  private BooleanFormula assignmentLiteral;

  private BooleanFormula modelLiteral;

  public ConstraintsSolver(
      final Configuration pConfig,
      final LogManager pLogger,
      final Solver pSolver,
      final FormulaManagerView pFormulaManager,
      final CtoFormulaConverter pConverter)
      throws InvalidConfigurationException {
    pConfig.inject(this);

    logger = new LogManagerWithoutDuplicates(pLogger);
    solver = pSolver;
    formulaManager = pFormulaManager;
    booleanFormulaManager = formulaManager.getBooleanFormulaManager();
    modelLiteral = booleanFormulaManager.makeVariable("__M");
<<<<<<< HEAD
=======
    assignmentLiteral = booleanFormulaManager.makeVariable("__A");
>>>>>>> 2d6af7a4
    converter = pConverter;
    locator = SymbolicIdentifierLocator.getInstance();

    if (doCaching) {
      if (cacheSubsets) {
        cache = new SubsetConstraintsCache();
      } else {
        cache = new MatchingConstraintsCache();
      }
    } else {
      cache = new DummyCache();
    }
  }

  public boolean isUnsat(
      Constraint pConstraint, IdentifierAssignment pAssignment, String pFunctionName)
      throws UnrecognizedCodeException, InterruptedException, SolverException {
    ConstraintsState s = new ConstraintsState(Collections.singleton(pConstraint), pAssignment);
    return isUnsat(s, pFunctionName);
  }

  /**
   * Returns whether this state is unsatisfiable. A state without constraints (that is, an empty
   * state), is always satisfiable.
   *
   * @return <code>true</code> if this state is unsatisfiable, <code>false</code> otherwise
   */
  public boolean isUnsat(ConstraintsState pConstraints, String pFunctionName)
      throws SolverException, InterruptedException, UnrecognizedCodeException {

    if (pConstraints.isEmpty()) {
      return false;
    }

    try {
      timeForSolving.start();

      Boolean unsat = null; // assign null to fail fast if assignment is missed
<<<<<<< HEAD
      CacheResult res = cache.getCachedResult(pConstraints);

      if (res.isUnsat()) {
        unsat = true;

      } else if (res.isSat()) {
        unsat = false;
        pConstraints.setModel(res.getModelAssignment());

      } else {
        Set<Constraint> relevantConstraints = getRelevantConstraints(pConstraints);
=======
      Set<Constraint> relevantConstraints = getRelevantConstraints(pConstraints);

      Collection<BooleanFormula> constraintsAsFormulas =
          getFullFormula(
              relevantConstraints, pConstraints.getDefiniteAssignment(), pFunctionName);
      CacheResult res = cache.getCachedResult(constraintsAsFormulas);
>>>>>>> 2d6af7a4

      if (res.isUnsat()) {
        unsat = true;

      } else if (res.isSat()) {
        unsat = false;
        pConstraints.setModel(res.getModelAssignment());

      } else {
        prover = solver.newProverEnvironment(ProverOptions.GENERATE_MODELS);
<<<<<<< HEAD

        prover.push(constraintsAsFormula);

        ImmutableList<ValueAssignment> newModelAsAssignment = ImmutableList.of();
=======
        BooleanFormula singleConstraintFormula = booleanFormulaManager.and(constraintsAsFormulas);

        prover.push(singleConstraintFormula);

        ImmutableList<ValueAssignment> newModelAsAssignment;
>>>>>>> 2d6af7a4

        ImmutableList<ValueAssignment> modelAsAssignment = pConstraints.getModel();
        boolean modelExists = !modelAsAssignment.isEmpty();
        if (useLastModel && modelExists) {
          try {
            timeForModelReuse.start();
            BooleanFormula modelFormula =
                modelAsAssignment
                    .stream()
                    .map(ValueAssignment::getAssignmentAsFormula)
                    .collect(booleanFormulaManager.toConjunction());
<<<<<<< HEAD
            modelFormula = booleanFormulaManager.implication(modelLiteral, modelFormula);
=======
            modelFormula = createLiteralLabel(modelLiteral, modelFormula);
>>>>>>> 2d6af7a4
            prover.push(modelFormula);
            unsat = prover.isUnsatWithAssumptions(Collections.singleton(modelLiteral));
            if (!unsat) {
              modelReuseSuccesses.inc();
            }
          } finally {
            timeForModelReuse.stop();
          }
        }

        if (unsat == null || unsat) {
          try {
            timeForSatCheck.start();
            unsat = prover.isUnsat();
          } finally {
            timeForSatCheck.stop();
          }
        }

        if (!unsat) {
          newModelAsAssignment = prover.getModelAssignments();
          pConstraints.setModel(newModelAsAssignment);
<<<<<<< HEAD
          cache.addSat(pConstraints, newModelAsAssignment);
=======
          cache.addSat(constraintsAsFormulas, newModelAsAssignment);
>>>>>>> 2d6af7a4
          // doing this while the complete formula is still on the prover environment stack is
          // cheaper than performing another complete SAT check when the assignment is really
          // requested
          if (resolveDefinites) {
<<<<<<< HEAD
            resolveDefiniteAssignments(pConstraints, newModelAsAssignment, pFunctionName);
          }

        } else {
          cache.addUnsat(pConstraints);
=======
            resolveDefiniteAssignments(pConstraints, newModelAsAssignment);
          }

        } else {
          cache.addUnsat(constraintsAsFormulas);
>>>>>>> 2d6af7a4
        }
      }

      return unsat;

    } finally {
      closeProver();
      timeForSolving.stop();
    }

<<<<<<< HEAD
=======
  }

  private BooleanFormula createLiteralLabel(
      BooleanFormula pLiteral,
      BooleanFormula pFormula) {
    return booleanFormulaManager.implication(pLiteral, pFormula);
>>>>>>> 2d6af7a4
  }

  private Set<Constraint> getRelevantConstraints(ConstraintsState pConstraints) {
    Set<Constraint> relevantConstraints = new HashSet<>();
    if (performMinimalSatCheck && pConstraints.getLastAddedConstraint().isPresent()) {
      try {
        timeForIndependentComputation.start();
        Constraint lastConstraint = pConstraints.getLastAddedConstraint().get();
        // Always add the last added constraint to the set of relevant constraints.
        // It may not contain any symbolic identifiers (e.g., 0 == 5) and will thus
        // not be automatically included in the iteration over dependent sets below.
        relevantConstraints.add(lastConstraint);

        Set<Constraint> leftOverConstraints = new HashSet<>(pConstraints);
        Set<SymbolicIdentifier> newRelevantIdentifiers = lastConstraint.accept(locator);
        Set<SymbolicIdentifier> relevantIdentifiers;
        do {
          relevantIdentifiers = newRelevantIdentifiers;
          Iterator<Constraint> it = leftOverConstraints.iterator();
          while (it.hasNext()) {
            Constraint currentC = it.next();
            Set<SymbolicIdentifier> containedIdentifiers = currentC.accept(locator);
            if (!Sets.intersection(containedIdentifiers, relevantIdentifiers).isEmpty()) {
              newRelevantIdentifiers = Sets.union(newRelevantIdentifiers, containedIdentifiers);
              relevantConstraints.add(currentC);
              it.remove();
            }
          }
        } while (!newRelevantIdentifiers.equals(relevantIdentifiers));

      } finally {
        timeForIndependentComputation.stop();
      }

    } else {
      relevantConstraints = pConstraints;
    }

    return relevantConstraints;
  }

  private void closeProver() {
    if (prover != null) {
      prover.close();
      prover = null;
    }
  }

  private void resolveDefiniteAssignments(
      ConstraintsState pConstraints, List<ValueAssignment> pModel)
      throws InterruptedException, SolverException {
    try {
      timeForDefinitesComputation.start();

      IdentifierAssignment newDefinites =
          computeDefiniteAssignment(pConstraints, pModel);
      pConstraints.setDefiniteAssignment(newDefinites);

    } finally {
      timeForDefinitesComputation.stop();
    }
  }

  private IdentifierAssignment computeDefiniteAssignment(
      ConstraintsState pState, List<ValueAssignment> pModel)
      throws SolverException, InterruptedException {

    IdentifierAssignment newDefinites = new IdentifierAssignment(pState.getDefiniteAssignment());

    for (ValueAssignment val : pModel) {
      if (SymbolicValues.isSymbolicTerm(val.getName())) {

        SymbolicIdentifier identifier =
            SymbolicValues.convertTermToSymbolicIdentifier(val.getName());
        Value concreteValue = SymbolicValues.convertToValue(val);

        if (!newDefinites.containsKey(identifier)
            && isOnlySatisfyingAssignment(val)) {

          assert !newDefinites.containsKey(identifier)
                  || newDefinites.get(identifier).equals(concreteValue)
              : "Definite assignment can't be changed from "
                  + newDefinites.get(identifier)
                  + " to "
                  + concreteValue;

          newDefinites.put(identifier, concreteValue);
        }
      } else {
        logger.logOnce(
            Level.FINE, "Constraints solver could not assign value to variable in " + "model");
      }
    }
    assert newDefinites.entrySet().containsAll(pState.getDefiniteAssignment().entrySet());
    return newDefinites;
  }

  private boolean isOnlySatisfyingAssignment(ValueAssignment pTerm)
      throws SolverException, InterruptedException {

    BooleanFormula prohibitAssignment =
        formulaManager.makeNot(pTerm.getAssignmentAsFormula());

    prohibitAssignment = createLiteralLabel(assignmentLiteral, prohibitAssignment);
    prover.push(prohibitAssignment);
    boolean isUnsat = prover.isUnsatWithAssumptions(Collections.singleton(assignmentLiteral));
    prover.pop();

    return isUnsat;
  }

  private FormulaCreator getFormulaCreator(String pFunctionName) {
    return new FormulaCreatorUsingCConverter(converter, pFunctionName);
  }

  /**
   * Returns the set of formulas representing all constraints of this state. If no
   * constraints exist, this method will return an empty set.
   *
   * @return the set of formulas representing all constraints of this state
   * @throws UnrecognizedCodeException see {@link FormulaCreator#createFormula(Constraint)}
   * @throws InterruptedException see {@link FormulaCreator#createFormula(Constraint)}
   */
  private Collection<BooleanFormula> getFullFormula(
      Collection<Constraint> pConstraints, IdentifierAssignment pAssignment, String pFunctionName)
      throws UnrecognizedCodeException, InterruptedException {

    List<BooleanFormula> formulas = new ArrayList<>(pConstraints.size());
    for (Constraint c : pConstraints) {
      if (!constraintFormulas.contains(c, pAssignment)) {
        constraintFormulas.put(
            c, pAssignment, createConstraintFormulas(c, pAssignment, pFunctionName));
      }
      formulas.add(constraintFormulas.get(c, pAssignment));
    }

    return formulas;
  }

  private BooleanFormula createConstraintFormulas(
      Constraint pConstraint, IdentifierAssignment pAssignment, String pFunctionName)
      throws UnrecognizedCodeException, InterruptedException {
    assert !constraintFormulas.contains(pConstraint, pAssignment)
        : "Trying to add a formula that already exists!";

    return getFormulaCreator(pFunctionName).createFormula(pConstraint, pAssignment);
  }

  @Override
  public void collectStatistics(Collection<Statistics> statsCollection) {
    statsCollection.add(
        new Statistics() {
          @Override
          public void printStatistics(
              PrintStream out, Result result, UnmodifiableReachedSet reached) {
            StatisticsWriter.writingStatisticsTo(out)
                .put(timeForSolving)
                .beginLevel()
                .put(timeForIndependentComputation)
                .put(timeForModelReuse)
                .put(timeForDefinitesComputation)
                .endLevel()
                .put(modelReuseSuccesses);
          }

          @Override
          public String getName() {
            return ConstraintsSolver.class.getSimpleName();
          }
        });

    if (cache instanceof StatisticsProvider) {
      ((StatisticsProvider) cache).collectStatistics(statsCollection);

    } else if (cache instanceof Statistics) {
      statsCollection.add((Statistics) cache);
    }
  }

  private interface ConstraintsCache {
    CacheResult getCachedResult(Collection<BooleanFormula> pConstraints);

    void addSat(
        Collection<BooleanFormula> pConstraints,
        ImmutableList<ValueAssignment> pModelAssignment);

    void addUnsat(Collection<BooleanFormula> pConstraints);
  }

  private static class MatchingConstraintsCache implements ConstraintsCache, Statistics {

    private Map<Collection<BooleanFormula>, CacheResult> cacheMap = new HashMap<>();

    private StatCounter cacheLookups = new StatCounter("Matching cache lookups");
    private StatCounter cacheHits = new StatCounter("Matching cache hits");
    private StatTimer lookupTime = new StatTimer("Matching cache lookup time");

    @Override
    public CacheResult getCachedResult(Collection<BooleanFormula> pConstraints) {
      try {
        cacheLookups.inc();
        lookupTime.start();
        if (cacheMap.containsKey(pConstraints)) {
          cacheHits.inc();
          return cacheMap.get(pConstraints);

        } else {
          return CacheResult.getUnknown();
        }
      } finally {
        lookupTime.stop();
      }
    }

    @Override
    public void addSat(
        Collection<BooleanFormula> pConstraints,
        ImmutableList<ValueAssignment> pModelAssignment) {
      add(pConstraints, CacheResult.getSat(pModelAssignment));
    }

    @Override
    public void addUnsat(Collection<BooleanFormula> pConstraints) {
      add(pConstraints, CacheResult.getUnsat());
    }

    private void add(Collection<BooleanFormula> pConstraints, CacheResult pResult) {
      cacheMap.put(pConstraints, pResult);
    }

    @Override
    public void printStatistics(
        PrintStream pOut, Result pResult, UnmodifiableReachedSet pReached) {
      StatisticsWriter.writingStatisticsTo(pOut)
          .put(cacheLookups)
          .put(cacheHits)
          .put(lookupTime);
    }

    @Nullable
    @Override
    public String getName() {
      return getClass().getSimpleName();
    }
  }

  private static class SubsetConstraintsCache implements ConstraintsCache, StatisticsProvider {

    private MatchingConstraintsCache delegate;

    /**
     * Multimap that maps each constraint to all sets of constraints that it occurred in
     */
    private Multimap<BooleanFormula, Set<BooleanFormula>> constraintContainedIn =
        HashMultimap.create();

    private StatCounter cacheLookups = new StatCounter("Cache lookups");
    private StatCounter directCacheHits = new StatCounter("Direct cache hits");
    private StatCounter cacheHits = new StatCounter("Subset cache hits");
    private StatTimer lookupTime = new StatTimer(StatKind.SUM, "Subset lookup time");

    public SubsetConstraintsCache() {
      delegate = new MatchingConstraintsCache();
    }

    @Override
    public CacheResult getCachedResult(Collection<BooleanFormula> pConstraints) {
      try {
        cacheLookups.inc();
        lookupTime.start();
        CacheResult res = delegate.getCachedResult(pConstraints);
        if (!res.isSat() && !res.isUnsat()) {
          res = getCachedResultOfSubset(pConstraints);
          if (res.isSat() || res.isUnsat()) {
            cacheHits.inc();
          }
        } else {
          directCacheHits.inc();
        }
        return res;
      } finally {
        lookupTime.stop();
      }
    }

    @Override
    public void addSat(
        Collection<BooleanFormula> pConstraints, ImmutableList<ValueAssignment> pModelAssignment) {
      add(pConstraints);
      delegate.addSat(pConstraints, pModelAssignment);
    }

    @Override
    public void addUnsat(Collection<BooleanFormula> pConstraints) {
      add(pConstraints);
      delegate.addUnsat(pConstraints);
    }

    private void add(Collection<BooleanFormula> pConstraints) {
      for (BooleanFormula c : pConstraints) {
        constraintContainedIn.put(c, ImmutableSet.copyOf(pConstraints));
      }
    }

    CacheResult getCachedResultOfSubset(Collection<BooleanFormula> pConstraints) {
      checkState(!pConstraints.isEmpty());

      Set<Set<BooleanFormula>> containAllConstraints = null;
      for (BooleanFormula c : pConstraints) {
        Set<Set<BooleanFormula>> containC = ImmutableSet.copyOf(constraintContainedIn.get(c));
        if (containAllConstraints == null) {
          containAllConstraints = containC;
        } else {
          containAllConstraints = Sets.intersection(containAllConstraints, containC);
        }

        if (containAllConstraints.isEmpty()) {
          return CacheResult.getUnknown();
        }
      }

      checkNotNull(containAllConstraints);
      int sizeOfQuery = pConstraints.size();
      for (Set<BooleanFormula> col : containAllConstraints) {
        CacheResult cachedResult = delegate.getCachedResult(col);
        if (sizeOfQuery <= col.size() && cachedResult.isSat()) {
          // currently considered collection is a superset of the queried collection
          return cachedResult;

        } else if (sizeOfQuery >= col.size() && cachedResult.isUnsat()) {
          // currently considered collection is a subset of the queried collection
          return cachedResult;
        }
      }
      return CacheResult.getUnknown();
    }

    @Override
    public void collectStatistics(Collection<Statistics> statsCollection) {
      statsCollection.add(
          new Statistics() {
            @Override
            public void printStatistics(
                PrintStream pOut, Result pResult, UnmodifiableReachedSet pReached) {
              StatisticsWriter.writingStatisticsTo(pOut)
                  .put(cacheLookups)
                  .put(directCacheHits)
                  .put(cacheHits)
                  .put(lookupTime);
            }

            @Nullable
            @Override
            public String getName() {
              return ConstraintsSolver.class.getSimpleName();
            }
          });

      statsCollection.add(delegate);
    }
  }

  private static class DummyCache implements ConstraintsCache {

    @Override
    public CacheResult getCachedResult(Collection<BooleanFormula> pConstraints) {
      return CacheResult.getUnknown();
    }

    @Override
    public void addSat(
        Collection<BooleanFormula> pConstraints,
        ImmutableList<ValueAssignment> pModelAssignment) {
      // do nothing
    }

    @Override
    public void addUnsat(Collection<BooleanFormula> pConstraints) {
      // do nothing
    }
  }

  private static class CacheResult {
    enum Result {
      SAT,
      UNSAT,
      UNKNOWN
    }

    private static final CacheResult UNSAT_SINGLETON =
        new CacheResult(Result.UNSAT, Optional.empty());
    private static final CacheResult UNKNOWN_SINGLETON =
        new CacheResult(Result.UNKNOWN, Optional.empty());

    private Result result;
    private Optional<ImmutableList<ValueAssignment>> modelAssignment;

    public static CacheResult getSat(ImmutableList<ValueAssignment> pModelAssignment) {
      return new CacheResult(Result.SAT, Optional.of(pModelAssignment));
    }

    public static CacheResult getUnsat() {
      return UNSAT_SINGLETON;
    }

    public static CacheResult getUnknown() {
      return UNKNOWN_SINGLETON;
    }

    private CacheResult(Result pResult, Optional<ImmutableList<ValueAssignment>> pModelAssignment) {
      result = pResult;
      modelAssignment = pModelAssignment;
    }

    public boolean isSat() {
      return result.equals(Result.SAT);
    }

    public boolean isUnsat() {
      return result.equals(Result.UNSAT);
    }

    public ImmutableList<ValueAssignment> getModelAssignment() {
      checkState(modelAssignment.isPresent(), "No model exists");
      return modelAssignment.get();
    }
  }
}<|MERGE_RESOLUTION|>--- conflicted
+++ resolved
@@ -147,8 +147,6 @@
   private BooleanFormula modelLiteral;
   private BooleanFormula assignmentLiteral;
 
-  private BooleanFormula modelLiteral;
-
   public ConstraintsSolver(
       final Configuration pConfig,
       final LogManager pLogger,
@@ -163,10 +161,7 @@
     formulaManager = pFormulaManager;
     booleanFormulaManager = formulaManager.getBooleanFormulaManager();
     modelLiteral = booleanFormulaManager.makeVariable("__M");
-<<<<<<< HEAD
-=======
     assignmentLiteral = booleanFormulaManager.makeVariable("__A");
->>>>>>> 2d6af7a4
     converter = pConverter;
     locator = SymbolicIdentifierLocator.getInstance();
 
@@ -205,26 +200,12 @@
       timeForSolving.start();
 
       Boolean unsat = null; // assign null to fail fast if assignment is missed
-<<<<<<< HEAD
-      CacheResult res = cache.getCachedResult(pConstraints);
-
-      if (res.isUnsat()) {
-        unsat = true;
-
-      } else if (res.isSat()) {
-        unsat = false;
-        pConstraints.setModel(res.getModelAssignment());
-
-      } else {
-        Set<Constraint> relevantConstraints = getRelevantConstraints(pConstraints);
-=======
       Set<Constraint> relevantConstraints = getRelevantConstraints(pConstraints);
 
       Collection<BooleanFormula> constraintsAsFormulas =
           getFullFormula(
               relevantConstraints, pConstraints.getDefiniteAssignment(), pFunctionName);
       CacheResult res = cache.getCachedResult(constraintsAsFormulas);
->>>>>>> 2d6af7a4
 
       if (res.isUnsat()) {
         unsat = true;
@@ -235,18 +216,11 @@
 
       } else {
         prover = solver.newProverEnvironment(ProverOptions.GENERATE_MODELS);
-<<<<<<< HEAD
-
-        prover.push(constraintsAsFormula);
-
-        ImmutableList<ValueAssignment> newModelAsAssignment = ImmutableList.of();
-=======
         BooleanFormula singleConstraintFormula = booleanFormulaManager.and(constraintsAsFormulas);
 
         prover.push(singleConstraintFormula);
 
         ImmutableList<ValueAssignment> newModelAsAssignment;
->>>>>>> 2d6af7a4
 
         ImmutableList<ValueAssignment> modelAsAssignment = pConstraints.getModel();
         boolean modelExists = !modelAsAssignment.isEmpty();
@@ -258,11 +232,7 @@
                     .stream()
                     .map(ValueAssignment::getAssignmentAsFormula)
                     .collect(booleanFormulaManager.toConjunction());
-<<<<<<< HEAD
-            modelFormula = booleanFormulaManager.implication(modelLiteral, modelFormula);
-=======
             modelFormula = createLiteralLabel(modelLiteral, modelFormula);
->>>>>>> 2d6af7a4
             prover.push(modelFormula);
             unsat = prover.isUnsatWithAssumptions(Collections.singleton(modelLiteral));
             if (!unsat) {
@@ -285,28 +255,16 @@
         if (!unsat) {
           newModelAsAssignment = prover.getModelAssignments();
           pConstraints.setModel(newModelAsAssignment);
-<<<<<<< HEAD
-          cache.addSat(pConstraints, newModelAsAssignment);
-=======
           cache.addSat(constraintsAsFormulas, newModelAsAssignment);
->>>>>>> 2d6af7a4
           // doing this while the complete formula is still on the prover environment stack is
           // cheaper than performing another complete SAT check when the assignment is really
           // requested
           if (resolveDefinites) {
-<<<<<<< HEAD
-            resolveDefiniteAssignments(pConstraints, newModelAsAssignment, pFunctionName);
-          }
-
-        } else {
-          cache.addUnsat(pConstraints);
-=======
             resolveDefiniteAssignments(pConstraints, newModelAsAssignment);
           }
 
         } else {
           cache.addUnsat(constraintsAsFormulas);
->>>>>>> 2d6af7a4
         }
       }
 
@@ -317,15 +275,12 @@
       timeForSolving.stop();
     }
 
-<<<<<<< HEAD
-=======
   }
 
   private BooleanFormula createLiteralLabel(
       BooleanFormula pLiteral,
       BooleanFormula pFormula) {
     return booleanFormulaManager.implication(pLiteral, pFormula);
->>>>>>> 2d6af7a4
   }
 
   private Set<Constraint> getRelevantConstraints(ConstraintsState pConstraints) {
