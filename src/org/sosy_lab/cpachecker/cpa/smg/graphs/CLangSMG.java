/*
 *  CPAchecker is a tool for configurable software verification.
 *  This file is part of CPAchecker.
 *
 *  Copyright (C) 2007-2014  Dirk Beyer
 *  All rights reserved.
 *
 *  Licensed under the Apache License, Version 2.0 (the "License");
 *  you may not use this file except in compliance with the License.
 *  You may obtain a copy of the License at
 *
 *      http://www.apache.org/licenses/LICENSE-2.0
 *
 *  Unless required by applicable law or agreed to in writing, software
 *  distributed under the License is distributed on an "AS IS" BASIS,
 *  WITHOUT WARRANTIES OR CONDITIONS OF ANY KIND, either express or implied.
 *  See the License for the specific language governing permissions and
 *  limitations under the License.
 *
 *
 *  CPAchecker web page:
 *    http://cpachecker.sosy-lab.org
 */
package org.sosy_lab.cpachecker.cpa.smg.graphs;

import com.google.common.base.Preconditions;
import com.google.common.collect.Iterables;
import com.google.common.collect.Sets;
<<<<<<< HEAD
=======

import java.math.BigInteger;
import org.sosy_lab.common.log.LogManager;
import org.sosy_lab.cpachecker.cfa.ast.c.CFunctionDeclaration;
import org.sosy_lab.cpachecker.cfa.types.MachineModel;
import org.sosy_lab.cpachecker.core.counterexample.IDExpression;
import org.sosy_lab.cpachecker.cpa.smg.CLangStackFrame;
import org.sosy_lab.cpachecker.cpa.smg.SMGEdgeHasValue;
import org.sosy_lab.cpachecker.cpa.smg.SMGEdgeHasValueFilter;
import org.sosy_lab.cpachecker.cpa.smg.SMGEdgePointsTo;
import org.sosy_lab.cpachecker.cpa.smg.SMGEdgePointsToFilter;
import org.sosy_lab.cpachecker.cpa.smg.SMGStateInformation;
import org.sosy_lab.cpachecker.cpa.smg.objects.SMGObject;
import org.sosy_lab.cpachecker.cpa.smg.objects.SMGRegion;
import org.sosy_lab.cpachecker.cpa.smg.refiner.SMGMemoryPath;
import org.sosy_lab.cpachecker.util.states.MemoryLocation;

>>>>>>> 631bcdef
import java.util.ArrayDeque;
import java.util.ArrayList;
import java.util.Collections;
import java.util.HashMap;
import java.util.HashSet;
import java.util.Iterator;
import java.util.List;
import java.util.Map;
import java.util.Optional;
import java.util.Queue;
import java.util.Set;
import javax.annotation.Nullable;
import org.sosy_lab.common.collect.PathCopyingPersistentTreeMap;
import org.sosy_lab.common.collect.PersistentMap;
import org.sosy_lab.common.log.LogManager;
import org.sosy_lab.cpachecker.cfa.ast.c.CFunctionDeclaration;
import org.sosy_lab.cpachecker.cfa.types.MachineModel;
import org.sosy_lab.cpachecker.core.counterexample.IDExpression;
import org.sosy_lab.cpachecker.cpa.smg.CLangStackFrame;
import org.sosy_lab.cpachecker.cpa.smg.SMGStateInformation;
import org.sosy_lab.cpachecker.cpa.smg.graphs.edge.SMGEdgeHasValue;
import org.sosy_lab.cpachecker.cpa.smg.graphs.edge.SMGEdgeHasValueFilter;
import org.sosy_lab.cpachecker.cpa.smg.graphs.edge.SMGEdgePointsTo;
import org.sosy_lab.cpachecker.cpa.smg.graphs.edge.SMGEdgePointsToFilter;
import org.sosy_lab.cpachecker.cpa.smg.graphs.object.SMGNullObject;
import org.sosy_lab.cpachecker.cpa.smg.graphs.object.SMGObject;
import org.sosy_lab.cpachecker.cpa.smg.graphs.object.SMGRegion;
import org.sosy_lab.cpachecker.cpa.smg.refiner.SMGMemoryPath;
import org.sosy_lab.cpachecker.cpa.smg.util.PersistentSet;
import org.sosy_lab.cpachecker.cpa.smg.util.PersistentStack;
import org.sosy_lab.cpachecker.util.states.MemoryLocation;

/**
 * Extending SMG with notions specific for programs in C language:
 *  - separation of global, heap and stack objects
 *  - null object and value
 */
public class CLangSMG extends SMG {

  /**
   * A container for object found on the stack:
   *  - local variables
   *  - parameters
   */
  private PersistentStack<CLangStackFrame> stack_objects = PersistentStack.of();

  /**
   * A container for objects allocated on heap
   */
  private PersistentSet<SMGObject> heap_objects;

  /**
   * A container for global objects
   */
  private PersistentMap<String, SMGRegion> global_objects;

  /**
   * A flag signifying the edge leading to this state caused memory to be leaked
   * TODO: Seems pretty arbitrary: perhaps we should have a more general solution,
   *       like a container with (type, message) error witness kind of thing?
   */
  private boolean has_leaks = false;

  static private LogManager logger = null;

  /**
   * A flag setting if the class should perform additional consistency checks.
   * It should be useful only during debugging, when is should find bad
   * external calls closer to their origin. We probably do not want t
   * run the checks in the production build.
   */
  static private boolean perform_checks = false;

  private List<SMGObject> invalidObjects = new ArrayList<>();

  public void reportInvalidObject(SMGObject pSMGObject) {
    invalidObjects.add(pSMGObject);
  }

  public List<SMGObject> getInvalidObjects() {
    return invalidObjects;
  }

  static public void setPerformChecks(boolean pSetting, LogManager logger) {
    CLangSMG.perform_checks = pSetting;
    CLangSMG.logger = logger;
  }

  static public boolean performChecks() {
    return CLangSMG.perform_checks;
  }

  /**
   * Constructor.
   *
   * Keeps consistency: yes
   *
   * Newly constructed CLangSMG contains a single nullObject with an address
   * pointing to it, and is empty otherwise.
   */
  public CLangSMG(MachineModel pMachineModel) {
    super(pMachineModel);
    global_objects = PathCopyingPersistentTreeMap.of();
    heap_objects = PersistentSet.of();
    heap_objects = heap_objects.addAndCopy(SMGNullObject.INSTANCE);
  }

  /**
   * Copy constructor.
   *
   * Keeps consistency: yes
   *
   * @param pHeap The original CLangSMG
   */
  public CLangSMG(CLangSMG pHeap) {
    super(pHeap);

    stack_objects = pHeap.stack_objects;
    heap_objects = pHeap.heap_objects;
    global_objects = pHeap.global_objects;
    has_leaks = pHeap.has_leaks;
  }

  /**
   * Add a object to the heap.
   *
   * Keeps consistency: no
   *
   * With checks: throws {@link IllegalArgumentException} when asked to add
   * an object already present.
   *
   * @param pObject Object to add.
   */
  public void addHeapObject(SMGObject pObject) {
    if (CLangSMG.performChecks() && heap_objects.contains(pObject)) {
      throw new IllegalArgumentException("Heap object already in the SMG: [" + pObject + "]");
    }
    heap_objects = heap_objects.addAndCopy(pObject);
    addObject(pObject);
  }

  public Set<SMGEdgePointsTo> getPointerToObject(SMGObject obj) {
    return getPtEdges(SMGEdgePointsToFilter.targetObjectFilter(obj));
  }

  /**
   * Add a global object to the SMG
   *
   * Keeps consistency: no
   *
   * With checks: throws {@link IllegalArgumentException} when asked to add
   * an object already present, or an global object with a label identifying
   * different object

   * @param pObject Object to add
   */
  public void addGlobalObject(SMGRegion pObject) {
    if (CLangSMG.performChecks() && global_objects.values().contains(pObject)) {
      throw new IllegalArgumentException("Global object already in the SMG: [" + pObject + "]");
    }

    if (CLangSMG.performChecks() && global_objects.containsKey(pObject.getLabel())) {
      throw new IllegalArgumentException("Global object with label [" + pObject.getLabel() + "] already in the SMG");
    }

    global_objects = global_objects.putAndCopy(pObject.getLabel(), pObject);
    super.addObject(pObject);
  }

  /**
   * Adds an object to the current stack frame
   *
   * Keeps consistency: no
   *
   * @param pObject Object to add
   *
   * TODO: [SCOPES] Scope visibility vs. stack frame issues: handle cases where a variable is visible
   * but is is allowed to override (inner blocks)
   * TODO: Consistency check (allow): different objects with same label inside a frame, but in different block
   * TODO: Test for this consistency check
   *
   * TODO: Shall we need an extension for putting objects to upper frames?
   */
  public void addStackObject(SMGRegion pObject) {
    super.addObject(pObject);
    CLangStackFrame top = stack_objects.peek();
    Preconditions.checkArgument(!top.hasVariable(pObject.getLabel()), "object with same label cannot be added twice");
    stack_objects = stack_objects.popAndCopy().pushAndCopy(top.addStackVariable(pObject.getLabel(), pObject));
  }

  /**
   * Add a new stack frame for the passed function.
   *
   * Keeps consistency: yes
   *
   * @param pFunctionDeclaration A function for which to create a new stack frame
   */
  public void addStackFrame(CFunctionDeclaration pFunctionDeclaration) {
    CLangStackFrame newFrame = new CLangStackFrame(pFunctionDeclaration, getMachineModel());

    // Return object is NULL for void functions
    SMGObject returnObject = newFrame.getReturnObject();
    if (returnObject != null) {
      super.addObject(newFrame.getReturnObject());
    }
    stack_objects = stack_objects.pushAndCopy(newFrame);
  }

  /**
   * Sets a flag indicating this SMG is a successor over the edge causing a
   * memory leak.
   *
   * Keeps consistency: yes
   */
  public void setMemoryLeak() {
    has_leaks = true;
  }

  /**
   * Remove a top stack frame from the SMG, along with all objects in it, and
   * any edges leading from/to it.
   *
   * TODO: A testcase with (invalid) passing of an address of a dropped frame object
   * outside, and working with them. For that, we should probably keep those as invalid, so
   * we can spot such bug.
   *
   * Keeps consistency: yes
   */
  public void dropStackFrame() {
    CLangStackFrame frame = stack_objects.peek();
    stack_objects = stack_objects.popAndCopy();
    for (SMGObject object : frame.getAllObjects()) {
      removeObjectAndEdges(object);
    }

    if (CLangSMG.performChecks()) {
      CLangSMGConsistencyVerifier.verifyCLangSMG(CLangSMG.logger, this);
    }
  }

  /**
   * Prune the SMG: remove all unreachable objects (heap ones: global and stack
   * are always reachable) and values.
   *
   * TODO: Too large. Refactor into fewer pieces
   *
   * Keeps consistency: yes
   */
  public void pruneUnreachable() {
    Set<SMGObject> seen = new HashSet<>();
    Set<Integer> seen_values = new HashSet<>();
    Queue<SMGObject> workqueue = new ArrayDeque<>();

    for (CLangStackFrame frame : getStackFrames()) {
      for (SMGObject stack_object : frame.getAllObjects()) {
        workqueue.add(stack_object);
      }
    }

    workqueue.addAll(getGlobalObjects().values());

    SMGEdgeHasValueFilter filter = new SMGEdgeHasValueFilter();

    /*
     * TODO: Refactor into generic methods for obtaining reachable/unreachable
     * subSMGs
     *
     * TODO: Perhaps introduce a SubSMG class which would be a SMG tied
     * to a certain (Clang)SMG and guaranteed to be a subset of it?
     */

    while ( ! workqueue.isEmpty()) {
      SMGObject processed = workqueue.remove();
      if ( ! seen.contains(processed)) {
        seen.add(processed);
        filter.filterByObject(processed);
        for (SMGEdgeHasValue outbound : getHVEdges(filter)) {
          SMGObject pointedObject = getObjectPointedBy(outbound.getValue());
          if ( pointedObject != null && ! seen.contains(pointedObject)) {
            workqueue.add(pointedObject);
          }
          seen_values.add(outbound.getValue());
        }
      }
    }

    /*
     * TODO: Refactor into generic methods for substracting SubSMGs (see above)
     */
    Set<SMGObject> stray_objects = new HashSet<>(Sets.difference(getObjects(), seen));

    // Mark all reachable from ExternallyAllocated objects as safe for remove
    workqueue.addAll(stray_objects);
    while ( ! workqueue.isEmpty()) {
      SMGObject processed = workqueue.remove();
      if (isObjectExternallyAllocated(processed)) {
        filter.filterByObject(processed);
        for (SMGEdgeHasValue outbound : getHVEdges(filter)) {
          SMGObject pointedObject = getObjectPointedBy(outbound.getValue());
          if (stray_objects.contains(pointedObject) && !isObjectExternallyAllocated(pointedObject)) {
            setExternallyAllocatedFlag(pointedObject, true);
            workqueue.add(pointedObject);
          }
        }
      }
    }

    for (SMGObject stray_object : stray_objects) {
      if (stray_object != SMGNullObject.INSTANCE) {
        if (isObjectValid(stray_object) && !isObjectExternallyAllocated(stray_object)) {
          //TODO: report stray_object as error
          reportInvalidObject(stray_object);
          setMemoryLeak();
        }
        removeObjectAndEdges(stray_object);
        heap_objects = heap_objects.removeAndCopy(stray_object);
      }
    }

    Set<Integer> stray_values = new HashSet<>(Sets.difference(getValues(), seen_values));
    for (Integer stray_value : stray_values) {
      if (stray_value != SMG.NULL_ADDRESS) {
        // Here, we can't just remove stray value, we also have to remove the points-to edge
        if (isPointer(stray_value)) {
          removePointsToEdge(stray_value);
        }

        removeValue(stray_value);
      }
    }

    if (CLangSMG.performChecks()) {
      CLangSMGConsistencyVerifier.verifyCLangSMG(CLangSMG.logger, this);
    }
  }

  /* ********************************************* */
  /* Non-modifying functions: getters and the like */
  /* ********************************************* */

  /**
   * Getter for obtaining a string representation of the CLangSMG. Constant.
   *
   * @return String representation of the CLangSMG
   */
  @Override
  public String toString() {
    return "CLangSMG [\n stack_objects=" + stack_objects
        + "\n heap_objects=" + heap_objects
        + "\n global_objects=" + global_objects
        + "\n values=" + getValues()
        + "\n pointsTo=" + getPTEdges()
        + "\n hasValue=" + getHVEdges()
        + "\n" + getMapOfMemoryLocationsWithValue() + "\n]";
  }

  private Map<MemoryLocation, Integer> getMapOfMemoryLocationsWithValue() {
    Map<MemoryLocation, Integer> result = new HashMap<>();

    for (SMGEdgeHasValue hvedge : getHVEdges()) {
      MemoryLocation memloc = resolveMemLoc(hvedge);
      Set<SMGEdgeHasValue> edge = getHVEdgeFromMemoryLocation(memloc);

      if (!edge.isEmpty()) {
        result.put(memloc, edge.iterator().next().getValue());
      }
    }

    return result;
  }

  /**
   * Returns an SMGObject tied to the variable name. The name must be visible in
   * the current scope: it needs to be visible either in the current frame, or it
   * is a global variable. Constant.
   *
   * @param pVariableName A name of the variable
   * @return An object tied to the name, if such exists in the visible scope. Null otherwise.
   *
   * TODO: [SCOPES] Test for getting visible local object hiding other local object
   */
  public SMGRegion getObjectForVisibleVariable(String pVariableName) {
    // Look in the local frame
    if (stack_objects.size() != 0) {
      if (stack_objects.peek().containsVariable(pVariableName)) {
        return stack_objects.peek().getVariable(pVariableName);
      }
    }

    // Look in the global scope
    if (global_objects.containsKey(pVariableName)) {
      return global_objects.get(pVariableName);
    }
    return null;
  }

  /**
   * Returns the (unmodifiable) stack of frames containing objects. Constant.
   *
   * @return Stack of frames
   */
  public PersistentStack<CLangStackFrame> getStackFrames() {
    return stack_objects;
  }

  /**
   * Constant.
   *
   * @return Unmodifiable view of the set of the heap objects
   */
  public Set<SMGObject> getHeapObjects() {
    return heap_objects.asSet();
  }

  /**
   * Constant.
   *
   * Checks whether given object is on the heap.
   *
   * @param object SMGObject to be checked.
   * @return True, if the given object is referenced in the set of heap objects, false otherwise.
   *
   */
  public boolean isHeapObject(SMGObject object) {
    return heap_objects.contains(object);
  }

  /**
   * Constant.
   *
   * @return Unmodifiable map from variable names to global objects.
   */
  public Map<String, SMGRegion> getGlobalObjects() {
    return global_objects;
  }

  /**
   * Constant.
   *
   * @return True if the SMG is a successor over the edge causing some memory
   * to be leaked. Returns false otherwise.
   */
  public boolean hasMemoryLeaks() {
    // TODO: [MEMLEAK DETECTION] There needs to be a proper graph algorithm
    //       in the future. Right now, we can discover memory leaks only
    //       after unassigned malloc call result, so we know that immediately.
    return has_leaks;
  }

  /**
   * Constant.
   *
   * @return a {@link SMGObject} for current function return value
   */
  public SMGObject getFunctionReturnObject() {
    return stack_objects.peek().getReturnObject();
  }

  @Override
  public void mergeValues(int v1, int v2) {

    super.mergeValues(v1, v2);

    if (CLangSMG.performChecks()) {
      CLangSMGConsistencyVerifier.verifyCLangSMG(CLangSMG.logger, this);
    }
  }

  final public void removeHeapObjectAndEdges(SMGObject pObject) {
    heap_objects = heap_objects.removeAndCopy(pObject);
    removeObjectAndEdges(pObject);
  }

  public IDExpression createIDExpression(SMGObject pObject) {

    if (global_objects.containsValue(pObject)) {
      // TODO Breaks if label is changed
      return new IDExpression(pObject.getLabel());
    }

    for (CLangStackFrame frame : stack_objects) {
      if (frame.getVariables().containsValue(pObject)) {
        // TODO Breaks if label is changed

        return new IDExpression(pObject.getLabel(), frame.getFunctionDeclaration().getName());
      }
    }

    return null;
  }

  private Set<SMGEdgeHasValue> getHVEdgeFromMemoryLocation(MemoryLocation pLocation) {

    SMGObject objectAtLocation = getObjectFromMemoryLocation(pLocation);

    if(objectAtLocation == null) {
      return Collections.emptySet();
    }

    SMGEdgeHasValueFilter filter = SMGEdgeHasValueFilter.objectFilter(objectAtLocation);

    if (pLocation.isReference()) {
      filter.filterAtOffset(BigInteger.valueOf(pLocation.getOffset()));
    }

    // Remember, edges may overlap with different types
    return getHVEdges(filter);
  }

  @Nullable
  private SMGObject getObjectFromMemoryLocation(MemoryLocation pLocation) {

    String locId = pLocation.getIdentifier();

    if (pLocation.isOnFunctionStack()) {

      CLangStackFrame frame =
          Iterables.find(
              stack_objects,
              f -> f.getFunctionDeclaration().getName().equals(pLocation.getFunctionName()),
              null);

      if (frame == null) {
        return null;
      }

      if(locId.equals("___cpa_temp_result_var_")) {
        return frame.getReturnObject();
      }

      if (!frame.hasVariable(locId)) {
        return null;
      }

      return frame.getVariable(locId);
    } else if (global_objects.containsKey(locId)) {

      return global_objects.get(locId);
    } else if (hasHeapObjectWithId(locId)) {

      return getHeapObjectWithId(locId);
    } else {
      return null;
    }
  }

  public Optional<SMGEdgeHasValue> getHVEdgeFromMemoryLocation(SMGMemoryPath pLocation) {

    Optional<SMGObject> initialRegion = getInitialRegion(pLocation);

    if (!initialRegion.isPresent()) {
      return Optional.empty();
    }

    SMGObject object = initialRegion.get();
    List<BigInteger> offsets = pLocation.getPathOffset();
    SMGEdgeHasValue hve;
    Iterator<BigInteger> it = offsets.iterator();

    while (it.hasNext()) {

      BigInteger offset = it.next();
      Set<SMGEdgeHasValue> hves =
          getHVEdges(SMGEdgeHasValueFilter.objectFilter(object).filterAtOffset(offset));

      if (hves.isEmpty()) {
        return Optional.empty();
      }

      hve = Iterables.getOnlyElement(hves);

      int value = hve.getValue();

      if (!it.hasNext()) {
        return Optional.of(hve);
      }

      if (!isPointer(value)) {
        return Optional.empty();
      }

      SMGEdgePointsTo ptE = getPointer(value);
      object = ptE.getObject();
    }

    throw new AssertionError();
  }

  private Optional<SMGObject> getInitialRegion(SMGMemoryPath pLocation) {

    String initalVarName = pLocation.getVariableName();

    if (pLocation.startsWithGlobalVariable()) {
      if (global_objects.containsKey(initalVarName)) {
        SMGObject initialRegion = global_objects.get(initalVarName);
        return Optional.of(initialRegion);
      } else {
        return Optional.empty();
      }
    } else {

      String functionName = pLocation.getFunctionName();
      int locationOnStack = pLocation.getLocationOnStack();

      if (stack_objects.size() <= locationOnStack) {
        return Optional.empty();
      }
      CLangStackFrame frame = Iterables.get(stack_objects, locationOnStack);

      if (!frame.getFunctionDeclaration().getName()
          .equals(functionName)) {
        return Optional.empty();
      }

      if (frame.containsVariable(initalVarName)) {
        SMGObject initialObject = frame.getVariable(initalVarName);
        return Optional.of(initialObject);
      } else {
        return Optional.empty();
      }
    }
  }

  private SMGObject getHeapObjectWithId(String pLocId) {

    for (SMGObject object : heap_objects) {
      if (object.getLabel().equals(pLocId)) {
        return object;
      }
    }

    throw new AssertionError("Heap has no such object");
  }

  private boolean hasHeapObjectWithId(String pLocId) {

    for (SMGObject object : heap_objects) {
      if (object.getLabel().equals(pLocId)) {
        return true;
      }
    }

    return false;
  }

  private MemoryLocation resolveMemLoc(SMGEdgeHasValue hvEdge) {

    SMGObject object = hvEdge.getObject();
    BigInteger offset = hvEdge.getOffset();

    if (global_objects.containsValue(object) || isHeapObject(object)) {
      return MemoryLocation.valueOf(object.getLabel(), offset.longValue());
    } else {

      String regionLabel = object.getLabel();
      CLangStackFrame frame =
          Iterables.find(
              stack_objects,
              f ->
                  (f.containsVariable(regionLabel) && f.getVariable(regionLabel) == object)
                      || object == f.getReturnObject());

      String functionName = frame.getFunctionDeclaration().getName();

      return MemoryLocation.valueOf(functionName, object.getLabel(), offset.longValue());
    }
  }

  @Override
  public boolean equals(Object pObj) {
    /*
     * A Clang Smg is equal to a CLang smg
     * iff their super classes are equal to another.
     */

    return super.equals(pObj);
  }

  @Override
  public int hashCode() {
    return super.hashCode();
  }

  public Set<SMGMemoryPath> getMemoryPaths() {

    Set<SMGMemoryPath> result = new HashSet<>();
    Set<SMGObject> reached = new HashSet<>();

    getMemoryPathsFromGlobalVariables(result, reached);

    getMemoryPathsFromStack(result, reached);

    return result;
  }

  private void getMemoryPathsFromStack(Set<SMGMemoryPath> pResult, Set<SMGObject> pReached) {

    int pLocationOnStack = 0;

    for (CLangStackFrame frame : stack_objects) {
      List<String> stackVariables = new ArrayList<>(frame.getVariables().keySet());
      Collections.sort(stackVariables);
      String functionName = frame.getFunctionDeclaration().getName();

      for (String variable : stackVariables) {
        SMGObject smgObject = frame.getVariable(variable);
        getMemoryPathsFromObject(smgObject, pResult, pReached, SMGObjectPosition.STACK, null,
            functionName, pLocationOnStack, variable);
      }

      if (frame.getReturnObject() != null) {
        getMemoryPathsFromObject(frame.getReturnObject(), pResult, pReached,
            SMGObjectPosition.STACK,
            null, functionName, pLocationOnStack, frame.getReturnObject().getLabel());
      }

      pLocationOnStack = pLocationOnStack + 1;
    }
  }

  private void getMemoryPathsFromGlobalVariables(Set<SMGMemoryPath> pResult,
      Set<SMGObject> pReached) {
    List<String> globalVariables = new ArrayList<>(global_objects.keySet());
    Collections.sort(globalVariables);

    for (String variable : globalVariables) {
      SMGRegion varObject = global_objects.get(variable);
      getMemoryPathsFromObject(varObject, pResult, pReached, SMGObjectPosition.GLOBAL, null, null, null, variable);
    }
  }

  private void getMemoryPathsFromObject(SMGObject pSmgObject, Set<SMGMemoryPath> pResult,
      Set<SMGObject> pReached, SMGObjectPosition pPos, SMGMemoryPath pParent, String pFunctionName,
      Integer pLocationOnStack, String pVariableName) {

    Set<SMGEdgeHasValue> objectHves = getHVEdges(SMGEdgeHasValueFilter.objectFilter(pSmgObject));
    List<BigInteger> offsets = new ArrayList<>();
    Map<BigInteger, SMGObject> offsetToRegion = new HashMap<>();
    Map<BigInteger, SMGMemoryPath> offsetToParent = new HashMap<>();


    for (SMGEdgeHasValue objectHve : objectHves) {
      Integer value = objectHve.getValue();
      BigInteger offset = objectHve.getOffset();

      SMGMemoryPath path =
          getSMGMemoryPath(pVariableName, offset, pPos, pFunctionName, pLocationOnStack, pParent);
      pResult.add(path);

      if (isPointer(value)) {
        SMGObject rObject = getObjectPointedBy(value);

        if (isHeapObject(rObject) && !pReached.contains(rObject)) {
          pReached.add(rObject);
          offsets.add(offset);
          offsetToRegion.put(offset, rObject);
          offsetToParent.put(offset, path);
        }
      }
    }

    Collections.sort(offsets);

    for (BigInteger offset : offsets) {

      SMGObject smgObject = offsetToRegion.get(offset);
      SMGMemoryPath currentPath = offsetToParent.get(offset);
      getMemoryPathsFromObject(smgObject, pResult, pReached, SMGObjectPosition.HEAP, currentPath,
          null, null, null);
    }
  }

  private SMGMemoryPath getSMGMemoryPath(String pVariableName, BigInteger pOffset,
      SMGObjectPosition pPos, String pFunctionName, Integer pLocationOnStack,
      SMGMemoryPath pParent) {

    switch (pPos) {
      case GLOBAL:
        return SMGMemoryPath.valueOf(pVariableName, pOffset);
      case STACK:
        return SMGMemoryPath.valueOf(pVariableName, pFunctionName, pOffset, pLocationOnStack);
      case HEAP:
        return SMGMemoryPath.valueOf(pParent, pOffset);
      default:
        throw new AssertionError();
    }
  }

  private static enum SMGObjectPosition {
    STACK,
    HEAP,
    GLOBAL;
  }

  /**
   * Remove all values and every edge from the smg.
   */
  public void clearValues() {
    clearValuesHvePte();
  }

  @Override
  public void clearObjects() {
    global_objects = PathCopyingPersistentTreeMap.of();
    heap_objects = PersistentSet.of();
    super.clearObjects();

    // clear objects, but keep functions on the stack
    PersistentStack<CLangStackFrame> newStack = PersistentStack.of();
    for (CLangStackFrame frame : stack_objects) {
      newStack =
          newStack.pushAndCopy(
              new CLangStackFrame(frame.getFunctionDeclaration(), getMachineModel()));

      if(frame.getReturnObject() != null) {
        addObject(frame.getReturnObject());
      }
    }
    stack_objects = newStack;

    /*May not remove null object.*/
    heap_objects = heap_objects.addAndCopy(SMGNullObject.INSTANCE);
  }

  public Map<SMGObject, SMGMemoryPath> getHeapObjectMemoryPaths() {

    Map<SMGObject, SMGMemoryPath> result = new HashMap<>();
    Set<SMGObject> reached = new HashSet<>();

    getHeapObjectMemoryPathsFromGlobalVariables(result, reached);

    getHeapObjectMemoryPathsFromStack(result, reached);

    return result;
  }

  private void getHeapObjectMemoryPathsFromGlobalVariables(Map<SMGObject, SMGMemoryPath> pResult,
      Set<SMGObject> pReached) {
    List<String> globalVariables = new ArrayList<>(global_objects.keySet());
    Collections.sort(globalVariables);

    for (String variable : globalVariables) {
      SMGRegion varObject = global_objects.get(variable);
      getHeapObjectMemoryPathsFromObject(varObject, pResult, pReached, SMGObjectPosition.GLOBAL, null, null, null, variable);
    }
  }

  private void getHeapObjectMemoryPathsFromStack(Map<SMGObject, SMGMemoryPath> pResult, Set<SMGObject> pReached) {

    int pLocationOnStack = 0;

    for (CLangStackFrame frame : stack_objects) {
      List<String> stackVariables = new ArrayList<>(frame.getVariables().keySet());
      Collections.sort(stackVariables);
      String functionName = frame.getFunctionDeclaration().getName();

      for (String variable : stackVariables) {
        SMGObject smgObject = frame.getVariable(variable);
        getHeapObjectMemoryPathsFromObject(smgObject, pResult, pReached, SMGObjectPosition.STACK, null,
            functionName, pLocationOnStack, variable);
      }

      if (frame.getReturnObject() == null) {
        continue;
      }

      getHeapObjectMemoryPathsFromObject(frame.getReturnObject(), pResult, pReached, SMGObjectPosition.STACK,
          null, functionName, pLocationOnStack, frame.getReturnObject().getLabel());
      pLocationOnStack = pLocationOnStack + 1;
    }
  }

  private void getHeapObjectMemoryPathsFromObject(SMGObject pSmgObject, Map<SMGObject, SMGMemoryPath> pResult,
      Set<SMGObject> pReached, SMGObjectPosition pPos, SMGMemoryPath pParent, String pFunctionName,
      Integer pLocationOnStack, String pVariableName) {

    Set<SMGEdgeHasValue> objectHves = getHVEdges(SMGEdgeHasValueFilter.objectFilter(pSmgObject));
    List<BigInteger> offsets = new ArrayList<>();
    Map<BigInteger, SMGObject> offsetToRegion = new HashMap<>();
    Map<BigInteger, SMGMemoryPath> offsetToParent = new HashMap<>();


    for (SMGEdgeHasValue objectHve : objectHves) {
      Integer value = objectHve.getValue();

      if (!isPointer(value)) {
        continue;
      }

      SMGObject rObject = getObjectPointedBy(value);
      BigInteger offset = objectHve.getOffset();

      if (!isHeapObject(rObject) || pReached.contains(rObject)) {
        continue;
      }

      pReached.add(rObject);
      offsets.add(offset);
      offsetToRegion.put(offset, rObject);

      SMGMemoryPath path =
          getSMGMemoryPath(pVariableName, offset, pPos, pFunctionName, pLocationOnStack, pParent);

      offsetToParent.put(offset, path);
      pResult.put(rObject, path);
    }

    Collections.sort(offsets);

    for (BigInteger offset : offsets) {

      SMGObject smgObject = offsetToRegion.get(offset);
      SMGMemoryPath currentPath = offsetToParent.get(offset);
      getHeapObjectMemoryPathsFromObject(smgObject, pResult, pReached, SMGObjectPosition.HEAP, currentPath,
          null, null, null);
    }
  }

  public void removeGlobalVariableAndEdges(String pVariable) {

    if (!global_objects.containsKey(pVariable)) {
      return;
    }

    SMGObject obj = global_objects.get(pVariable);
    global_objects = global_objects.removeAndCopy(pVariable);

    removeObjectAndEdges(obj);
  }

  public void removeStackVariableAndEdges(String pVariable, CLangStackFrame frame) {

    if (!frame.containsVariable(pVariable)) {
      return;
    }

    SMGObject obj = frame.getVariable(pVariable);

    stack_objects = stack_objects.replace(f -> f == frame, frame.removeVariable(pVariable));

    removeObjectAndEdges(obj);
  }

  public Optional<SMGEdgeHasValue> forget(SMGMemoryPath pLocation) {

    Optional<SMGEdgeHasValue> edgeToForget = getHVEdgeFromMemoryLocation(pLocation);

    if (!edgeToForget.isPresent()) {
      return Optional.empty();
    }

    removeHasValueEdge(edgeToForget.get());

    return edgeToForget;
  }

  public SMGStateInformation forgetStackVariable(MemoryLocation pMemoryLocation) {

    if (pMemoryLocation.isOnFunctionStack()) {
      return forgetFunctionStackVariable(pMemoryLocation);
    } else {
      return forgetGlobalVariable(pMemoryLocation);
    }
  }

  private SMGStateInformation forgetGlobalVariable(MemoryLocation pMemoryLocation) {

    String varName = pMemoryLocation.getIdentifier();

    if (!global_objects.containsKey(varName)) {
      return SMGStateInformation.of();
    }

    SMGObject globalObject = global_objects.get(varName);

    SMGStateInformation info = createStateInfo(globalObject);

    removeGlobalVariableAndEdges(varName);
    return info;
  }

  private SMGStateInformation createStateInfo(SMGObject pObj) {

    Set<SMGEdgeHasValue> hves = getHVEdges(SMGEdgeHasValueFilter.objectFilter(pObj));
    Set<SMGEdgePointsTo> ptes = getPtEdges(SMGEdgePointsToFilter.targetObjectFilter(pObj));
    Set<SMGEdgePointsTo> resultPtes = new HashSet<>(ptes);

    for (SMGEdgeHasValue edge : hves) {
      if (isPointer(edge.getValue())) {
        resultPtes.add(getPointer(edge.getValue()));
      }
    }

    return SMGStateInformation.of(hves, resultPtes, isObjectValid(pObj),
        isObjectExternallyAllocated(pObj));
  }

  private SMGStateInformation forgetFunctionStackVariable(MemoryLocation pMemoryLocation) {

    CLangStackFrame frame = getFrame(pMemoryLocation);
    String variableName = pMemoryLocation.getIdentifier();

    if (!frame.containsVariable(variableName)) {
      return SMGStateInformation.of();
    }

    SMGObject reg = frame.getVariable(variableName);

    SMGStateInformation info = createStateInfo(reg);
    removeStackVariableAndEdges(variableName, frame);

    return info;
  }

  private CLangStackFrame getFrame(final MemoryLocation pMemoryLocation) {
    return Iterables.tryFind(stack_objects,
        frame -> frame.getFunctionDeclaration().getName().equals(pMemoryLocation.getFunctionName())).get();
  }

  public void remember(MemoryLocation pMemoryLocation, SMGRegion pRegion,
      SMGStateInformation pInfo) {

    rememberRegion(pMemoryLocation, pRegion, pInfo);
    rememberEdges(pInfo);
  }

  public void rememberEdges(SMGStateInformation pForgottenInformation) {
    for(SMGEdgeHasValue edge : pForgottenInformation.getHvEdges()) {
      if(!getHVEdges().contains(edge)) {
        addHasValueEdge(edge);
      }
    }

    for (SMGEdgePointsTo pte : pForgottenInformation.getPtEdges()) {
      if (!isPointer(pte.getValue())) {
        addPointsToEdge(pte);
      }
    }
  }

  private void rememberRegion(MemoryLocation pMemoryLocation, SMGRegion pRegion,
      SMGStateInformation pInfo) {

    if (pMemoryLocation.isOnFunctionStack()) {
      CLangStackFrame frame = getFrame(pMemoryLocation);
      stack_objects = stack_objects.replace(
          f -> f == frame, frame.addStackVariable(pMemoryLocation.getIdentifier(), pRegion));
    } else {
      global_objects = global_objects.putAndCopy(pRegion.getLabel(), pRegion);
    }

    addObject(pRegion, pInfo.isValid(), pInfo.isExternal());
  }

  public void unknownWrite() {
    clearValues();
  }
}<|MERGE_RESOLUTION|>--- conflicted
+++ resolved
@@ -26,26 +26,6 @@
 import com.google.common.base.Preconditions;
 import com.google.common.collect.Iterables;
 import com.google.common.collect.Sets;
-<<<<<<< HEAD
-=======
-
-import java.math.BigInteger;
-import org.sosy_lab.common.log.LogManager;
-import org.sosy_lab.cpachecker.cfa.ast.c.CFunctionDeclaration;
-import org.sosy_lab.cpachecker.cfa.types.MachineModel;
-import org.sosy_lab.cpachecker.core.counterexample.IDExpression;
-import org.sosy_lab.cpachecker.cpa.smg.CLangStackFrame;
-import org.sosy_lab.cpachecker.cpa.smg.SMGEdgeHasValue;
-import org.sosy_lab.cpachecker.cpa.smg.SMGEdgeHasValueFilter;
-import org.sosy_lab.cpachecker.cpa.smg.SMGEdgePointsTo;
-import org.sosy_lab.cpachecker.cpa.smg.SMGEdgePointsToFilter;
-import org.sosy_lab.cpachecker.cpa.smg.SMGStateInformation;
-import org.sosy_lab.cpachecker.cpa.smg.objects.SMGObject;
-import org.sosy_lab.cpachecker.cpa.smg.objects.SMGRegion;
-import org.sosy_lab.cpachecker.cpa.smg.refiner.SMGMemoryPath;
-import org.sosy_lab.cpachecker.util.states.MemoryLocation;
-
->>>>>>> 631bcdef
 import java.util.ArrayDeque;
 import java.util.ArrayList;
 import java.util.Collections;
@@ -548,7 +528,7 @@
     SMGEdgeHasValueFilter filter = SMGEdgeHasValueFilter.objectFilter(objectAtLocation);
 
     if (pLocation.isReference()) {
-      filter.filterAtOffset(BigInteger.valueOf(pLocation.getOffset()));
+      filter.filterAtOffset(pLocation.getOffset());
     }
 
     // Remember, edges may overlap with different types
@@ -601,13 +581,13 @@
     }
 
     SMGObject object = initialRegion.get();
-    List<BigInteger> offsets = pLocation.getPathOffset();
+    List<Long> offsets = pLocation.getPathOffset();
     SMGEdgeHasValue hve;
-    Iterator<BigInteger> it = offsets.iterator();
+    Iterator<Long> it = offsets.iterator();
 
     while (it.hasNext()) {
 
-      BigInteger offset = it.next();
+      long offset = it.next();
       Set<SMGEdgeHasValue> hves =
           getHVEdges(SMGEdgeHasValueFilter.objectFilter(object).filterAtOffset(offset));
 
@@ -694,10 +674,10 @@
   private MemoryLocation resolveMemLoc(SMGEdgeHasValue hvEdge) {
 
     SMGObject object = hvEdge.getObject();
-    BigInteger offset = hvEdge.getOffset();
+    long offset = hvEdge.getOffset();
 
     if (global_objects.containsValue(object) || isHeapObject(object)) {
-      return MemoryLocation.valueOf(object.getLabel(), offset.longValue());
+      return MemoryLocation.valueOf(object.getLabel(), offset);
     } else {
 
       String regionLabel = object.getLabel();
@@ -710,7 +690,7 @@
 
       String functionName = frame.getFunctionDeclaration().getName();
 
-      return MemoryLocation.valueOf(functionName, object.getLabel(), offset.longValue());
+      return MemoryLocation.valueOf(functionName, object.getLabel(), offset);
     }
   }
 
@@ -782,14 +762,14 @@
       Integer pLocationOnStack, String pVariableName) {
 
     Set<SMGEdgeHasValue> objectHves = getHVEdges(SMGEdgeHasValueFilter.objectFilter(pSmgObject));
-    List<BigInteger> offsets = new ArrayList<>();
-    Map<BigInteger, SMGObject> offsetToRegion = new HashMap<>();
-    Map<BigInteger, SMGMemoryPath> offsetToParent = new HashMap<>();
+    List<Long> offsets = new ArrayList<>();
+    Map<Long, SMGObject> offsetToRegion = new HashMap<>();
+    Map<Long, SMGMemoryPath> offsetToParent = new HashMap<>();
 
 
     for (SMGEdgeHasValue objectHve : objectHves) {
       Integer value = objectHve.getValue();
-      BigInteger offset = objectHve.getOffset();
+      long offset = objectHve.getOffset();
 
       SMGMemoryPath path =
           getSMGMemoryPath(pVariableName, offset, pPos, pFunctionName, pLocationOnStack, pParent);
@@ -809,7 +789,7 @@
 
     Collections.sort(offsets);
 
-    for (BigInteger offset : offsets) {
+    for (long offset : offsets) {
 
       SMGObject smgObject = offsetToRegion.get(offset);
       SMGMemoryPath currentPath = offsetToParent.get(offset);
@@ -818,7 +798,7 @@
     }
   }
 
-  private SMGMemoryPath getSMGMemoryPath(String pVariableName, BigInteger pOffset,
+  private SMGMemoryPath getSMGMemoryPath(String pVariableName, long pOffset,
       SMGObjectPosition pPos, String pFunctionName, Integer pLocationOnStack,
       SMGMemoryPath pParent) {
 
@@ -923,9 +903,9 @@
       Integer pLocationOnStack, String pVariableName) {
 
     Set<SMGEdgeHasValue> objectHves = getHVEdges(SMGEdgeHasValueFilter.objectFilter(pSmgObject));
-    List<BigInteger> offsets = new ArrayList<>();
-    Map<BigInteger, SMGObject> offsetToRegion = new HashMap<>();
-    Map<BigInteger, SMGMemoryPath> offsetToParent = new HashMap<>();
+    List<Long> offsets = new ArrayList<>();
+    Map<Long, SMGObject> offsetToRegion = new HashMap<>();
+    Map<Long, SMGMemoryPath> offsetToParent = new HashMap<>();
 
 
     for (SMGEdgeHasValue objectHve : objectHves) {
@@ -936,7 +916,7 @@
       }
 
       SMGObject rObject = getObjectPointedBy(value);
-      BigInteger offset = objectHve.getOffset();
+      long offset = objectHve.getOffset();
 
       if (!isHeapObject(rObject) || pReached.contains(rObject)) {
         continue;
@@ -955,7 +935,7 @@
 
     Collections.sort(offsets);
 
-    for (BigInteger offset : offsets) {
+    for (long offset : offsets) {
 
       SMGObject smgObject = offsetToRegion.get(offset);
       SMGMemoryPath currentPath = offsetToParent.get(offset);
