--- conflicted
+++ resolved
@@ -1028,30 +1028,9 @@
   }
 
   /**
-<<<<<<< HEAD
-   * Checks, if a symbolic value is an address.
-   *
-   * Constant.
-   *
-   * @param pValue A value for which to return the Points-To edge
-   * @return True, if the smg contains a {@link SMGEdgePointsTo} edge
-   * with pValue as source, false otherwise.
-   *
-   */
-  public boolean isPointer(Integer pValue) {
-
-    return heap.isPointer(pValue);
-  }
-
-  /**
    * Read Value in field (object, type) of an Object. If a Value cannot be determined, but the given
    * object and field is a valid place to read a value, a new value will be generated and returned.
    * (Does not create a new State but modifies this state).
-=======
-   * Read Value in field (object, type) of an Object. If a Value cannot be determined,
-   * but the given object and field is a valid place to read a value, a new value will be
-   * generated and returned. (Does not create a new State but modifies this state).
->>>>>>> 901e65cb
    *
    * @param pObject SMGObject representing the memory the field belongs to.
    * @param pOffset offset of field being read.
@@ -1294,14 +1273,10 @@
       if (zeroEdgeOffset < offset) {
         SMGEdgeHasValue newZeroEdge =
             new SMGEdgeHasValue(
-<<<<<<< HEAD
-                Math.toIntExact(offset - zeroEdgeOffset), zeroEdgeOffset, object, 0);
-=======
                 Math.toIntExact(offset - zeroEdgeOffset),
                 zeroEdgeOffset,
                 object,
                 SMGZeroValue.INSTANCE);
->>>>>>> 901e65cb
         heap.addHasValueEdge(newZeroEdge);
       }
 
@@ -1473,26 +1448,7 @@
     heap.addPointsToEdge(pointsTo);
     heap.setExternallyAllocatedFlag(new_object, external);
     performConsistencyCheck(SMGRuntimeCheck.HALF);
-<<<<<<< HEAD
-    return SMGKnownAddVal.valueOf(new_value, new_object, 0);
-  }
-
-  /** memory externally allocated could be freed by the user */
-  // TODO: refactore
-  public SMGAddressValue addExternalAllocation(String pLabel) {
-    SMGRegion new_object = new SMGRegion(options.getExternalAllocationSize(), pLabel);
-    int new_value = SMGValueFactory.getNewValue();
-    SMGEdgePointsTo points_to = new SMGEdgePointsTo(new_value, new_object, options.getExternalAllocationSize()/2 );
-    heap.addHeapObject(new_object);
-    heap.addValue(new_value);
-    heap.addPointsToEdge(points_to);
-
-    heap.setExternallyAllocatedFlag(new_object, true);
-
-    return SMGKnownAddVal.valueOf(new_value, new_object, options.getExternalAllocationSize()/2);
-=======
     return SMGKnownAddressValue.valueOf(pointsTo);
->>>>>>> 901e65cb
   }
 
   public void setExternallyAllocatedFlag(SMGObject pObject) {
@@ -1512,43 +1468,6 @@
     return SMGKnownAddressValue.valueOf(pointsTo);
   }
 
-<<<<<<< HEAD
-  public boolean containsValue(int value) {
-    return heap.getValues().contains(value);
-  }
-
-  /**
-   * Get the symbolic value, that represents the address pointing to the given memory with the given
-   * offset, if it exists.
-   *
-   * @param memory get address belonging to this memory.
-   * @param offset get address with this offset relative to the beginning of the memory.
-   * @return Address of the given field, or null, if such an address does not yet exist in the SMG.
-   */
-  @Nullable
-  public Integer getAddress(SMGRegion memory, long offset) {
-
-    SMGEdgePointsToFilter filter =
-        SMGEdgePointsToFilter.targetObjectFilter(memory).filterAtTargetOffset(offset);
-
-    Set<SMGEdgePointsTo> edges = heap.getPtEdges(filter);
-
-    if (edges.isEmpty()) {
-      return null;
-    } else {
-      return Iterables.getOnlyElement(edges).getValue();
-    }
-  }
-
-  /**
-   * Get the symbolic value, that represents the address pointing to the given memory with the given
-   * offset, if it exists.
-   *
-   * @param memory get address belonging to this memory.
-   * @param offset get address with this offset relative to the beginning of the memory.
-   * @return Address of the given field, or null, if such an address does not yet exist in the SMG.
-   */
-=======
   /** Sets a flag indicating this SMGState is a successor over an edge causing a memory leak. */
   public void setMemLeak(String errorMsg, Collection<SMGObject> pUnreachableObjects) {
     errorInfo =
@@ -1559,7 +1478,6 @@
   }
 
   @Override
->>>>>>> 901e65cb
   @Nullable
   public SMGSymbolicValue getAddress(SMGObject memory, long offset, SMGTargetSpecifier tg) {
 
@@ -1613,17 +1531,9 @@
       newState.addInvalidObject(smgObject);
       final String description;
       if (offset % 8 != 0) {
-<<<<<<< HEAD
-        newState.setErrorDescription(
-            "Invalid free at " + offset + " bit offset from allocated is " + "found");
+        description ="Invalid free at " + offset + " bit offset from allocated is found";
       } else {
-        newState.setErrorDescription(
-            "Invalid free at " + offset / 8 + " byte offset from " + "allocated is found");
-=======
-        description = "Invalid free at " + offset + " bit offset from allocated is found";
-      } else {
-        description = "Invalid free at " + offset / 8 + " byte offset from allocated is found";
->>>>>>> 901e65cb
+        description ="Invalid free at " + offset / 8 + " byte offset from allocated is found";
       }
       return newState.withErrorDescription(description);
     }
@@ -1758,28 +1668,18 @@
           if (zeroEdgeOffset < pTargetOffset) {
             SMGEdgeHasValue newZeroEdge =
                 new SMGEdgeHasValue(
-<<<<<<< HEAD
-                    Math.toIntExact(pTargetOffset - zeroEdgeOffset), zeroEdgeOffset, object, 0);
-=======
-                    Math.toIntExact(pTargetOffset - zeroEdgeOffset),
-                    zeroEdgeOffset,
+                    Math.toIntExact(pTargetOffset - zeroEdgeOffset), zeroEdgeOffset,
                     object,
                     SMGZeroValue.INSTANCE);
->>>>>>> 901e65cb
             heap.addHasValueEdge(newZeroEdge);
           }
 
           if (targetRangeSize < zeroEdgeOffset2) {
             SMGEdgeHasValue newZeroEdge =
                 new SMGEdgeHasValue(
-<<<<<<< HEAD
-                    Math.toIntExact(zeroEdgeOffset2 - targetRangeSize), targetRangeSize, object, 0);
-=======
-                    Math.toIntExact(zeroEdgeOffset2 - targetRangeSize),
-                    targetRangeSize,
+                    Math.toIntExact(zeroEdgeOffset2 - targetRangeSize), targetRangeSize,
                     object,
                     SMGZeroValue.INSTANCE);
->>>>>>> 901e65cb
             heap.addHasValueEdge(newZeroEdge);
           }
         }
