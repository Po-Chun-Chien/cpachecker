/*
 *  CPAchecker is a tool for configurable software verification.
 *  This file is part of CPAchecker.
 *
 *  Copyright (C) 2007-2014  Dirk Beyer
 *  All rights reserved.
 *
 *  Licensed under the Apache License, Version 2.0 (the "License");
 *  you may not use this file except in compliance with the License.
 *  You may obtain a copy of the License at
 *
 *      http://www.apache.org/licenses/LICENSE-2.0
 *
 *  Unless required by applicable law or agreed to in writing, software
 *  distributed under the License is distributed on an "AS IS" BASIS,
 *  WITHOUT WARRANTIES OR CONDITIONS OF ANY KIND, either express or implied.
 *  See the License for the specific language governing permissions and
 *  limitations under the License.
 *
 *
 *  CPAchecker web page:
 *    http://cpachecker.sosy-lab.org
 */
package org.sosy_lab.cpachecker.cpa.smg;

import com.google.common.collect.BiMap;
import com.google.common.collect.HashBiMap;
import com.google.common.collect.ImmutableSet;
import com.google.common.collect.Iterables;
<<<<<<< HEAD
import java.util.ArrayList;
import java.util.HashMap;
import java.util.HashSet;
import java.util.List;
import java.util.Map;
import java.util.Map.Entry;
import java.util.Optional;
import java.util.Set;
import java.util.concurrent.atomic.AtomicInteger;
import java.util.logging.Level;
import java.util.regex.Matcher;
import java.util.regex.Pattern;
import javax.annotation.Nullable;
=======

import java.math.BigInteger;
>>>>>>> 631bcdef
import org.sosy_lab.common.log.LogManager;
import org.sosy_lab.cpachecker.cfa.ast.c.CBinaryExpression.BinaryOperator;
import org.sosy_lab.cpachecker.cfa.ast.c.CFunctionDeclaration;
import org.sosy_lab.cpachecker.cfa.ast.c.CParameterDeclaration;
import org.sosy_lab.cpachecker.cfa.model.CFAEdge;
import org.sosy_lab.cpachecker.cfa.model.c.CAssumeEdge;
import org.sosy_lab.cpachecker.cfa.types.MachineModel;
import org.sosy_lab.cpachecker.cfa.types.c.CPointerType;
import org.sosy_lab.cpachecker.cfa.types.c.CType;
import org.sosy_lab.cpachecker.core.counterexample.IDExpression;
import org.sosy_lab.cpachecker.core.defaults.LatticeAbstractState;
import org.sosy_lab.cpachecker.core.interfaces.AbstractQueryableState;
import org.sosy_lab.cpachecker.cpa.smg.SMGIntersectStates.SMGIntersectionResult;
import org.sosy_lab.cpachecker.cpa.smg.evaluator.SMGAbstractObjectAndState.SMGAddressValueAndState;
import org.sosy_lab.cpachecker.cpa.smg.evaluator.SMGAbstractObjectAndState.SMGAddressValueAndStateList;
import org.sosy_lab.cpachecker.cpa.smg.evaluator.SMGAbstractObjectAndState.SMGValueAndState;
import org.sosy_lab.cpachecker.cpa.smg.graphs.CLangSMG;
import org.sosy_lab.cpachecker.cpa.smg.graphs.CLangSMGConsistencyVerifier;
import org.sosy_lab.cpachecker.cpa.smg.graphs.PredRelation;
import org.sosy_lab.cpachecker.cpa.smg.graphs.SMG;
import org.sosy_lab.cpachecker.cpa.smg.graphs.edge.SMGEdgeHasValue;
import org.sosy_lab.cpachecker.cpa.smg.graphs.edge.SMGEdgeHasValueFilter;
import org.sosy_lab.cpachecker.cpa.smg.graphs.edge.SMGEdgePointsTo;
import org.sosy_lab.cpachecker.cpa.smg.graphs.edge.SMGEdgePointsToFilter;
import org.sosy_lab.cpachecker.cpa.smg.graphs.object.SMGAbstractObject;
import org.sosy_lab.cpachecker.cpa.smg.graphs.object.SMGObject;
import org.sosy_lab.cpachecker.cpa.smg.graphs.object.SMGRegion;
import org.sosy_lab.cpachecker.cpa.smg.graphs.object.dll.SMGDoublyLinkedList;
import org.sosy_lab.cpachecker.cpa.smg.graphs.object.optional.SMGOptionalObject;
import org.sosy_lab.cpachecker.cpa.smg.graphs.object.sll.SMGSingleLinkedList;
import org.sosy_lab.cpachecker.cpa.smg.graphs.value.SMGAddress;
import org.sosy_lab.cpachecker.cpa.smg.graphs.value.SMGAddressValue;
import org.sosy_lab.cpachecker.cpa.smg.graphs.value.SMGExplicitValue;
import org.sosy_lab.cpachecker.cpa.smg.graphs.value.SMGKnownAddVal;
import org.sosy_lab.cpachecker.cpa.smg.graphs.value.SMGKnownExpValue;
import org.sosy_lab.cpachecker.cpa.smg.graphs.value.SMGKnownSymValue;
import org.sosy_lab.cpachecker.cpa.smg.graphs.value.SMGSymbolicValue;
import org.sosy_lab.cpachecker.cpa.smg.graphs.value.SMGUnknownValue;
import org.sosy_lab.cpachecker.cpa.smg.join.SMGIsLessOrEqual;
import org.sosy_lab.cpachecker.cpa.smg.join.SMGJoin;
import org.sosy_lab.cpachecker.cpa.smg.join.SMGJoinStatus;
import org.sosy_lab.cpachecker.cpa.smg.refiner.SMGInterpolant;
import org.sosy_lab.cpachecker.cpa.smg.refiner.SMGMemoryPath;
import org.sosy_lab.cpachecker.exceptions.InvalidQueryException;
import org.sosy_lab.cpachecker.util.states.MemoryLocation;

public class SMGState implements AbstractQueryableState, LatticeAbstractState<SMGState> {

  // Properties:
  public static final String HAS_INVALID_FREES = "has-invalid-frees";
  public static final String HAS_INVALID_READS = "has-invalid-reads";
  public static final String HAS_INVALID_WRITES = "has-invalid-writes";
  public static final String HAS_LEAKS = "has-leaks";

  private static final Pattern externalAllocationRecursivePattern = Pattern.compile("^(r_)(\\d+)(_.*)$");

  // use 'id' and 'precessorId' only for debugging or logging, never for important stuff!
  // TODO remove to avoid problems?
  private static final AtomicInteger ID_COUNTER = new AtomicInteger(0);
  private final int predecessorId;
  private final int id;

  private final BiMap<SMGKnownSymValue, SMGKnownExpValue> explicitValues = HashBiMap.create();
  private final CLangSMG heap;

  private final boolean blockEnded;

  //TODO These flags are not enough, they should contain more about the nature of the error.
  private final boolean invalidWrite;
  private final boolean invalidRead;
  private final boolean invalidFree;
  private String errorDescription;
  private String noteDescription;

  private final LogManager logger;
  private final SMGOptions options;

  private void issueMemoryError(String pMessage, boolean pUndefinedBehavior) {
    if (options.isMemoryErrorTarget()) {
      logger.log(Level.FINE, pMessage);
    } else if (pUndefinedBehavior) {
      logger.log(Level.FINE, pMessage);
      logger.log(Level.FINE,
          "Non-target undefined behavior detected. The verification result is unreliable.");
    }
  }

  public String getErrorDescription() {
    return errorDescription;
  }

  public void setErrorDescription(String pErrorDescription) {
    errorDescription = pErrorDescription;
  }

  public String getNoteDescription() {
    return noteDescription;
  }

  public void setNoteDescription(String pNoteDescription) {
    noteDescription = pNoteDescription;
  }
  /**
   * Constructor.
   *
   * Keeps consistency: yes
   *
   * @param pLogger A logger to log any messages
   * @param pMachineModel A machine model for the underlying SMGs
   */
  public SMGState(LogManager pLogger, MachineModel pMachineModel, SMGOptions pOptions) {
    heap = new CLangSMG(pMachineModel);
    logger = pLogger;
    options = pOptions;

    predecessorId = ID_COUNTER.getAndIncrement();
    id = ID_COUNTER.getAndIncrement();

    invalidFree = false;
    invalidRead = false;
    invalidWrite = false;
    blockEnded = false;
  }

  public SMGState(LogManager pLogger, SMGOptions pOptions, CLangSMG pHeap,
      int pPredId, Map<SMGKnownSymValue, SMGKnownExpValue> pMergedExplicitValues) {
    // merge
    options = pOptions;
    heap = pHeap;
    logger = pLogger;
    predecessorId = pPredId;
    id = ID_COUNTER.getAndIncrement();
    invalidFree = false;
    invalidRead = false;
    invalidWrite = false;
    explicitValues.putAll(pMergedExplicitValues);
    blockEnded = false;
  }

  /**
   * Copy constructor.
   *
   * Keeps consistency: yes
   *
   * @param pOriginalState Original state. Will be the predecessor of the
   * new state
   */
  public SMGState(SMGState pOriginalState) {
    heap = new CLangSMG(pOriginalState.heap);
    logger = pOriginalState.logger;
    options = pOriginalState.options;
    predecessorId = pOriginalState.getId();
    id = ID_COUNTER.getAndIncrement();
    explicitValues.putAll(pOriginalState.explicitValues);
    invalidFree = pOriginalState.invalidFree;
    invalidRead = pOriginalState.invalidRead;
    invalidWrite = pOriginalState.invalidWrite;
    blockEnded = pOriginalState.blockEnded;
    errorDescription = pOriginalState.errorDescription;
  }

  /**
   * Copy constructor.
   *
   * Keeps consistency: yes
   *
   * @param pOriginalState Original state. Will be the predecessor of the
   * new state
   */
  public SMGState(SMGState pOriginalState, boolean pBlockEnded) {
    heap = new CLangSMG(pOriginalState.heap);
    logger = pOriginalState.logger;
    options = pOriginalState.options;
    predecessorId = pOriginalState.getId();
    id = ID_COUNTER.getAndIncrement();
    explicitValues.putAll(pOriginalState.explicitValues);
    invalidFree = pOriginalState.invalidFree;
    invalidRead = pOriginalState.invalidRead;
    invalidWrite = pOriginalState.invalidWrite;
    blockEnded = pBlockEnded;
  }

  private SMGState(SMGState pOriginalState, Property pProperty) {
    heap = new CLangSMG(pOriginalState.heap);
    logger = pOriginalState.logger;
    options = pOriginalState.options;
    predecessorId = pOriginalState.getId();
    id = ID_COUNTER.getAndIncrement();
    explicitValues.putAll(pOriginalState.explicitValues);
    blockEnded = pOriginalState.blockEnded;

    boolean pInvalidFree = pOriginalState.invalidFree;
    boolean pInvalidRead = pOriginalState.invalidRead;
    boolean pInvalidWrite = pOriginalState.invalidWrite;

    switch (pProperty) {
      case INVALID_FREE:
        pInvalidFree = true;
        break;
      case INVALID_READ:
        pInvalidRead = true;
        break;
      case INVALID_WRITE:
        pInvalidWrite = true;
        break;
      case INVALID_HEAP:
        break;
      default:
        throw new AssertionError();
    }

    invalidFree = pInvalidFree;
    invalidRead = pInvalidRead;
    invalidWrite = pInvalidWrite;
  }

  public SMGState(SMGState pOriginalState, CLangSMG pDestSMG,
      BiMap<SMGKnownSymValue, SMGKnownExpValue> pCombinedMap) {
    heap = pDestSMG;
    logger = pOriginalState.logger;
    options = pOriginalState.options;
    predecessorId = pOriginalState.getId();
    id = ID_COUNTER.getAndIncrement();
    explicitValues.putAll(pCombinedMap);
    invalidFree = pOriginalState.invalidFree;
    invalidRead = pOriginalState.invalidRead;
    invalidWrite = pOriginalState.invalidWrite;
    blockEnded = pOriginalState.blockEnded;
  }

  /**
   * Makes SMGState create a new object and put it into the global namespace
   *
   * Keeps consistency: yes
   *
   * @param pTypeSize Size of the type of the new global variable
   * @param pVarName Name of the global variable
   * @return Newly created object
   *
   * @throws SMGInconsistentException when resulting SMGState is inconsistent
   * and the checks are enabled
   */
  public SMGObject addGlobalVariable(int pTypeSize, String pVarName)
      throws SMGInconsistentException {
    SMGRegion new_object = new SMGRegion(pTypeSize, pVarName);

    heap.addGlobalObject(new_object);
    performConsistencyCheck(SMGRuntimeCheck.HALF);
    return new_object;
  }

  /**
   * Makes SMGState create a new object and put it into the current stack
   * frame.
   *
   * Keeps consistency: yes
   *
   * @param pTypeSize Size of the type the new local variable
   * @param pVarName Name of the local variable
   * @return Newly created object
   *
   * @throws SMGInconsistentException when resulting SMGState is inconsistent
   * and the checks are enabled
   */
  public SMGObject addLocalVariable(int pTypeSize, String pVarName)
      throws SMGInconsistentException {
    SMGRegion new_object = new SMGRegion(pTypeSize, pVarName);

    heap.addStackObject(new_object);
    performConsistencyCheck(SMGRuntimeCheck.HALF);
    return new_object;
  }

  /**
   * Makes SMGState create a new object, compares it with the given object, and puts the given object into the current stack
   * frame.
   *
   * Keeps consistency: yes
   *
   * @param pTypeSize Size of the type of the new variable
   * @param pVarName Name of the local variable
   * @param smgObject object of local variable
   * @return given object
   *
   * @throws SMGInconsistentException when resulting SMGState is inconsistent
   * and the checks are enabled
   */
  public SMGObject addLocalVariable(int pTypeSize, String pVarName, SMGRegion smgObject)
      throws SMGInconsistentException {
    SMGRegion new_object2 = new SMGRegion(pTypeSize, pVarName);

    assert smgObject.getLabel().equals(new_object2.getLabel());

    // arrays are converted to pointers
    assert smgObject.getSize() == pTypeSize
        || smgObject.getSize() == heap.getMachineModel().getBitSizeofPtr();

    heap.addStackObject(smgObject);
    performConsistencyCheck(SMGRuntimeCheck.HALF);
    return smgObject;
  }

  /**
   * Adds a new frame for the function.
   *
   * Keeps consistency: yes
   *
   * @param pFunctionDefinition A function for which to create a new stack frame
   */
  public void addStackFrame(CFunctionDeclaration pFunctionDefinition)
      throws SMGInconsistentException {
    heap.addStackFrame(pFunctionDefinition);
    performConsistencyCheck(SMGRuntimeCheck.HALF);
  }

  /* ********************************************* */
  /* Non-modifying functions: getters and the like */
  /* ********************************************* */

  /**
   * Constant.
   *
   * @return The ID of this SMGState
   */
  final public int getId() {
    return id;
  }

  /**
   * Constant.
   * .
   * @return The predecessor state, i.e. one from which this one was copied
   */
  final public int getPredecessorId() {
    return predecessorId;
  }

  /**
   * Constant.
   *
   * @return A {@link SMGObject} for current function return value storage.
   */
  final public SMGObject getFunctionReturnObject() {
    return heap.getFunctionReturnObject();
  }

  /**
   * Get memory of variable with the given name.
   *
   * @param pVariableName A name of the desired variable
   * @return An object corresponding to the variable name
   */
  public SMGObject getObjectForVisibleVariable(String pVariableName) {
    return heap.getObjectForVisibleVariable(pVariableName);
  }

  /**
   * Based on the current setting of runtime check level, it either performs
   * a full consistency check or not. If the check is performed and the
   * state is deemed inconsistent, a {@link SMGInconsistentException} is thrown.
   *
   * Constant.
   *
   * @param pLevel A level of the check request. When e.g. HALF is passed, it
   * means "perform the check if the setting is HALF or finer.
   */
  final public void performConsistencyCheck(SMGRuntimeCheck pLevel)
      throws SMGInconsistentException {
    if (pLevel == null || options.getRuntimeCheck().isFinerOrEqualThan(pLevel)) {
      if (!CLangSMGConsistencyVerifier.verifyCLangSMG(logger,
          heap)) { throw new SMGInconsistentException(
              "SMG was found inconsistent during a check on state id " + this.getId()); }
    }
  }

  /**
   * Returns a DOT representation of the SMGState.
   *
   * Constant.
   *
   * @param pName A name of the graph.
   * @param pLocation A location in the program.
   * @return String containing a DOT graph corresponding to the SMGState.
   */
  public String toDot(String pName, String pLocation) {
    SMGPlotter plotter = new SMGPlotter();
    return plotter.smgAsDot(heap, pName, pLocation, explicitValues);
  }

  /**
   * @return A string representation of the SMGState.
   */
  @Override
  public String toString() {
    if (getPredecessorId() != 0) {
      return "SMGState [" + getId() + "] <-- parent [" + getPredecessorId() + "]\n"
          + heap.toString();
    } else {
      return "SMGState [" + getId() + "] <-- no parent, initial state\n" + heap.toString();
    }
  }

  /**
   * Returns a address leading from a value. If the target is an abstract heap segment,
   * materialize heap segment.
   *
   * Constant.
   *
   * @param pValue A value for which to return the address.
   * @return the address represented by the passed value. The value needs to be
   * a pointer, i.e. it needs to have a points-to edge. If it does not have it, the method raises
   * an exception.
   *
   * @throws SMGInconsistentException When the value passed does not have a Points-To edge.
   */
  public SMGAddressValueAndStateList getPointerFromValue(Integer pValue)
      throws SMGInconsistentException {
    if (heap.isPointer(pValue)) {
      SMGEdgePointsTo addressValue = heap.getPointer(pValue);

      SMGAddressValue address = SMGKnownAddVal.valueOf(addressValue.getValue(),
          addressValue.getObject(), addressValue.getOffset());

      SMGObject obj = address.getObject();

      if (obj.isAbstract()) {
        SMGAddressValueAndStateList result =
            handleMaterilisation(addressValue, ((SMGAbstractObject) obj));
        performConsistencyCheck(SMGRuntimeCheck.HALF);
        return result;
      }

      return SMGAddressValueAndStateList.of(SMGAddressValueAndState.of(this, address));
    }

    throw new SMGInconsistentException("Asked for a Points-To edge for a non-pointer value");
  }


  private SMGAddressValueAndStateList handleMaterilisation(SMGEdgePointsTo pointerToAbstractObject,
      SMGAbstractObject pSmgAbstractObject) throws SMGInconsistentException {

    switch (pSmgAbstractObject.getKind()) {
      case DLL:
        SMGDoublyLinkedList dllListSeg = (SMGDoublyLinkedList) pSmgAbstractObject;

        if (dllListSeg.getMinimumLength() == 0) {
          List<SMGAddressValueAndState> result = new ArrayList<>(2);
          SMGState removalState = new SMGState(this);
          SMGAddressValueAndStateList removalResult =
              removalState.removeDls(dllListSeg, pointerToAbstractObject);
          result.addAll(removalResult.asAddressValueAndStateList());
          SMGAddressValueAndState resultOfMaterilisation =
              materialiseDls(dllListSeg, pointerToAbstractObject);
          result.add(resultOfMaterilisation);
          return SMGAddressValueAndStateList.copyOfAddressValueList(result);
        } else {
          SMGAddressValueAndState result = materialiseDls(dllListSeg, pointerToAbstractObject);
          return SMGAddressValueAndStateList.of(result);
        }
      case SLL:
        SMGSingleLinkedList sllListSeg = (SMGSingleLinkedList) pSmgAbstractObject;

        if (sllListSeg.getMinimumLength() == 0) {
          List<SMGAddressValueAndState> result = new ArrayList<>(2);
          SMGState removalState = new SMGState(this);
          SMGAddressValueAndStateList resultOfRemoval =
              removalState.removeSll(sllListSeg, pointerToAbstractObject);
          result.addAll(resultOfRemoval.asAddressValueAndStateList());
          SMGAddressValueAndState resultOfMaterilisation =
              materialiseSll(sllListSeg, pointerToAbstractObject);
          result.add(resultOfMaterilisation);
          return SMGAddressValueAndStateList.copyOfAddressValueList(result);
        } else {
          SMGAddressValueAndState result = materialiseSll(sllListSeg, pointerToAbstractObject);
          return SMGAddressValueAndStateList.of(result);
        }
      case OPTIONAL:
        List<SMGAddressValueAndState> result = new ArrayList<>(2);
        SMGOptionalObject optionalObject = (SMGOptionalObject) pSmgAbstractObject;
        SMGState removalState = new SMGState(this);
        SMGAddressValueAndStateList resultOfRemoval =
            removalState.removeOptionalObject(optionalObject);
        result.addAll(resultOfRemoval.asAddressValueAndStateList());
        SMGAddressValueAndState resultOfMaterilisation =
            materialiseOptionalObject(optionalObject, pointerToAbstractObject);
        result.add(resultOfMaterilisation);
        return SMGAddressValueAndStateList.copyOfAddressValueList(result);
      default:
        throw new UnsupportedOperationException("Materilization of abstraction"
            + pSmgAbstractObject.toString() + " not yet implemented.");
    }
  }

  private SMGAddressValueAndStateList removeOptionalObject(SMGOptionalObject pOptionalObject)
      throws SMGInconsistentException {

    logger.log(Level.ALL, "Remove ", pOptionalObject, " in state id ", this.getId());

    /*Just remove the optional Object and merge all incoming pointer
     * with the one pointer in all fields of the optional edge.
     * If there is no pointer besides zero in the fields of the
     * optional object, use zero.*/

    Set<SMGEdgePointsTo> pointer = heap.getPointerToObject(pOptionalObject);

    Set<SMGEdgeHasValue> fields = getHVEdges(SMGEdgeHasValueFilter.objectFilter(pOptionalObject));

    heap.removeHeapObjectAndEdges(pOptionalObject);

    int pointerValue = 0;

    for (SMGEdgeHasValue field : fields) {
      if (heap.isPointer(field.getValue()) && field.getValue() != 0) {
        pointerValue = field.getValue();
        break;
      }
    }

    for (SMGEdgePointsTo edge : pointer) {
      heap.removePointsToEdge(edge.getValue());
      heap.mergeValues(pointerValue, edge.getValue());
    }

    SMGAddressValueAndStateList result = getPointerFromValue(pointerValue);

    return result;
  }

  private SMGAddressValueAndState materialiseOptionalObject(SMGOptionalObject pOptionalObject,
      SMGEdgePointsTo pPointerToAbstractObject) {

    /*Just replace the optional object with a region*/
    logger.log(Level.ALL,
        "Materialise ", pOptionalObject, " in state id ", this.getId());

    Set<SMGEdgePointsTo> pointer = heap.getPointerToObject(pOptionalObject);

    Set<SMGEdgeHasValue> fields = getHVEdges(SMGEdgeHasValueFilter.objectFilter(pOptionalObject));

    SMGObject newObject = new SMGRegion(pOptionalObject.getSize(),
        "Concrete object of " + pOptionalObject.toString(), pOptionalObject.getLevel());

    heap.addHeapObject(newObject);
    heap.setValidity(newObject, heap.isObjectValid(pOptionalObject));

    heap.removeHeapObjectAndEdges(pOptionalObject);

    for (SMGEdgeHasValue edge : fields) {
      heap.addHasValueEdge(
          new SMGEdgeHasValue(edge.getType(), edge.getOffset(), newObject, edge.getValue()));
    }

    for (SMGEdgePointsTo edge : pointer) {
      heap.removePointsToEdge(edge.getValue());
      heap.addPointsToEdge(new SMGEdgePointsTo(edge.getValue(), newObject, edge.getOffset()));
    }

    SMGAddressValueAndState result =
        SMGAddressValueAndState.of(this, SMGKnownAddVal.valueOf(pPointerToAbstractObject.getValue(),
            newObject, pPointerToAbstractObject.getOffset()));

    return result;
  }

  private SMGAddressValueAndStateList removeSll(SMGSingleLinkedList pListSeg,
      SMGEdgePointsTo pPointerToAbstractObject) throws SMGInconsistentException {

    logger.log(Level.ALL, "Remove ", pListSeg, " in state id ", this.getId());

    /*First, set all sub smgs of sll to be removed to invalid.*/
    Set<BigInteger> restriction = ImmutableSet.of(pListSeg.getNfo());

    removeRestrictedSubSmg(pListSeg, restriction);

    /*When removing sll, connect target specifier first pointer to next field*/

    BigInteger nfo = pListSeg.getNfo();
    BigInteger hfo = pListSeg.getHfo();

    SMGEdgeHasValue nextEdge = Iterables.getOnlyElement(
        heap.getHVEdges(SMGEdgeHasValueFilter.objectFilter(pListSeg).filterAtOffset(nfo)));

    SMGEdgePointsTo nextPointerEdge = heap.getPointer(nextEdge.getValue());

    Integer firstPointer = getAddress(pListSeg, hfo, SMGTargetSpecifier.FIRST);

    heap.removeHeapObjectAndEdges(pListSeg);

    heap.mergeValues(nextEdge.getValue(), firstPointer);

    if (firstPointer == pPointerToAbstractObject.getValue()) {
      return getPointerFromValue(nextPointerEdge.getValue());
    } else {
      throw new AssertionError(
          "Unexpected dereference of pointer " + pPointerToAbstractObject.getValue()
              + " pointing to abstraction " + pListSeg.toString());
    }
  }

  private SMGAddressValueAndStateList removeDls(SMGDoublyLinkedList pListSeg,
      SMGEdgePointsTo pPointerToAbstractObject) throws SMGInconsistentException {

    logger.log(Level.ALL, "Remove ", pListSeg, " in state id ", this.getId());

    /*First, set all sub smgs of dll to be removed to invalid.*/
    Set<BigInteger> restriction = ImmutableSet.of(pListSeg.getNfo(), pListSeg.getPfo());

    removeRestrictedSubSmg(pListSeg, restriction);

    /*When removing dll, connect target specifier first pointer to next field,
     * and target specifier last to prev field*/

    BigInteger nfo = pListSeg.getNfo();
    BigInteger pfo = pListSeg.getPfo();
    BigInteger hfo = pListSeg.getHfo();

    SMGEdgeHasValue nextEdge = Iterables.getOnlyElement(
        heap.getHVEdges(SMGEdgeHasValueFilter.objectFilter(pListSeg).filterAtOffset(nfo)));
    SMGEdgeHasValue prevEdge = Iterables.getOnlyElement(
        heap.getHVEdges(SMGEdgeHasValueFilter.objectFilter(pListSeg).filterAtOffset(pfo)));

    SMGEdgePointsTo nextPointerEdge = heap.getPointer(nextEdge.getValue());
    SMGEdgePointsTo prevPointerEdge = heap.getPointer(prevEdge.getValue());

    Integer firstPointer = getAddress(pListSeg, hfo, SMGTargetSpecifier.FIRST);
    Integer lastPointer = getAddress(pListSeg, hfo, SMGTargetSpecifier.LAST);

    heap.removeHeapObjectAndEdges(pListSeg);

    /* We may not have pointers to the beginning/end to this list.
     *  */

    if (firstPointer != null) {
      heap.mergeValues(nextEdge.getValue(), firstPointer);
    }

    if (lastPointer != null) {
      heap.mergeValues(prevEdge.getValue(), lastPointer);
    }

    if (firstPointer != null && firstPointer == pPointerToAbstractObject.getValue()) {
      return getPointerFromValue(nextPointerEdge.getValue());
    } else if (lastPointer != null && lastPointer == pPointerToAbstractObject.getValue()) {
      return getPointerFromValue(prevPointerEdge.getValue());
    } else {
      throw new AssertionError(
          "Unexpected dereference of pointer " + pPointerToAbstractObject.getValue()
              + " pointing to abstraction " + pListSeg.toString());
    }
  }

  private SMGAddressValueAndState materialiseSll(SMGSingleLinkedList pListSeg,
      SMGEdgePointsTo pPointerToAbstractObject) throws SMGInconsistentException {

    logger.log(Level.ALL, "Materialise ", pListSeg, " in state id ", this.getId());

    if (pPointerToAbstractObject
        .getTargetSpecifier() != SMGTargetSpecifier.FIRST) { throw new SMGInconsistentException(
            "Target specifier of pointer " + pPointerToAbstractObject.getValue()
                + "that leads to a sll has unexpected target specifier "
                + pPointerToAbstractObject.getTargetSpecifier().toString()); }

    SMGRegion newConcreteRegion = new SMGRegion(pListSeg.getSize(),
        "concrete sll segment ID " + SMGValueFactory.getNewValue(), 0);
    heap.addHeapObject(newConcreteRegion);

    Set<BigInteger> restriction = ImmutableSet.of(pListSeg.getNfo());

    copyRestrictedSubSmgToObject(pListSeg, newConcreteRegion, restriction);

    BigInteger hfo = pListSeg.getHfo();
    BigInteger nfo = pListSeg.getNfo();

    SMGEdgeHasValue oldSllFieldToOldRegion =
        Iterables.getOnlyElement(
            heap.getHVEdges(SMGEdgeHasValueFilter.objectFilter(pListSeg).filterAtOffset(nfo)));

    int oldPointerToSll = pPointerToAbstractObject.getValue();

    Set<SMGEdgeHasValue> oldFieldsEdges =
        heap.getHVEdges(SMGEdgeHasValueFilter.objectFilter(pListSeg));
    Set<SMGEdgePointsTo> oldPtEdges = heap.getPointerToObject(pListSeg);

    heap.removeHasValueEdge(oldSllFieldToOldRegion);
    heap.removePointsToEdge(oldPointerToSll);

    heap.removeHeapObjectAndEdges(pListSeg);

    SMGSingleLinkedList newSll = new SMGSingleLinkedList(pListSeg.getSize(), pListSeg.getHfo(),
        pListSeg.getNfo(), pListSeg.getMinimumLength() > 0 ? pListSeg.getMinimumLength() - 1 : 0,
        0);

    heap.addHeapObject(newSll);
    heap.setValidity(newSll, true);

    /*Check if pointer was already created due to All target Specifier*/
    Integer newPointerToNewRegion = getAddress(newConcreteRegion, hfo);

    if (newPointerToNewRegion != null) {
      heap.removePointsToEdge(newPointerToNewRegion);
      heap.mergeValues(oldPointerToSll, newPointerToNewRegion);
    }

    SMGEdgePointsTo newPtEdgeToNewRegionFromOutsideSMG =
        new SMGEdgePointsTo(oldPointerToSll, newConcreteRegion, hfo);

    int newPointerToSll = SMGValueFactory.getNewValue();

    /*If you can't find the pointer, use generic pointer type*/
    CType typeOfPointerToSll;

    Set<SMGEdgeHasValue> fieldsContainingOldPointerToSll =
        heap.getHVEdges(SMGEdgeHasValueFilter.valueFilter(oldPointerToSll));

    if (fieldsContainingOldPointerToSll.isEmpty()) {
      typeOfPointerToSll = CPointerType.POINTER_TO_VOID;
    } else {
      typeOfPointerToSll = fieldsContainingOldPointerToSll.iterator().next().getType();
    }

    SMGEdgeHasValue newFieldFromNewRegionToSll = new SMGEdgeHasValue(
        typeOfPointerToSll, nfo, newConcreteRegion, newPointerToSll);
    SMGEdgePointsTo newPtEToSll =
        new SMGEdgePointsTo(newPointerToSll, newSll, hfo, SMGTargetSpecifier.FIRST);

    for (SMGEdgeHasValue hve : oldFieldsEdges) {
      heap.addHasValueEdge(
          new SMGEdgeHasValue(hve.getType(), hve.getOffset(), newSll, hve.getValue()));
    }

    for (SMGEdgePointsTo ptE : oldPtEdges) {
      heap.addPointsToEdge(
          new SMGEdgePointsTo(ptE.getValue(), newSll, ptE.getOffset(), ptE.getTargetSpecifier()));
    }

    heap.addPointsToEdge(newPtEdgeToNewRegionFromOutsideSMG);

    heap.addValue(newPointerToSll);
    heap.addHasValueEdge(newFieldFromNewRegionToSll);
    heap.addPointsToEdge(newPtEToSll);

    return SMGAddressValueAndState.of(this,
        SMGKnownAddVal.valueOf(oldPointerToSll, newConcreteRegion, hfo));
  }

  private SMGAddressValueAndState materialiseDls(SMGDoublyLinkedList pListSeg,
      SMGEdgePointsTo pPointerToAbstractObject) throws SMGInconsistentException {

    logger.log(Level.ALL, "Materialise ", pListSeg, " in state id ", this.getId());

    SMGRegion newConcreteRegion = new SMGRegion(pListSeg.getSize(),
        "concrete dll segment ID " + SMGValueFactory.getNewValue(), 0);
    heap.addHeapObject(newConcreteRegion);

    Set<BigInteger> restriction = ImmutableSet.of(pListSeg.getNfo(), pListSeg.getPfo());

    copyRestrictedSubSmgToObject(pListSeg, newConcreteRegion, restriction);

    SMGTargetSpecifier tg = pPointerToAbstractObject.getTargetSpecifier();

    BigInteger offsetPointingToDll;
    BigInteger offsetPointingToRegion;

    switch (tg) {
      case FIRST:
        offsetPointingToDll = pListSeg.getNfo();
        offsetPointingToRegion = pListSeg.getPfo();
        break;
      case LAST:
        offsetPointingToDll = pListSeg.getPfo();
        offsetPointingToRegion = pListSeg.getNfo();
        break;
      default:
        throw new SMGInconsistentException(
            "Target specifier of pointer " + pPointerToAbstractObject.getValue()
                + "that leads to a dll has unexpected target specifier " + tg.toString());
    }

    BigInteger hfo = pListSeg.getHfo();

    SMGEdgeHasValue oldDllFieldToOldRegion =
        Iterables.getOnlyElement(heap.getHVEdges(
            SMGEdgeHasValueFilter.objectFilter(pListSeg).filterAtOffset(offsetPointingToRegion)));

    int oldPointerToDll = pPointerToAbstractObject.getValue();

    heap.removeHasValueEdge(oldDllFieldToOldRegion);
    heap.removePointsToEdge(oldPointerToDll);

    Set<SMGEdgeHasValue> oldFieldsEdges =
        heap.getHVEdges(SMGEdgeHasValueFilter.objectFilter(pListSeg));
    Set<SMGEdgePointsTo> oldPtEdges = heap.getPointerToObject(pListSeg);

    heap.removeHeapObjectAndEdges(pListSeg);

    SMGDoublyLinkedList newDll = new SMGDoublyLinkedList(pListSeg.getSize(), pListSeg.getHfo(),
        pListSeg.getNfo(), pListSeg.getPfo(),
        pListSeg.getMinimumLength() > 0 ? pListSeg.getMinimumLength() - 1 : 0, 0);

    heap.addHeapObject(newDll);
    heap.setValidity(newDll, true);

    /*Check if pointer was already created due to All target Specifier*/
    Integer newPointerToNewRegion = getAddress(newConcreteRegion, hfo);

    if (newPointerToNewRegion != null) {
      heap.removePointsToEdge(newPointerToNewRegion);
      heap.mergeValues(oldPointerToDll, newPointerToNewRegion);
    }

    SMGEdgePointsTo newPtEdgeToNewRegionFromOutsideSMG =
        new SMGEdgePointsTo(oldPointerToDll, newConcreteRegion, hfo);
    SMGEdgeHasValue newFieldFromNewRegionToOutsideSMG =
        new SMGEdgeHasValue(oldDllFieldToOldRegion.getType(), offsetPointingToRegion,
            newConcreteRegion, oldDllFieldToOldRegion.getValue());

    int newPointerToDll = SMGValueFactory.getNewValue();

    CType typeOfPointerToDll;

    Set<SMGEdgeHasValue> fieldsContainingOldPointerToDll =
        heap.getHVEdges(SMGEdgeHasValueFilter.valueFilter(oldPointerToDll));

    if (fieldsContainingOldPointerToDll.isEmpty()) {
      typeOfPointerToDll = CPointerType.POINTER_TO_VOID;
    } else {
      typeOfPointerToDll = fieldsContainingOldPointerToDll.iterator().next().getType();
    }

    SMGEdgeHasValue newFieldFromNewRegionToDll = new SMGEdgeHasValue(typeOfPointerToDll,
        offsetPointingToDll, newConcreteRegion, newPointerToDll);
    SMGEdgePointsTo newPtEToDll = new SMGEdgePointsTo(newPointerToDll, newDll, hfo, tg);

    SMGEdgeHasValue newFieldFromDllToNewRegion = new SMGEdgeHasValue(
        oldDllFieldToOldRegion.getType(), offsetPointingToRegion, newDll, oldPointerToDll);

    for (SMGEdgeHasValue hve : oldFieldsEdges) {
      heap.addHasValueEdge(
          new SMGEdgeHasValue(hve.getType(), hve.getOffset(), newDll, hve.getValue()));
    }

    for (SMGEdgePointsTo ptE : oldPtEdges) {
      heap.addPointsToEdge(
          new SMGEdgePointsTo(ptE.getValue(), newDll, ptE.getOffset(), ptE.getTargetSpecifier()));
    }

    heap.addPointsToEdge(newPtEdgeToNewRegionFromOutsideSMG);
    heap.addHasValueEdge(newFieldFromNewRegionToOutsideSMG);

    heap.addValue(newPointerToDll);
    heap.addHasValueEdge(newFieldFromNewRegionToDll);
    heap.addPointsToEdge(newPtEToDll);

    heap.addHasValueEdge(newFieldFromDllToNewRegion);


    return SMGAddressValueAndState.of(this,
        SMGKnownAddVal.valueOf(oldPointerToDll, newConcreteRegion, hfo));
  }

  private void copyRestrictedSubSmgToObject(SMGObject pRoot, SMGRegion pNewRegion,
      Set<BigInteger> pRestriction) {

    Set<SMGObject> toBeChecked = new HashSet<>();
    Map<SMGObject, SMGObject> newObjectMap = new HashMap<>();
    Map<Integer, Integer> newValueMap = new HashMap<>();

    newObjectMap.put(pRoot, pNewRegion);

    Set<SMGEdgeHasValue> hves = heap.getHVEdges(SMGEdgeHasValueFilter.objectFilter(pRoot));

    for (SMGEdgeHasValue hve : hves) {

      if (!pRestriction.contains(hve.getOffset())) {

        int subDlsValue = hve.getValue();
        int newVal = subDlsValue;

        if (heap.isPointer(subDlsValue)) {
          SMGEdgePointsTo reachedObjectSubSmgPTEdge = heap.getPointer(subDlsValue);
          SMGObject reachedObjectSubSmg = reachedObjectSubSmgPTEdge.getObject();
          int level = reachedObjectSubSmg.getLevel();
          SMGTargetSpecifier tg = reachedObjectSubSmgPTEdge.getTargetSpecifier();

          if ((level != 0 || tg == SMGTargetSpecifier.ALL) && newVal != 0) {

            SMGObject copyOfReachedObject;

            if (!newObjectMap.containsKey(reachedObjectSubSmg)) {
              assert level > 0;
              copyOfReachedObject = reachedObjectSubSmg.copy(reachedObjectSubSmg.getLevel() - 1);
              newObjectMap.put(reachedObjectSubSmg, copyOfReachedObject);
              heap.addHeapObject(copyOfReachedObject);
              heap.setValidity(copyOfReachedObject, heap.isObjectValid(reachedObjectSubSmg));
              toBeChecked.add(reachedObjectSubSmg);
            } else {
              copyOfReachedObject = newObjectMap.get(reachedObjectSubSmg);
            }

            if (newValueMap.containsKey(subDlsValue)) {
              newVal = newValueMap.get(subDlsValue);
            } else {
              newVal = SMGValueFactory.getNewValue();
              heap.addValue(newVal);
              newValueMap.put(subDlsValue, newVal);

              SMGTargetSpecifier newTg;

              if (copyOfReachedObject instanceof SMGRegion) {
                newTg = SMGTargetSpecifier.REGION;
              } else {
                newTg = reachedObjectSubSmgPTEdge.getTargetSpecifier();
              }

              SMGEdgePointsTo newPtEdge = new SMGEdgePointsTo(newVal, copyOfReachedObject,
                  reachedObjectSubSmgPTEdge.getOffset(), newTg);
              heap.addPointsToEdge(newPtEdge);
            }
          }
        }
        heap.addHasValueEdge(
            new SMGEdgeHasValue(hve.getType(), hve.getOffset(), pNewRegion, newVal));
      } else {
        MachineModel model = heap.getMachineModel();
        int sizeOfHveInBits = hve.getSizeInBits(model);
        /*If a restricted field is 0, and bigger than a pointer, add 0*/
        if (sizeOfHveInBits > model.getBitSizeofPtr() && hve.getValue() == 0) {
          BigInteger offset = hve.getOffset().add(BigInteger.valueOf(model.getBitSizeofPtr()));
          int sizeInBits = sizeOfHveInBits - model.getBitSizeofPtr();
          SMGEdgeHasValue expandedZeroEdge =
              new SMGEdgeHasValue(sizeInBits, offset, pNewRegion, 0);
          heap.addHasValueEdge(expandedZeroEdge);
        }
      }
    }

    Set<SMGObject> toCheck = new HashSet<>();

    while (!toBeChecked.isEmpty()) {
      toCheck.clear();
      toCheck.addAll(toBeChecked);
      toBeChecked.clear();

      for (SMGObject objToCheck : toCheck) {
        copyObjectAndNodesIntoDestSMG(objToCheck, toBeChecked, newObjectMap, newValueMap);
      }
    }
  }

  private void copyObjectAndNodesIntoDestSMG(SMGObject pObjToCheck,
      Set<SMGObject> pToBeChecked, Map<SMGObject, SMGObject> newObjectMap,
      Map<Integer, Integer> newValueMap) {

    SMGObject newObj = newObjectMap.get(pObjToCheck);

    Set<SMGEdgeHasValue> hves = heap.getHVEdges(SMGEdgeHasValueFilter.objectFilter(pObjToCheck));


    for (SMGEdgeHasValue hve : hves) {

      int subDlsValue = hve.getValue();
      int newVal = subDlsValue;

      if (heap.isPointer(subDlsValue)) {
        SMGEdgePointsTo reachedObjectSubSmgPTEdge = heap.getPointer(subDlsValue);
        SMGObject reachedObjectSubSmg = reachedObjectSubSmgPTEdge.getObject();
        int level = reachedObjectSubSmg.getLevel();
        SMGTargetSpecifier tg = reachedObjectSubSmgPTEdge.getTargetSpecifier();

        if ((level != 0 || tg == SMGTargetSpecifier.ALL) && newVal != 0) {

          SMGObject copyOfReachedObject;

          if (!newObjectMap.containsKey(reachedObjectSubSmg)) {
            assert level > 0;
            copyOfReachedObject = reachedObjectSubSmg.copy(reachedObjectSubSmg.getLevel() - 1);
            newObjectMap.put(reachedObjectSubSmg, copyOfReachedObject);
            heap.addHeapObject(copyOfReachedObject);
            heap.setValidity(copyOfReachedObject, heap.isObjectValid(reachedObjectSubSmg));
            pToBeChecked.add(reachedObjectSubSmg);
          } else {
            copyOfReachedObject = newObjectMap.get(reachedObjectSubSmg);
          }

          if (newValueMap.containsKey(subDlsValue)) {
            newVal = newValueMap.get(subDlsValue);
          } else {
            newVal = SMGValueFactory.getNewValue();
            heap.addValue(newVal);
            newValueMap.put(subDlsValue, newVal);

            SMGTargetSpecifier newTg;

            if (copyOfReachedObject instanceof SMGRegion) {
              newTg = SMGTargetSpecifier.REGION;
            } else {
              newTg = reachedObjectSubSmgPTEdge.getTargetSpecifier();
            }

            SMGEdgePointsTo newPtEdge = new SMGEdgePointsTo(newVal, copyOfReachedObject,
                reachedObjectSubSmgPTEdge.getOffset(),
                newTg);
            heap.addPointsToEdge(newPtEdge);
          }
        }
      }
      heap.addHasValueEdge(new SMGEdgeHasValue(hve.getType(), hve.getOffset(), newObj, newVal));
    }
  }

  private void removeRestrictedSubSmg(SMGObject pRoot, Set<BigInteger> pRestriction) {

    Set<SMGObject> toBeChecked = new HashSet<>();
    Set<SMGObject> reached = new HashSet<>();

    reached.add(pRoot);

    Set<SMGEdgeHasValue> hves = heap.getHVEdges(SMGEdgeHasValueFilter.objectFilter(pRoot));

    for (SMGEdgeHasValue hve : hves) {

      if (!pRestriction.contains(hve.getOffset())) {

        int subDlsValue = hve.getValue();

        if (heap.isPointer(subDlsValue)) {
          SMGEdgePointsTo reachedObjectSubSmgPTEdge = heap.getPointer(subDlsValue);
          SMGObject reachedObjectSubSmg = reachedObjectSubSmgPTEdge.getObject();
          int level = reachedObjectSubSmg.getLevel();
          SMGTargetSpecifier tg = reachedObjectSubSmgPTEdge.getTargetSpecifier();

          if ((!reached.contains(reachedObjectSubSmg))
              && (level != 0 || tg == SMGTargetSpecifier.ALL) && subDlsValue != 0) {
            assert level > 0;
            reached.add(reachedObjectSubSmg);
            heap.setValidity(reachedObjectSubSmg, false);
            toBeChecked.add(reachedObjectSubSmg);
          }
        }
      }
    }

    Set<SMGObject> toCheck = new HashSet<>();

    while (!toBeChecked.isEmpty()) {
      toCheck.clear();
      toCheck.addAll(toBeChecked);
      toBeChecked.clear();

      for (SMGObject objToCheck : toCheck) {
        removeRestrictedSubSmg(objToCheck, toBeChecked, reached);
      }
    }

    for (SMGObject toBeRemoved : reached) {
      if (toBeRemoved != pRoot) {
        heap.removeHeapObjectAndEdges(toBeRemoved);
      }
    }
  }

  private void removeRestrictedSubSmg(SMGObject pObjToCheck,
      Set<SMGObject> pToBeChecked, Set<SMGObject> reached) {

    Set<SMGEdgeHasValue> hves = heap.getHVEdges(SMGEdgeHasValueFilter.objectFilter(pObjToCheck));

    for (SMGEdgeHasValue hve : hves) {

      int subDlsValue = hve.getValue();

      if (heap.isPointer(subDlsValue)) {
        SMGEdgePointsTo reachedObjectSubSmgPTEdge = heap.getPointer(subDlsValue);
        SMGObject reachedObjectSubSmg = reachedObjectSubSmgPTEdge.getObject();
        int level = reachedObjectSubSmg.getLevel();
        SMGTargetSpecifier tg = reachedObjectSubSmgPTEdge.getTargetSpecifier();

        if ((!reached.contains(reachedObjectSubSmg))
            && (level != 0 || tg == SMGTargetSpecifier.ALL) && subDlsValue != 0) {
          assert level > 0;
          reached.add(reachedObjectSubSmg);
          heap.setValidity(reachedObjectSubSmg, false);
          pToBeChecked.add(reachedObjectSubSmg);
        }
      }
    }
  }

  /**
   * Checks, if a symbolic value is an address.
   *
   * Constant.
   *
   * @param pValue A value for which to return the Points-To edge
   * @return True, if the smg contains a {@link SMGEdgePointsTo} edge
   * with pValue as source, false otherwise.
   *
   */
  public boolean isPointer(Integer pValue) {

    return heap.isPointer(pValue);
  }

  /**
   * Read Value in field (object, type) of an Object. If a Value cannot be determined,
   * but the given object and field is a valid place to read a value, a new value will be
   * generated and returned. (Does not create a new State but modifies this state).
   *
   * @param pObject SMGObject representing the memory the field belongs to.
   * @param pOffset offset of field being read.
   * @param pType type of field
   * @return the value and the state (may be the given state)
   */
  public SMGValueAndState forceReadValue(SMGObject pObject, BigInteger pOffset, CType pType)
      throws SMGInconsistentException {
    SMGValueAndState valueAndState = readValue(pObject, pOffset, pType);

    // Do not create a value if the read is invalid.
    if (valueAndState.getObject().isUnknown() && valueAndState.getSmgState().invalidRead == false) {
      SMGStateEdgePair stateAndNewEdge;
      if (valueAndState.getSmgState().isObjectExternallyAllocated(pObject) && pType.getCanonicalType()
          instanceof CPointerType) {
        SMGAddressValue new_address = valueAndState.getSmgState().addExternalAllocation(genRecursiveLabel(pObject.getLabel()));
        stateAndNewEdge = writeValue(pObject, pOffset, pType, new_address);
      } else {
        Integer newValue = SMGValueFactory.getNewValue();
        stateAndNewEdge = writeValue(pObject, pOffset, pType, newValue);
      }
      return SMGValueAndState.of(stateAndNewEdge.getState(),
          SMGKnownSymValue.valueOf(stateAndNewEdge.getNewEdge().getValue()));
    } else {
      return valueAndState;
    }
  }

  private String genRecursiveLabel(String pLabel) {
    Matcher result = externalAllocationRecursivePattern.matcher(pLabel);
    if (result.matches()) {
      String in = result.group(2);
      Integer level = Integer.parseInt(in) + 1;
      return result.replaceFirst("$1" + level + "$3");
    } else {
      return "r_1_" + pLabel;
    }
  }

  /**
   * Read Value in field (object, type) of an Object.
   *
   * @param pObject SMGObject representing the memory the field belongs to.
   * @param pOffset offset of field being read.
   * @param pType type of field
   * @return the value and the state (may be the given state)
   */
  public SMGValueAndState readValue(SMGObject pObject, BigInteger pOffset, CType pType)
      throws SMGInconsistentException {
    if (!heap.isObjectValid(pObject) && !heap.isObjectExternallyAllocated(pObject)) {
      SMGState newState = setInvalidRead();
      return SMGValueAndState.of(newState);
    }

    SMGEdgeHasValue edge = new SMGEdgeHasValue(pType, pOffset, pObject, 0);

    SMGEdgeHasValueFilter filter = new SMGEdgeHasValueFilter();
    filter.filterByObject(pObject);
    filter.filterAtOffset(pOffset);
    Set<SMGEdgeHasValue> edges = heap.getHVEdges(filter);

    for (SMGEdgeHasValue object_edge : edges) {
      if (edge.isCompatibleFieldOnSameObject(object_edge, heap.getMachineModel())) {
        performConsistencyCheck(SMGRuntimeCheck.HALF);
        SMGSymbolicValue value = SMGKnownSymValue.valueOf(object_edge.getValue());
        return SMGValueAndState.of(this, value);
      }
    }

    if (heap.isCoveredByNullifiedBlocks(
        edge)) {
      return SMGValueAndState.of(this, SMGKnownSymValue.ZERO);
    }

    performConsistencyCheck(SMGRuntimeCheck.HALF);
    return SMGValueAndState.of(this);
  }

  public SMGState setInvalidRead() {
    return new SMGState(this, Property.INVALID_READ);
  }

  /**
   * Write a value into a field (offset, type) of an Object.
   * Additionally, this method writes a points-to edge into the
   * SMG, if the given symbolic value points to an address, and
   *
   *
   * @param pObject SMGObject representing the memory the field belongs to.
   * @param pOffset offset of field written into.
   * @param pType type of field written into.
   * @param pValue value to be written into field.
   * @return the edge and the new state (may be this state)
   */
  public SMGStateEdgePair writeValue(SMGObject pObject, BigInteger pOffset,
      CType pType, SMGSymbolicValue pValue) throws SMGInconsistentException {

    int value;

    // If the value is not yet known by the SMG
    // create a unconstrained new symbolic value
    if (pValue.isUnknown()) {
      value = SMGValueFactory.getNewValue();
    } else {
      value = pValue.getAsInt();
    }

    // If the value represents an address, and the address is known,
    // add the necessary points-To edge.
    if (pValue instanceof SMGAddressValue) {
      if (!containsValue(value)) {
        SMGAddress address = ((SMGAddressValue) pValue).getAddress();

        if (!address.isUnknown()) {
          addPointsToEdge(
              address.getObject(),
              address.getOffset().getValue(),
              value);
        }
      }
    }

    return writeValue(pObject, pOffset, pType, value);
  }

  public void addPointsToEdge(SMGObject pObject, BigInteger pOffset, int pValue) {

    // If the value is not known by the SMG, add it.
    if (!containsValue(pValue)) {
      heap.addValue(pValue);
    }

    SMGEdgePointsTo pointsToEdge = new SMGEdgePointsTo(pValue, pObject, pOffset);
    heap.addPointsToEdge(pointsToEdge);

  }

  /**
   * Write a value into a field (offset, type) of an Object.
   *
   *
   * @param pObject SMGObject representing the memory the field belongs to.
   * @param pOffset offset of field written into.
   * @param pType type of field written into.
   * @param pValue value to be written into field.
   */
  private SMGStateEdgePair writeValue(SMGObject pObject, BigInteger pOffset, CType pType, Integer pValue)
      throws SMGInconsistentException {
    // vgl Algorithm 1 Byte-Precise Verification of Low-Level List Manipulation FIT-TR-2012-04

    if (!heap.isObjectValid(pObject) && !heap.isObjectExternallyAllocated(pObject)) {
      //Attempt to write to invalid object
      SMGState newState = setInvalidWrite();
      newState.setErrorDescription("Attempt to write to invalid/deallocate object");
      return new SMGStateEdgePair(newState);
    }

    SMGEdgeHasValue new_edge = new SMGEdgeHasValue(pType, pOffset, pObject, pValue);

    // Check if the edge is  not present already
    SMGEdgeHasValueFilter filter = SMGEdgeHasValueFilter.objectFilter(pObject);

    Set<SMGEdgeHasValue> edges = heap.getHVEdges(filter);
    if (edges.contains(new_edge)) {
      performConsistencyCheck(SMGRuntimeCheck.HALF);
      return new SMGStateEdgePair(this, new_edge);
    }

    // If the value is not in the SMG, we need to add it
    if (!heap.getValues().contains(pValue)) {
      heap.addValue(pValue);
    }

    HashSet<SMGEdgeHasValue> overlappingZeroEdges = new HashSet<>();

    /* We need to remove all non-zero overlapping edges
     * and remember all overlapping zero edges to shrink them later
     */
    for (SMGEdgeHasValue hv : edges) {

      boolean hvEdgeOverlaps = new_edge.overlapsWith(hv, heap.getMachineModel());
      boolean hvEdgeIsZero = hv.getValue() == SMG.NULL_ADDRESS;

      if (hvEdgeOverlaps) {
        if (hvEdgeIsZero) {
          overlappingZeroEdges.add(hv);
        } else {
          heap.removeHasValueEdge(hv);
        }
      }
    }

    shrinkOverlappingZeroEdges(new_edge, overlappingZeroEdges);

    heap.addHasValueEdge(new_edge);
    performConsistencyCheck(SMGRuntimeCheck.HALF);

    return new SMGStateEdgePair(this, new_edge);
  }

  public boolean isObjectExternallyAllocated(SMGObject pObject) {
    return heap.isObjectExternallyAllocated(pObject);
  }

  public boolean isBlockEnded() {
    return blockEnded;
  }

  public static class SMGStateEdgePair {

    private final SMGState smgState;
    private final SMGEdgeHasValue edge;

    private SMGStateEdgePair(SMGState pState, SMGEdgeHasValue pEdge) {
      smgState = pState;
      edge = pEdge;
    }

    private SMGStateEdgePair(SMGState pNewState) {
      smgState = pNewState;
      edge = null;
    }

    public boolean smgStateHasNewEdge() {
      return edge != null;
    }

    public SMGEdgeHasValue getNewEdge() {
      return edge;
    }

    public SMGState getState() {
      return smgState;
    }
  }

  private void shrinkOverlappingZeroEdges(SMGEdgeHasValue pNew_edge,
      Set<SMGEdgeHasValue> pOverlappingZeroEdges) {

    SMGObject object = pNew_edge.getObject();
    BigInteger offset = pNew_edge.getOffset();

    MachineModel maModel = heap.getMachineModel();
    int sizeOfType = pNew_edge.getSizeInBits(maModel);

    // Shrink overlapping zero edges
    for (SMGEdgeHasValue zeroEdge : pOverlappingZeroEdges) {
      heap.removeHasValueEdge(zeroEdge);

      BigInteger zeroEdgeOffset = zeroEdge.getOffset();

      BigInteger offset2 = offset.add(BigInteger.valueOf(sizeOfType));
      BigInteger zeroEdgeOffset2 = zeroEdgeOffset.add(BigInteger.valueOf(zeroEdge.getSizeInBits
          (maModel)));

      if (zeroEdgeOffset.compareTo(offset) < 0) {
        SMGEdgeHasValue newZeroEdge =
            new SMGEdgeHasValue(offset.subtract(zeroEdgeOffset).intValue(), zeroEdgeOffset, object, 0);
        heap.addHasValueEdge(newZeroEdge);
      }

      if (offset2.compareTo(zeroEdgeOffset2) < 0) {
        SMGEdgeHasValue newZeroEdge =
            new SMGEdgeHasValue(zeroEdgeOffset2.subtract(offset2).intValue(), offset2, object,
                0);
        heap.addHasValueEdge(newZeroEdge);
      }
    }
  }

  /**
   * Marks that an invalid write operation was performed on this smgState.
   *
   */
  public SMGState setInvalidWrite() {
    return new SMGState(this, Property.INVALID_WRITE);
  }

  /**
   * Computes the join of this abstract State and the reached abstract State,
   * or returns the reached state, if no join is defined.
   *
   * @param reachedState the abstract state this state will be joined to.
   * @return the join of the two states or reached state.
   * @throws SMGInconsistentException inconsistent smgs while
   */
  @Override
  public SMGState join(SMGState reachedState) throws SMGInconsistentException {
    // Not necessary if merge_SEP and stop_SEP is used.

    SMGJoin join = new SMGJoin(this.heap, reachedState.heap, this, reachedState);

    if(join.getStatus() != SMGJoinStatus.INCOMPARABLE) {
      return reachedState;
    }

    if (join.isDefined()) {

      CLangSMG destHeap = join.getJointSMG();

      Map<SMGKnownSymValue, SMGKnownExpValue> mergedExplicitValues = new HashMap<>();

      for (Entry<SMGKnownSymValue, SMGKnownExpValue> entry : explicitValues.entrySet()) {
        if (destHeap.getValues().contains(entry.getKey().getAsInt())) {
          mergedExplicitValues.put(entry.getKey(), entry.getValue());
        }
      }

      for (Entry<SMGKnownSymValue, SMGKnownExpValue> entry : reachedState.explicitValues
          .entrySet()) {
        mergedExplicitValues.put(entry.getKey(), entry.getValue());
      }

      return new SMGState(logger, options, destHeap, predecessorId, mergedExplicitValues);
    } else {
      return reachedState;
    }
  }

  /**
   * Computes whether this abstract state is covered by the given abstract state.
   * A state is covered by another state, if the set of concrete states
   * a state represents is a subset of the set of concrete states the other
   * state represents.
   *
   *
   * @param reachedState already reached state, that may cover this state already.
   * @return True, if this state is covered by the given state, false otherwise.
   */
  @Override
  public boolean isLessOrEqual(SMGState reachedState) throws SMGInconsistentException {

    if(!getErrorPredicateRelation().isEmpty() || !reachedState.getErrorPredicateRelation().isEmpty()) {
      return false;
    }

    if (options.isHeapAbstractionEnabled()) {

      SMGJoin join = new SMGJoin(heap, reachedState.heap, this, reachedState);

      if (join.isDefined()) {
        SMGJoinStatus jss = join.getStatus();
        boolean result = jss == SMGJoinStatus.EQUAL || jss == SMGJoinStatus.RIGHT_ENTAIL;

        /* Only stop if either reached has memleak or this state has no memleak to avoid
         * losing memleak information.
        */
        if (result) {

          SMGState s1 = new SMGState(reachedState);
          SMGState s2 = new SMGState(this);

          s1.pruneUnreachable();
          s2.pruneUnreachable();

          logger.log(Level.ALL, this.getId(), " is Less or Equal ", reachedState.getId());

          return s1.heap.hasMemoryLeaks() == s2.heap.hasMemoryLeaks();
        } else {
          return false;
        }
      } else {
        return false;
      }
    } else {
      return SMGIsLessOrEqual.isLessOrEqual(reachedState.heap, heap);
    }
  }

  @Override
  public String getCPAName() {
    return "SMGCPA";
  }

  @Override
  public boolean checkProperty(String pProperty) throws InvalidQueryException {
    // SMG Properties:
    // has-leaks:boolean

    switch (pProperty) {
      case HAS_LEAKS:
        if (heap.hasMemoryLeaks()) {
          //TODO: Give more information
          issueMemoryError("Memory leak found", false);
          return true;
        }
        return false;
      case HAS_INVALID_WRITES:
        if (invalidWrite) {
          //TODO: Give more information
          issueMemoryError("Invalid write found", true);
          return true;
        }
        return false;
      case HAS_INVALID_READS:
        if (invalidRead) {
          //TODO: Give more information
          issueMemoryError("Invalid read found", true);
          return true;
        }
        return false;
      case HAS_INVALID_FREES:
        if (invalidFree) {
          //TODO: Give more information
          issueMemoryError("Invalid free found", true);
          return true;
        }
        return false;
      default:
        throw new InvalidQueryException("Query '" + pProperty + "' is invalid.");
    }
  }

  public void addGlobalObject(SMGRegion newObject) {
    heap.addGlobalObject(newObject);
  }

  public boolean isGlobal(String variable) {
    return heap.getGlobalObjects().containsValue(heap.getObjectForVisibleVariable(variable));
  }

  public boolean isGlobal(SMGObject object) {
    return heap.getGlobalObjects().containsValue(object);
  }

  public boolean isHeapObject(SMGObject object) {
    return heap.getHeapObjects().contains(object);
  }

  /** memory allocated in the heap has to be freed by the user,
   * otherwise this is a memory-leak. */
  public SMGAddressValue addNewHeapAllocation(int pSize, String pLabel)
      throws SMGInconsistentException {
    SMGRegion new_object = new SMGRegion(pSize, pLabel);
    int new_value = SMGValueFactory.getNewValue();
    SMGEdgePointsTo points_to = new SMGEdgePointsTo(new_value, new_object, BigInteger.valueOf(0));
    heap.addHeapObject(new_object);
    heap.addValue(new_value);
    heap.addPointsToEdge(points_to);

    performConsistencyCheck(SMGRuntimeCheck.HALF);
    return SMGKnownAddVal.valueOf(new_value, new_object, BigInteger.valueOf(0));
  }

  /** memory externally allocated could be freed by the user */
  // TODO: refactore
  public SMGAddressValue addExternalAllocation(String pLabel) throws SMGInconsistentException {
    SMGRegion new_object = new SMGRegion(options.getExternalAllocationSize(), pLabel);
    int new_value = SMGValueFactory.getNewValue();
<<<<<<< HEAD
    SMGEdgePointsTo points_to = new SMGEdgePointsTo(new_value, new_object, options.getExternalAllocationSize()/2 );
=======
    SMGEdgePointsTo points_to = new SMGEdgePointsTo(new_value, new_object, BigInteger
        .valueOf(externalAllocationSize/2) );
>>>>>>> 631bcdef
    heap.addHeapObject(new_object);
    heap.addValue(new_value);
    heap.addPointsToEdge(points_to);

    heap.setExternallyAllocatedFlag(new_object, true);

    performConsistencyCheck(SMGRuntimeCheck.HALF);
<<<<<<< HEAD
    return SMGKnownAddVal.valueOf(new_value, new_object, options.getExternalAllocationSize()/2);
=======
    return SMGKnownAddVal.valueOf(new_value, new_object, BigInteger.valueOf
        (externalAllocationSize/2));
>>>>>>> 631bcdef
  }

  /** memory allocated on the stack is automatically freed when leaving the current function scope */
  public SMGAddressValue addNewStackAllocation(int pSize, String pLabel)
      throws SMGInconsistentException {
    SMGRegion new_object = new SMGRegion(pSize, pLabel);
    int new_value = SMGValueFactory.getNewValue();
    SMGEdgePointsTo points_to = new SMGEdgePointsTo(new_value, new_object, BigInteger.valueOf(0));
    heap.addStackObject(new_object);
    heap.addValue(new_value);
    heap.addPointsToEdge(points_to);
    performConsistencyCheck(SMGRuntimeCheck.HALF);
    return SMGKnownAddVal.valueOf(new_value, new_object, BigInteger.valueOf(0));
  }

  public void setMemLeak() {
    heap.setMemoryLeak();
  }

  public boolean containsValue(int value) {
    return heap.getValues().contains(value);
  }

  /**
   * Get the symbolic value, that represents the address
   * pointing to the given memory with the given offset, if it exists.
   *
   * @param memory
   *          get address belonging to this memory.
   * @param offset
   *          get address with this offset relative to the beginning of the
   *          memory.
   * @return Address of the given field, or null, if such an address does not
   *         yet exist in the SMG.
   */
  @Nullable
  public Integer getAddress(SMGRegion memory, BigInteger offset) {

    SMGEdgePointsToFilter filter =
        SMGEdgePointsToFilter.targetObjectFilter(memory).filterAtTargetOffset(offset);

    Set<SMGEdgePointsTo> edges = heap.getPtEdges(filter);

    if (edges.isEmpty()) {
      return null;
    } else {
      return Iterables.getOnlyElement(edges).getValue();
    }
  }

  /**
   * Get the symbolic value, that represents the address
   * pointing to the given memory with the given offset, if it exists.
   *
   * @param memory
   *          get address belonging to this memory.
   * @param offset
   *          get address with this offset relative to the beginning of the
   *          memory.
   * @return Address of the given field, or null, if such an address does not
   *         yet exist in the SMG.
   */
  @Nullable
  public Integer getAddress(SMGObject memory, BigInteger offset, SMGTargetSpecifier tg) {

    SMGEdgePointsToFilter filter =
        SMGEdgePointsToFilter.targetObjectFilter(memory).filterAtTargetOffset(offset)
            .filterByTargetSpecifier(tg);

    Set<SMGEdgePointsTo> edges = heap.getPtEdges(filter);

    if (edges.isEmpty()) {
      return null;
    } else {
      return Iterables.getOnlyElement(edges).getValue();
    }
  }

  /**
   * This method simulates a free invocation. It checks,
   * whether the call is valid, and invalidates the
   * Memory the given address points to.
   * The address (address, offset, smgObject) is the argument
   * of the free invocation. It does not need to be part of the SMG.
   *
   * @param address The symbolic Value of the address.
   * @param offset The offset of the address relative to the beginning of smgObject.
   * @param smgObject The memory the given Address belongs to.
   * @return returns a possible new State
   */
  public SMGState free(Integer address, Integer offset, SMGObject smgObject)
      throws SMGInconsistentException {

    if (!heap.isHeapObject(smgObject) && !heap.isObjectExternallyAllocated(smgObject)) {
      // You may not free any objects not on the heap.
      SMGState newState = setInvalidFree();
      newState.addInvalidObject(smgObject);
      newState.setErrorDescription("Invalid free of unallocated object is found");
      return newState;
    }

    if (!(offset == 0) && !heap.isObjectExternallyAllocated(smgObject)) {
      // you may not invoke free on any address that you
      // didn't get through a malloc invocation.
      // TODO: externally allocated memory could be freed partially

      SMGState newState = setInvalidFree();
      newState.addInvalidObject(smgObject);
      newState.setErrorDescription("Invalid free at " + offset + " offset from allocated is found");
      return newState;
    }

    if (!heap.isObjectValid(smgObject)) {
      // you may not invoke free multiple times on
      // the same object

      SMGState newState = setInvalidFree();
      newState.addInvalidObject(smgObject);
      newState.setErrorDescription("Double free is found");
      return newState;
    }

    heap.setValidity(smgObject, false);
    heap.setExternallyAllocatedFlag(smgObject, false);
    SMGEdgeHasValueFilter filter = SMGEdgeHasValueFilter.objectFilter(smgObject);

    List<SMGEdgeHasValue> to_remove = new ArrayList<>();
    for (SMGEdgeHasValue edge : heap.getHVEdges(filter)) {
      to_remove.add(edge);
    }

    for (SMGEdgeHasValue edge : to_remove) {
      heap.removeHasValueEdge(edge);
    }

    performConsistencyCheck(SMGRuntimeCheck.HALF);
    return this;
  }

  public void addInvalidObject(SMGObject pSmgObject) {
    heap.reportInvalidObject(pSmgObject);
  }

  public List<SMGObject> getInvalidObjects() {
    return heap.getInvalidObjects();
  }
  /**
   * Drop the stack frame representing the stack of
   * the function with the given name
   */
  public void dropStackFrame() throws SMGInconsistentException {
    heap.dropStackFrame();
    performConsistencyCheck(SMGRuntimeCheck.FULL);
  }

  public void pruneUnreachable() throws SMGInconsistentException {
    heap.pruneUnreachable();
    if (heap.hasMemoryLeaks()) {
      setErrorDescription("Memory leak is detected");
    }
    //TODO: Explicit values pruning
    performConsistencyCheck(SMGRuntimeCheck.HALF);
  }

  /**
   *  Signals an invalid free call.
   */
  public SMGState setInvalidFree() {
    return new SMGState(this, Property.INVALID_FREE);
  }

  public Set<SMGEdgeHasValue> getHVEdges(SMGEdgeHasValueFilter pFilter) {
    return heap.getHVEdges(pFilter);
  }

  public Set<SMGEdgeHasValue> getHVEdges() {
    return heap.getHVEdges();
  }

  /**
   * Copys (shallow) the hv-edges of source in the given source range
   * to the target at the given target offset. Note that the source
   * range (pSourceRangeSize - pSourceRangeOffset) has to fit into
   * the target range ( size of pTarget - pTargetRangeOffset).
   * Also, pSourceRangeOffset has to be less or equal to the size
   * of the source Object.
   *
   * This method is mainly used to assign struct variables.
   *
   * @param pSource the SMGObject providing the hv-edges
   * @param pTarget the target of the copy process
   * @param pTargetRangeOffset begin the copy of source at this offset
   * @param pSourceRangeSize the size of the copy of source (not the size of the copy, but the size to the last bit of the source which should be copied).
   * @param pSourceRangeOffset insert the copy of source into target at this offset
   * @throws SMGInconsistentException thrown if the copying leads to an inconsistent SMG.
   */
  public SMGState copy(SMGObject pSource, SMGObject pTarget, BigInteger pSourceRangeOffset,
      long pSourceRangeSize, BigInteger pTargetRangeOffset) throws SMGInconsistentException {

    SMGState newSMGState = this;

    BigInteger copyRange = BigInteger.valueOf(pSourceRangeSize).subtract(pSourceRangeOffset);

    assert pSource.getSize() >= pSourceRangeSize;
    assert pSourceRangeOffset.compareTo(BigInteger.valueOf(0)) >= 0;
    assert pTargetRangeOffset.compareTo(BigInteger.valueOf(0)) >= 0;
    assert copyRange.compareTo(BigInteger.valueOf(0)) >= 0;
    assert copyRange.compareTo(BigInteger.valueOf(pTarget.getSize())) <= 0;

    // If copy range is 0, do nothing
    if (copyRange.compareTo(BigInteger.valueOf(0)) == 0) { return newSMGState; }

    BigInteger targetRangeSize = pTargetRangeOffset.add(copyRange);

    SMGEdgeHasValueFilter filterSource = new SMGEdgeHasValueFilter();
    filterSource.filterByObject(pSource);
    SMGEdgeHasValueFilter filterTarget = new SMGEdgeHasValueFilter();
    filterTarget.filterByObject(pTarget);

    //Remove all Target edges in range
    Set<SMGEdgeHasValue> targetEdges = getHVEdges(filterTarget);

    for (SMGEdgeHasValue edge : targetEdges) {
      if (edge.overlapsWith(pTargetRangeOffset, targetRangeSize, heap.getMachineModel())) {
        boolean hvEdgeIsZero = edge.getValue() == SMG.NULL_ADDRESS;
        heap.removeHasValueEdge(edge);
        if (hvEdgeIsZero) {
          SMGObject object = edge.getObject();

          MachineModel maModel = heap.getMachineModel();

          // Shrink overlapping zero edge
          BigInteger zeroEdgeOffset = edge.getOffset();

          BigInteger zeroEdgeOffset2 = zeroEdgeOffset.add(BigInteger.valueOf(edge.getSizeInBits
              (maModel)));

          if (zeroEdgeOffset.compareTo(pTargetRangeOffset) < 0) {
            SMGEdgeHasValue newZeroEdge =
                new SMGEdgeHasValue(pTargetRangeOffset.subtract(zeroEdgeOffset).intValue(), zeroEdgeOffset,
                    object, 0);
            heap.addHasValueEdge(newZeroEdge);
          }

          if (targetRangeSize.compareTo(zeroEdgeOffset2) < 0) {
            SMGEdgeHasValue newZeroEdge =
                new SMGEdgeHasValue(zeroEdgeOffset2.subtract(targetRangeSize).intValue(), targetRangeSize,
                    object,
                    0);
            heap.addHasValueEdge(newZeroEdge);
          }
        }
      }
    }

    // Copy all Source edges
    Set<SMGEdgeHasValue> sourceEdges = getHVEdges(filterSource);

    // Shift the source edge offset depending on the target range offset
    BigInteger copyShift = pTargetRangeOffset.subtract(pSourceRangeOffset);

    for (SMGEdgeHasValue edge : sourceEdges) {
      if (edge.overlapsWith(pSourceRangeOffset, BigInteger.valueOf(pSourceRangeSize), heap
          .getMachineModel
          ())) {
        BigInteger offset = edge.getOffset().add(copyShift);
        newSMGState = writeValue(pTarget, offset, edge.getType(), edge.getValue()).getState();
      }
    }

    performConsistencyCheck(SMGRuntimeCheck.FULL);
    //TODO Why do I do this here?
    heap.pruneUnreachable();
    if (heap.hasMemoryLeaks()) {
      setErrorDescription("Memory leak is detected");
    }
    performConsistencyCheck(SMGRuntimeCheck.FULL);
    return newSMGState;
  }

  /**
   * Signals a dereference of a pointer or array
   *  which could not be resolved.
   */
  public SMGState setUnknownDereference() {
    if (isTrackPredicatesEnabled()) {
      //TODO: accurate define SMG change on unknown dereference with predicate knowledge
      //doesn't stop analysis on unknown dereference
      return this;
    } else {

      //TODO: This can actually be an invalid read too
      //      The flagging mechanism should be improved
      return new SMGState(this, Property.INVALID_WRITE);
    }
  }

  public void identifyEqualValues(SMGKnownSymValue pKnownVal1, SMGKnownSymValue pKnownVal2) {

    assert !isInNeq(pKnownVal1, pKnownVal2);
    assert !(explicitValues.get(pKnownVal1) != null &&
        explicitValues.get(pKnownVal1).equals(explicitValues.get(pKnownVal2)));

    heap.mergeValues(pKnownVal1.getAsInt(), pKnownVal2.getAsInt());
    SMGKnownExpValue expVal = explicitValues.remove(pKnownVal2);
    if (expVal != null) {
      explicitValues.put(pKnownVal1, expVal);
    }
  }

  public void identifyNonEqualValues(SMGKnownSymValue pKnownVal1, SMGKnownSymValue pKnownVal2) {
    heap.addNeqRelation(pKnownVal1.getAsInt(), pKnownVal2.getAsInt());
  }

  public boolean isTrackPredicatesEnabled() {
    return options.trackPredicates();
  }

  public void addPredicateRelation(SMGSymbolicValue pV1, int pCType1,
                                   SMGSymbolicValue pV2, int pCType2,
                                   BinaryOperator pOp, CFAEdge pEdge) {
  if (isTrackPredicatesEnabled() && pEdge instanceof CAssumeEdge) {
    BinaryOperator temp;
    if (((CAssumeEdge) pEdge).getTruthAssumption()) {
      temp = pOp;
    } else {
      temp = pOp.getOppositLogicalOperator();
    }
    logger.log(Level.FINER, "SymValue1 ", pV1 + " ", temp, " SymValue2 ", pV2,
        "; AddPredicate: ", pEdge);
    if (!pV1.isUnknown() && !pV2.isUnknown()) {
      logger.log(Level.FINER,
          "SymValue1 ", pV1.getAsInt(), " ", temp, " SymValue2 ", pV2.getAsInt(),
              "; AddPredicate: ", pEdge);
    }
    heap.addPredicateRelation(pV1, pCType1, pV2, pCType2, pOp, pEdge);
  }
}

  public void addPredicateRelation(SMGSymbolicValue pV1, int pCType1,
                                   SMGExplicitValue pV2, int pCType2,
                                   BinaryOperator pOp, CFAEdge pEdge) {
    if (isTrackPredicatesEnabled() && pEdge instanceof CAssumeEdge) {
      BinaryOperator temp;
      if (((CAssumeEdge) pEdge).getTruthAssumption()) {
        temp = pOp;
      } else {
        temp = pOp.getOppositLogicalOperator();
      }
      logger.log(Level.FINER, "SymValue ", pV1, " ", temp, "; ExplValue ", pV2,
          "; AddPredicate: ", pEdge);
      if (!pV1.isUnknown()) {
        logger.log(Level.FINER, "SymValue ", pV1.getAsInt(), " ", temp, "; ExplValue ", pV2,
            "; AddPredicate: ", pEdge);
      }
      heap.addPredicateRelation(pV1, pCType1, pV2, pCType2, pOp, pEdge);
    }
  }

  public PredRelation getPathPredicateRelation() {
    return heap.getPathPredicateRelation();
  }

  public void addErrorPredicate(SMGSymbolicValue pSymbolicValue, Integer pCType1,
                                SMGExplicitValue pExplicitValue, Integer pCType2,
                                CFAEdge pEdge) {
    if (isTrackPredicatesEnabled()) {
      logger.log(Level.FINER, "Add Error Predicate: SymValue  ",
          pSymbolicValue, " ; ExplValue", " ",
          pExplicitValue, "; on edge: ", pEdge);
      heap.addErrorRelation(pSymbolicValue, pCType1, pExplicitValue, pCType2);
    }
  }

  public PredRelation getErrorPredicateRelation() {
    return heap.getErrorPredicateRelation();
  }

  public SMGState resetErrorRelation() {
    SMGState newState = new SMGState(this);
    newState.heap.resetErrorRelation();
    return newState;
  }

  /**
   *
   * @param pKey the key.
   * @param pValue the value.
   * @return explicit value merged with pKey, or Null if not merged
   */
  public SMGKnownSymValue putExplicit(SMGKnownSymValue pKey, SMGKnownExpValue pValue) {

    if (explicitValues.inverse().containsKey(pValue)) {
      SMGKnownSymValue symValue = explicitValues.inverse().get(pValue);

      if (pKey.getAsInt() != symValue.getAsInt()) {
        explicitValues.remove(symValue);
        heap.mergeValues(pKey.getAsInt(), symValue.getAsInt());
        explicitValues.put(pKey, pValue);
        return symValue;
      }

      return null;
    }

    explicitValues.put(pKey, pValue);
    return null;
  }

  public void clearExplicit(SMGKnownSymValue pKey) {
    explicitValues.remove(pKey);
  }

  boolean isExplicit(int value) {
    return explicitValues.containsKey(SMGKnownSymValue.valueOf(value));
  }

  SMGKnownExpValue getExplicit(int value) {
    SMGKnownSymValue key = SMGKnownSymValue.valueOf(value);

    assert explicitValues.containsKey(key);
    return explicitValues.get(key);
  }

  public SMGExplicitValue getExplicit(SMGKnownSymValue pKey) {
    if (explicitValues.containsKey(pKey)) {
      return explicitValues.get(pKey);
    }

    return SMGUnknownValue.getInstance();
  }

  private static enum Property {
    INVALID_READ,
    INVALID_WRITE,
    INVALID_FREE,
    INVALID_HEAP
  }

  public boolean hasMemoryErrors() {
    return invalidFree || invalidRead || invalidWrite || heap.hasMemoryLeaks();
  }

  public boolean isInNeq(SMGSymbolicValue pValue1, SMGSymbolicValue pValue2) {

    if (pValue1.isUnknown() || pValue2.isUnknown()) {
      return false;
    } else {
      return heap.haveNeqRelation(pValue1.getAsInt(), pValue2.getAsInt());
    }
  }

  IDExpression createIDExpression(SMGObject pObject) {
    return heap.createIDExpression(pObject);
  }

  public SMGObject getObjectForFunction(CFunctionDeclaration pDeclaration) {

    /* Treat functions as global objects with unnkown memory size.
     * Only write them into the smg when necessary*/
    String functionQualifiedSMGName = getUniqueFunctionName(pDeclaration);

    return heap.getObjectForVisibleVariable(functionQualifiedSMGName);
  }

  public SMGObject createObjectForFunction(CFunctionDeclaration pDeclaration)
      throws SMGInconsistentException {

    /* Treat functions as global variable with unknown memory size.
     * Only write them into the smg when necessary*/
    String functionQualifiedSMGName = getUniqueFunctionName(pDeclaration);

    assert heap.getObjectForVisibleVariable(functionQualifiedSMGName) == null;

    return addGlobalVariable(0, functionQualifiedSMGName);
  }

  private String getUniqueFunctionName(CFunctionDeclaration pDeclaration) {

    StringBuilder functionName = new StringBuilder(pDeclaration.getQualifiedName());

    for (CParameterDeclaration parameterDcl : pDeclaration.getParameters()) {
      functionName.append("_");
      functionName.append(parameterDcl.toASTString().replace("*", "_").replace(" ", "_"));
    }

    return "__" + functionName;
  }

  /**
   * Try to abstract heap segments meaningfully.
   * @throws SMGInconsistentException Join lead to inconsistent smg.
   */
  public void executeHeapAbstraction() throws SMGInconsistentException {
    SMGAbstractionManager manager = new SMGAbstractionManager(logger, heap, this);
    manager.execute();
    performConsistencyCheck(SMGRuntimeCheck.HALF);
  }

  public boolean executeHeapAbstraction(Set<SMGAbstractionBlock> blocks,
      boolean usesHeapInterpoaltion)
      throws SMGInconsistentException {

    boolean change;

    if (usesHeapInterpoaltion) {
      SMGAbstractionManager manager =
          new SMGAbstractionManager(logger, heap, this, blocks, 2, 2, 2);
      change = manager.execute();
    } else {
      SMGAbstractionManager manager = new SMGAbstractionManager(logger, heap, this, blocks);
      change = manager.execute();
    }

    performConsistencyCheck(SMGRuntimeCheck.HALF);
    return change;
  }

  /**
   * Check if symbolic value1 of this smgState is less or equal to value2
   * of smgsState2.
   *
   * A value is less or equal if every concrete value represented by value1 is also
   * represented by value2.
   *
   * This check may be imprecise, but only insofar that equal symbolic values or
   * symbolic values that entail each other may be identified as incomparable, never the other way around.
   *
   * @param value1 Value of this smgState.
   * @param value2 Value of smgState2.
   * @param smgState2 Another SMG State.
   * @return SMGJoinStatus.RIGHT_ENTAIL iff all values represented by value1 are also represented by value2.
   * SMGJoinStatus.EQUAL iff values represented by value1 and value2 are equal.
   * SMGJoinStatus.INCOMPARABLE otherwise.
   */
  public SMGJoinStatus valueIsLessOrEqual(SMGKnownSymValue value1, SMGKnownSymValue value2,
      SMGState smgState2) {

    if (value1.equals(value2)) { return SMGJoinStatus.EQUAL; }

    if (smgState2.explicitValues.containsKey(value2)) {
      if (!explicitValues.containsKey(value1)) { return SMGJoinStatus.INCOMPARABLE; }

      if (!smgState2.explicitValues.get(value2).equals(explicitValues.get(value1))) {
        return SMGJoinStatus.INCOMPARABLE;
      } else {
        // Same explicit values
        return SMGJoinStatus.EQUAL;
      }
    }

    for (Integer neqToVal2 : smgState2.heap.getNeqsForValue(value2.getAsInt())) {
      if (!heap.haveNeqRelation(value1.getAsInt(),
          neqToVal2)) { return SMGJoinStatus.INCOMPARABLE; }
    }

    if (explicitValues.containsKey(value1) || heap.getNeqsForValue(value1.getAsInt())
        .size() > 0) { return SMGJoinStatus.RIGHT_ENTAIL; }

    // Both values represent top
    return SMGJoinStatus.EQUAL;
  }

  SMGEdgePointsTo getPointsToEdge(int pSymbolicValue) {
    return heap.getPointer(pSymbolicValue);
  }

  public int sizeOfHveEdges() {
    return heap.getHVEdges().size();
  }

  public Set<SMGMemoryPath> getMemoryPaths() {
    return heap.getMemoryPaths();
  }

  public Optional<SMGEdgeHasValue> forget(SMGMemoryPath location) {
    return heap.forget(location);
  }

  public SMGInterpolant createInterpolant(Set<SMGAbstractionBlock> pAbstractionBlocks) {
    return new SMGInterpolant(ImmutableSet.of(this), pAbstractionBlocks);
  }

  public SMGInterpolant createInterpolant() {
    return new SMGInterpolant(ImmutableSet.of(this));
  }

  public void clearValues() {
    heap.clearValues();
  }

  public void writeUnknownValueInUnknownField(SMGObject target) {
    Set<SMGEdgeHasValue> hves = heap.getHVEdges(SMGEdgeHasValueFilter.objectFilter(target));
    hves.forEach((SMGEdgeHasValue hve) -> {
      heap.removeHasValueEdge(hve);
    });
  }

  public void clearObjects() {
    heap.clearObjects();
  }

  public SMGIntersectionResult intersectStates(SMGState pOtherState) {
    return SMGIntersectStates.intersect(this, heap, pOtherState, pOtherState.heap, explicitValues,
        pOtherState.explicitValues);
  }

  public SMGAbstractionCandidate executeHeapAbstractionOneStep(Set<SMGAbstractionBlock> pResult)
      throws SMGInconsistentException {
    SMGAbstractionManager manager = new SMGAbstractionManager(logger, heap, this, pResult, 2, 2, 2);
    SMGAbstractionCandidate result = manager.executeOneStep();
    performConsistencyCheck(SMGRuntimeCheck.HALF);
    return result;
  }

  public Map<SMGObject, SMGMemoryPath> getHeapObjectMemoryPaths() {
    return heap.getHeapObjectMemoryPaths();
  }

  public boolean forgetNonTrackedHve(Set<SMGMemoryPath> pMempaths) {

    Set<SMGEdgeHasValue> trackkedHves = new HashSet<>(pMempaths.size());
    Set<Integer> trackedValues = new HashSet<>();
    trackedValues.add(0);

    for (SMGMemoryPath path : pMempaths) {
      Optional<SMGEdgeHasValue> hve = heap.getHVEdgeFromMemoryLocation(path);

      if (hve.isPresent()) {
        trackkedHves.add(hve.get());
        trackedValues.add(hve.get().getValue());
      }
    }

    boolean change = false;

    for (SMGEdgeHasValue edge : heap.getHVEdges()) {

      //TODO Robust heap abstraction?
      if (edge.getObject().isAbstract()) {
        trackedValues.add(edge.getValue());
        continue;
      }

      if (!trackkedHves.contains(edge)) {
        heap.removeHasValueEdge(edge);
        change = true;
      }
    }

    if (change) {
      for (Integer value : ImmutableSet.copyOf(heap.getValues())) {
        if (!trackedValues.contains(value)) {
          heap.removePointsToEdge(value);
          heap.removeValue(value);
          change = true;
        }
      }
    }

    return change;
  }

  public void forget(SMGEdgeHasValue pHveEdge) {
    heap.removeHasValueEdge(pHveEdge);
  }

  public void remember(SMGEdgeHasValue pHveEdge) {
    heap.addHasValueEdge(pHveEdge);
  }

  public Map<MemoryLocation, SMGRegion> getStackVariables() {

    Map<MemoryLocation, SMGRegion> result = new HashMap<>();

    for (Entry<String, SMGRegion> variableEntry : heap.getGlobalObjects().entrySet()) {
      String variableName = variableEntry.getKey();
      SMGRegion reg = variableEntry.getValue();
      result.put(MemoryLocation.valueOf(variableName), reg);
    }

    for (CLangStackFrame frame : heap.getStackFrames()) {
      String functionName = frame.getFunctionDeclaration().getName();

      for (Entry<String, SMGRegion> variableEntry : frame.getVariables().entrySet()) {
        String variableName = variableEntry.getKey();
        SMGRegion reg = variableEntry.getValue();
        result.put(MemoryLocation.valueOf(functionName, variableName), reg);
      }
    }

    return result;
  }

  public boolean forgetNonTrackedStackVariables(Set<MemoryLocation> pTrackedStackVariables) {

    boolean change = false;

    for (String variable : ImmutableSet.copyOf((heap.getGlobalObjects().keySet()))) {
      MemoryLocation globalVar = MemoryLocation.valueOf(variable);
      if (!pTrackedStackVariables.contains(globalVar)) {
        heap.removeGlobalVariableAndEdges(variable);
        change = true;
      }
    }

    for (CLangStackFrame frame : heap.getStackFrames()) {
      String functionName = frame.getFunctionDeclaration().getName();

      for (String variable : ImmutableSet.copyOf(frame.getVariables().keySet())) {
        MemoryLocation var = MemoryLocation.valueOf(functionName, variable);

        if (!pTrackedStackVariables.contains(var)) {
          heap.removeStackVariableAndEdges(variable, frame);
          change = true;
        }
      }
    }

    return change;
  }

  public SMGStateInformation forgetStackVariable(MemoryLocation pMemoryLocation) {
    return heap.forgetStackVariable(pMemoryLocation);
  }

  public void remember(MemoryLocation pMemoryLocation, SMGRegion pRegion,
      SMGStateInformation pInfo) {
    heap.remember(pMemoryLocation, pRegion, pInfo);
  }

  public void unknownWrite() {
    if (!isTrackPredicatesEnabled()) {
      heap.unknownWrite();
    }
  }

  public CLangStackFrame getStackFrame() {
    return Iterables.getLast(heap.getStackFrames());
  }
}<|MERGE_RESOLUTION|>--- conflicted
+++ resolved
@@ -27,7 +27,6 @@
 import com.google.common.collect.HashBiMap;
 import com.google.common.collect.ImmutableSet;
 import com.google.common.collect.Iterables;
-<<<<<<< HEAD
 import java.util.ArrayList;
 import java.util.HashMap;
 import java.util.HashSet;
@@ -41,10 +40,6 @@
 import java.util.regex.Matcher;
 import java.util.regex.Pattern;
 import javax.annotation.Nullable;
-=======
-
-import java.math.BigInteger;
->>>>>>> 631bcdef
 import org.sosy_lab.common.log.LogManager;
 import org.sosy_lab.cpachecker.cfa.ast.c.CBinaryExpression.BinaryOperator;
 import org.sosy_lab.cpachecker.cfa.ast.c.CFunctionDeclaration;
@@ -616,14 +611,14 @@
     logger.log(Level.ALL, "Remove ", pListSeg, " in state id ", this.getId());
 
     /*First, set all sub smgs of sll to be removed to invalid.*/
-    Set<BigInteger> restriction = ImmutableSet.of(pListSeg.getNfo());
+    Set<Long> restriction = ImmutableSet.of(pListSeg.getNfo());
 
     removeRestrictedSubSmg(pListSeg, restriction);
 
     /*When removing sll, connect target specifier first pointer to next field*/
 
-    BigInteger nfo = pListSeg.getNfo();
-    BigInteger hfo = pListSeg.getHfo();
+    long nfo = pListSeg.getNfo();
+    long hfo = pListSeg.getHfo();
 
     SMGEdgeHasValue nextEdge = Iterables.getOnlyElement(
         heap.getHVEdges(SMGEdgeHasValueFilter.objectFilter(pListSeg).filterAtOffset(nfo)));
@@ -651,16 +646,16 @@
     logger.log(Level.ALL, "Remove ", pListSeg, " in state id ", this.getId());
 
     /*First, set all sub smgs of dll to be removed to invalid.*/
-    Set<BigInteger> restriction = ImmutableSet.of(pListSeg.getNfo(), pListSeg.getPfo());
+    Set<Long> restriction = ImmutableSet.of(pListSeg.getNfo(), pListSeg.getPfo());
 
     removeRestrictedSubSmg(pListSeg, restriction);
 
     /*When removing dll, connect target specifier first pointer to next field,
      * and target specifier last to prev field*/
 
-    BigInteger nfo = pListSeg.getNfo();
-    BigInteger pfo = pListSeg.getPfo();
-    BigInteger hfo = pListSeg.getHfo();
+    long nfo = pListSeg.getNfo();
+    long pfo = pListSeg.getPfo();
+    long hfo = pListSeg.getHfo();
 
     SMGEdgeHasValue nextEdge = Iterables.getOnlyElement(
         heap.getHVEdges(SMGEdgeHasValueFilter.objectFilter(pListSeg).filterAtOffset(nfo)));
@@ -712,12 +707,12 @@
         "concrete sll segment ID " + SMGValueFactory.getNewValue(), 0);
     heap.addHeapObject(newConcreteRegion);
 
-    Set<BigInteger> restriction = ImmutableSet.of(pListSeg.getNfo());
+    Set<Long> restriction = ImmutableSet.of(pListSeg.getNfo());
 
     copyRestrictedSubSmgToObject(pListSeg, newConcreteRegion, restriction);
 
-    BigInteger hfo = pListSeg.getHfo();
-    BigInteger nfo = pListSeg.getNfo();
+    long hfo = pListSeg.getHfo();
+    long nfo = pListSeg.getNfo();
 
     SMGEdgeHasValue oldSllFieldToOldRegion =
         Iterables.getOnlyElement(
@@ -800,14 +795,14 @@
         "concrete dll segment ID " + SMGValueFactory.getNewValue(), 0);
     heap.addHeapObject(newConcreteRegion);
 
-    Set<BigInteger> restriction = ImmutableSet.of(pListSeg.getNfo(), pListSeg.getPfo());
+    Set<Long> restriction = ImmutableSet.of(pListSeg.getNfo(), pListSeg.getPfo());
 
     copyRestrictedSubSmgToObject(pListSeg, newConcreteRegion, restriction);
 
     SMGTargetSpecifier tg = pPointerToAbstractObject.getTargetSpecifier();
 
-    BigInteger offsetPointingToDll;
-    BigInteger offsetPointingToRegion;
+    long offsetPointingToDll;
+    long offsetPointingToRegion;
 
     switch (tg) {
       case FIRST:
@@ -824,7 +819,7 @@
                 + "that leads to a dll has unexpected target specifier " + tg.toString());
     }
 
-    BigInteger hfo = pListSeg.getHfo();
+    long hfo = pListSeg.getHfo();
 
     SMGEdgeHasValue oldDllFieldToOldRegion =
         Iterables.getOnlyElement(heap.getHVEdges(
@@ -907,7 +902,7 @@
   }
 
   private void copyRestrictedSubSmgToObject(SMGObject pRoot, SMGRegion pNewRegion,
-      Set<BigInteger> pRestriction) {
+      Set<Long> pRestriction) {
 
     Set<SMGObject> toBeChecked = new HashSet<>();
     Map<SMGObject, SMGObject> newObjectMap = new HashMap<>();
@@ -973,7 +968,7 @@
         int sizeOfHveInBits = hve.getSizeInBits(model);
         /*If a restricted field is 0, and bigger than a pointer, add 0*/
         if (sizeOfHveInBits > model.getBitSizeofPtr() && hve.getValue() == 0) {
-          BigInteger offset = hve.getOffset().add(BigInteger.valueOf(model.getBitSizeofPtr()));
+          long offset = hve.getOffset() + model.getBitSizeofPtr();
           int sizeInBits = sizeOfHveInBits - model.getBitSizeofPtr();
           SMGEdgeHasValue expandedZeroEdge =
               new SMGEdgeHasValue(sizeInBits, offset, pNewRegion, 0);
@@ -1056,7 +1051,7 @@
     }
   }
 
-  private void removeRestrictedSubSmg(SMGObject pRoot, Set<BigInteger> pRestriction) {
+  private void removeRestrictedSubSmg(SMGObject pRoot, Set<Long> pRestriction) {
 
     Set<SMGObject> toBeChecked = new HashSet<>();
     Set<SMGObject> reached = new HashSet<>();
@@ -1158,7 +1153,7 @@
    * @param pType type of field
    * @return the value and the state (may be the given state)
    */
-  public SMGValueAndState forceReadValue(SMGObject pObject, BigInteger pOffset, CType pType)
+  public SMGValueAndState forceReadValue(SMGObject pObject, long pOffset, CType pType)
       throws SMGInconsistentException {
     SMGValueAndState valueAndState = readValue(pObject, pOffset, pType);
 
@@ -1199,7 +1194,7 @@
    * @param pType type of field
    * @return the value and the state (may be the given state)
    */
-  public SMGValueAndState readValue(SMGObject pObject, BigInteger pOffset, CType pType)
+  public SMGValueAndState readValue(SMGObject pObject, long pOffset, CType pType)
       throws SMGInconsistentException {
     if (!heap.isObjectValid(pObject) && !heap.isObjectExternallyAllocated(pObject)) {
       SMGState newState = setInvalidRead();
@@ -1246,7 +1241,7 @@
    * @param pValue value to be written into field.
    * @return the edge and the new state (may be this state)
    */
-  public SMGStateEdgePair writeValue(SMGObject pObject, BigInteger pOffset,
+  public SMGStateEdgePair writeValue(SMGObject pObject, long pOffset,
       CType pType, SMGSymbolicValue pValue) throws SMGInconsistentException {
 
     int value;
@@ -1268,7 +1263,7 @@
         if (!address.isUnknown()) {
           addPointsToEdge(
               address.getObject(),
-              address.getOffset().getValue(),
+              address.getOffset().getAsLong(),
               value);
         }
       }
@@ -1277,7 +1272,7 @@
     return writeValue(pObject, pOffset, pType, value);
   }
 
-  public void addPointsToEdge(SMGObject pObject, BigInteger pOffset, int pValue) {
+  public void addPointsToEdge(SMGObject pObject, long pOffset, int pValue) {
 
     // If the value is not known by the SMG, add it.
     if (!containsValue(pValue)) {
@@ -1298,7 +1293,7 @@
    * @param pType type of field written into.
    * @param pValue value to be written into field.
    */
-  private SMGStateEdgePair writeValue(SMGObject pObject, BigInteger pOffset, CType pType, Integer pValue)
+  private SMGStateEdgePair writeValue(SMGObject pObject, long pOffset, CType pType, Integer pValue)
       throws SMGInconsistentException {
     // vgl Algorithm 1 Byte-Precise Verification of Low-Level List Manipulation FIT-TR-2012-04
 
@@ -1392,7 +1387,7 @@
       Set<SMGEdgeHasValue> pOverlappingZeroEdges) {
 
     SMGObject object = pNew_edge.getObject();
-    BigInteger offset = pNew_edge.getOffset();
+    long offset = pNew_edge.getOffset();
 
     MachineModel maModel = heap.getMachineModel();
     int sizeOfType = pNew_edge.getSizeInBits(maModel);
@@ -1401,22 +1396,20 @@
     for (SMGEdgeHasValue zeroEdge : pOverlappingZeroEdges) {
       heap.removeHasValueEdge(zeroEdge);
 
-      BigInteger zeroEdgeOffset = zeroEdge.getOffset();
-
-      BigInteger offset2 = offset.add(BigInteger.valueOf(sizeOfType));
-      BigInteger zeroEdgeOffset2 = zeroEdgeOffset.add(BigInteger.valueOf(zeroEdge.getSizeInBits
-          (maModel)));
-
-      if (zeroEdgeOffset.compareTo(offset) < 0) {
+      long zeroEdgeOffset = zeroEdge.getOffset();
+
+      long offset2 = offset + sizeOfType;
+      long zeroEdgeOffset2 = zeroEdgeOffset + zeroEdge.getSizeInBits(maModel);
+
+      if (zeroEdgeOffset < offset) {
         SMGEdgeHasValue newZeroEdge =
-            new SMGEdgeHasValue(offset.subtract(zeroEdgeOffset).intValue(), zeroEdgeOffset, object, 0);
+            new SMGEdgeHasValue(Math.toIntExact(offset - zeroEdgeOffset), zeroEdgeOffset, object, 0);
         heap.addHasValueEdge(newZeroEdge);
       }
 
-      if (offset2.compareTo(zeroEdgeOffset2) < 0) {
+      if (offset2 < zeroEdgeOffset2) {
         SMGEdgeHasValue newZeroEdge =
-            new SMGEdgeHasValue(zeroEdgeOffset2.subtract(offset2).intValue(), offset2, object,
-                0);
+            new SMGEdgeHasValue(Math.toIntExact(zeroEdgeOffset2 - offset2), offset2, object, 0);
         heap.addHasValueEdge(newZeroEdge);
       }
     }
@@ -1587,13 +1580,13 @@
       throws SMGInconsistentException {
     SMGRegion new_object = new SMGRegion(pSize, pLabel);
     int new_value = SMGValueFactory.getNewValue();
-    SMGEdgePointsTo points_to = new SMGEdgePointsTo(new_value, new_object, BigInteger.valueOf(0));
+    SMGEdgePointsTo points_to = new SMGEdgePointsTo(new_value, new_object, 0);
     heap.addHeapObject(new_object);
     heap.addValue(new_value);
     heap.addPointsToEdge(points_to);
 
     performConsistencyCheck(SMGRuntimeCheck.HALF);
-    return SMGKnownAddVal.valueOf(new_value, new_object, BigInteger.valueOf(0));
+    return SMGKnownAddVal.valueOf(new_value, new_object, 0);
   }
 
   /** memory externally allocated could be freed by the user */
@@ -1601,12 +1594,7 @@
   public SMGAddressValue addExternalAllocation(String pLabel) throws SMGInconsistentException {
     SMGRegion new_object = new SMGRegion(options.getExternalAllocationSize(), pLabel);
     int new_value = SMGValueFactory.getNewValue();
-<<<<<<< HEAD
     SMGEdgePointsTo points_to = new SMGEdgePointsTo(new_value, new_object, options.getExternalAllocationSize()/2 );
-=======
-    SMGEdgePointsTo points_to = new SMGEdgePointsTo(new_value, new_object, BigInteger
-        .valueOf(externalAllocationSize/2) );
->>>>>>> 631bcdef
     heap.addHeapObject(new_object);
     heap.addValue(new_value);
     heap.addPointsToEdge(points_to);
@@ -1614,12 +1602,7 @@
     heap.setExternallyAllocatedFlag(new_object, true);
 
     performConsistencyCheck(SMGRuntimeCheck.HALF);
-<<<<<<< HEAD
     return SMGKnownAddVal.valueOf(new_value, new_object, options.getExternalAllocationSize()/2);
-=======
-    return SMGKnownAddVal.valueOf(new_value, new_object, BigInteger.valueOf
-        (externalAllocationSize/2));
->>>>>>> 631bcdef
   }
 
   /** memory allocated on the stack is automatically freed when leaving the current function scope */
@@ -1627,12 +1610,12 @@
       throws SMGInconsistentException {
     SMGRegion new_object = new SMGRegion(pSize, pLabel);
     int new_value = SMGValueFactory.getNewValue();
-    SMGEdgePointsTo points_to = new SMGEdgePointsTo(new_value, new_object, BigInteger.valueOf(0));
+    SMGEdgePointsTo points_to = new SMGEdgePointsTo(new_value, new_object, 0);
     heap.addStackObject(new_object);
     heap.addValue(new_value);
     heap.addPointsToEdge(points_to);
     performConsistencyCheck(SMGRuntimeCheck.HALF);
-    return SMGKnownAddVal.valueOf(new_value, new_object, BigInteger.valueOf(0));
+    return SMGKnownAddVal.valueOf(new_value, new_object, 0);
   }
 
   public void setMemLeak() {
@@ -1656,7 +1639,7 @@
    *         yet exist in the SMG.
    */
   @Nullable
-  public Integer getAddress(SMGRegion memory, BigInteger offset) {
+  public Integer getAddress(SMGRegion memory, long offset) {
 
     SMGEdgePointsToFilter filter =
         SMGEdgePointsToFilter.targetObjectFilter(memory).filterAtTargetOffset(offset);
@@ -1683,7 +1666,7 @@
    *         yet exist in the SMG.
    */
   @Nullable
-  public Integer getAddress(SMGObject memory, BigInteger offset, SMGTargetSpecifier tg) {
+  public Integer getAddress(SMGObject memory, long offset, SMGTargetSpecifier tg) {
 
     SMGEdgePointsToFilter filter =
         SMGEdgePointsToFilter.targetObjectFilter(memory).filterAtTargetOffset(offset)
@@ -1816,23 +1799,23 @@
    * @param pSourceRangeOffset insert the copy of source into target at this offset
    * @throws SMGInconsistentException thrown if the copying leads to an inconsistent SMG.
    */
-  public SMGState copy(SMGObject pSource, SMGObject pTarget, BigInteger pSourceRangeOffset,
-      long pSourceRangeSize, BigInteger pTargetRangeOffset) throws SMGInconsistentException {
+  public SMGState copy(SMGObject pSource, SMGObject pTarget, long pSourceRangeOffset,
+      long pSourceRangeSize, long pTargetRangeOffset) throws SMGInconsistentException {
 
     SMGState newSMGState = this;
 
-    BigInteger copyRange = BigInteger.valueOf(pSourceRangeSize).subtract(pSourceRangeOffset);
+    long copyRange = pSourceRangeSize - pSourceRangeOffset;
 
     assert pSource.getSize() >= pSourceRangeSize;
-    assert pSourceRangeOffset.compareTo(BigInteger.valueOf(0)) >= 0;
-    assert pTargetRangeOffset.compareTo(BigInteger.valueOf(0)) >= 0;
-    assert copyRange.compareTo(BigInteger.valueOf(0)) >= 0;
-    assert copyRange.compareTo(BigInteger.valueOf(pTarget.getSize())) <= 0;
+    assert pSourceRangeOffset >= 0;
+    assert pTargetRangeOffset >= 0;
+    assert copyRange >= 0;
+    assert copyRange <= pTarget.getSize();
 
     // If copy range is 0, do nothing
-    if (copyRange.compareTo(BigInteger.valueOf(0)) == 0) { return newSMGState; }
-
-    BigInteger targetRangeSize = pTargetRangeOffset.add(copyRange);
+    if (copyRange == 0) { return newSMGState; }
+
+    long targetRangeSize = pTargetRangeOffset + copyRange;
 
     SMGEdgeHasValueFilter filterSource = new SMGEdgeHasValueFilter();
     filterSource.filterByObject(pSource);
@@ -1852,23 +1835,21 @@
           MachineModel maModel = heap.getMachineModel();
 
           // Shrink overlapping zero edge
-          BigInteger zeroEdgeOffset = edge.getOffset();
-
-          BigInteger zeroEdgeOffset2 = zeroEdgeOffset.add(BigInteger.valueOf(edge.getSizeInBits
-              (maModel)));
-
-          if (zeroEdgeOffset.compareTo(pTargetRangeOffset) < 0) {
+          long zeroEdgeOffset = edge.getOffset();
+
+          long zeroEdgeOffset2 = zeroEdgeOffset + edge.getSizeInBits(maModel);
+
+          if (zeroEdgeOffset < pTargetRangeOffset) {
             SMGEdgeHasValue newZeroEdge =
-                new SMGEdgeHasValue(pTargetRangeOffset.subtract(zeroEdgeOffset).intValue(), zeroEdgeOffset,
-                    object, 0);
+                new SMGEdgeHasValue(Math.toIntExact(pTargetRangeOffset - zeroEdgeOffset),
+                    zeroEdgeOffset, object, 0);
             heap.addHasValueEdge(newZeroEdge);
           }
 
-          if (targetRangeSize.compareTo(zeroEdgeOffset2) < 0) {
+          if (targetRangeSize < zeroEdgeOffset2) {
             SMGEdgeHasValue newZeroEdge =
-                new SMGEdgeHasValue(zeroEdgeOffset2.subtract(targetRangeSize).intValue(), targetRangeSize,
-                    object,
-                    0);
+                new SMGEdgeHasValue(Math.toIntExact(zeroEdgeOffset2 - targetRangeSize),
+                    targetRangeSize, object, 0);
             heap.addHasValueEdge(newZeroEdge);
           }
         }
@@ -1879,13 +1860,11 @@
     Set<SMGEdgeHasValue> sourceEdges = getHVEdges(filterSource);
 
     // Shift the source edge offset depending on the target range offset
-    BigInteger copyShift = pTargetRangeOffset.subtract(pSourceRangeOffset);
+    long copyShift = pTargetRangeOffset - pSourceRangeOffset;
 
     for (SMGEdgeHasValue edge : sourceEdges) {
-      if (edge.overlapsWith(pSourceRangeOffset, BigInteger.valueOf(pSourceRangeSize), heap
-          .getMachineModel
-          ())) {
-        BigInteger offset = edge.getOffset().add(copyShift);
+      if (edge.overlapsWith(pSourceRangeOffset, pSourceRangeSize, heap.getMachineModel())) {
+        long offset = edge.getOffset() + copyShift;
         newSMGState = writeValue(pTarget, offset, edge.getType(), edge.getValue()).getState();
       }
     }
