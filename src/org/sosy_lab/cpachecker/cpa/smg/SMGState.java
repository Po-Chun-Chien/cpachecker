/*
 *  CPAchecker is a tool for configurable software verification.
 *  This file is part of CPAchecker.
 *
 *  Copyright (C) 2007-2014  Dirk Beyer
 *  All rights reserved.
 *
 *  Licensed under the Apache License, Version 2.0 (the "License");
 *  you may not use this file except in compliance with the License.
 *  You may obtain a copy of the License at
 *
 *      http://www.apache.org/licenses/LICENSE-2.0
 *
 *  Unless required by applicable law or agreed to in writing, software
 *  distributed under the License is distributed on an "AS IS" BASIS,
 *  WITHOUT WARRANTIES OR CONDITIONS OF ANY KIND, either express or implied.
 *  See the License for the specific language governing permissions and
 *  limitations under the License.
 *
 *
 *  CPAchecker web page:
 *    http://cpachecker.sosy-lab.org
 */
package org.sosy_lab.cpachecker.cpa.smg;

import com.google.common.collect.BiMap;
import com.google.common.collect.HashBiMap;
import com.google.common.collect.ImmutableSet;
import com.google.common.collect.Iterables;

import org.sosy_lab.common.log.LogManager;
import org.sosy_lab.cpachecker.cfa.ast.c.CBinaryExpression.BinaryOperator;
import org.sosy_lab.cpachecker.cfa.ast.c.CFunctionDeclaration;
import org.sosy_lab.cpachecker.cfa.ast.c.CParameterDeclaration;
import org.sosy_lab.cpachecker.cfa.model.CFAEdge;
<<<<<<< HEAD
import org.sosy_lab.cpachecker.cfa.model.CFANode;
=======
>>>>>>> 3f9babc1
import org.sosy_lab.cpachecker.cfa.model.c.CAssumeEdge;
import org.sosy_lab.cpachecker.cfa.types.MachineModel;
import org.sosy_lab.cpachecker.cfa.types.c.CPointerType;
import org.sosy_lab.cpachecker.cfa.types.c.CType;
import org.sosy_lab.cpachecker.core.counterexample.IDExpression;
import org.sosy_lab.cpachecker.core.defaults.LatticeAbstractState;
import org.sosy_lab.cpachecker.core.interfaces.AbstractQueryableState;
import org.sosy_lab.cpachecker.cpa.smg.SMGExpressionEvaluator.SMGAddressValueAndState;
import org.sosy_lab.cpachecker.cpa.smg.SMGExpressionEvaluator.SMGAddressValueAndStateList;
import org.sosy_lab.cpachecker.cpa.smg.SMGExpressionEvaluator.SMGValueAndState;
import org.sosy_lab.cpachecker.cpa.smg.SMGIntersectStates.SMGIntersectionResult;
import org.sosy_lab.cpachecker.cpa.smg.SMGTransferRelation.SMGAddress;
import org.sosy_lab.cpachecker.cpa.smg.SMGTransferRelation.SMGAddressValue;
import org.sosy_lab.cpachecker.cpa.smg.SMGTransferRelation.SMGExplicitValue;
import org.sosy_lab.cpachecker.cpa.smg.SMGTransferRelation.SMGKnownAddVal;
import org.sosy_lab.cpachecker.cpa.smg.SMGTransferRelation.SMGKnownExpValue;
import org.sosy_lab.cpachecker.cpa.smg.SMGTransferRelation.SMGKnownSymValue;
import org.sosy_lab.cpachecker.cpa.smg.SMGTransferRelation.SMGSymbolicValue;
import org.sosy_lab.cpachecker.cpa.smg.SMGTransferRelation.SMGUnknownValue;
import org.sosy_lab.cpachecker.cpa.smg.graphs.CLangSMG;
import org.sosy_lab.cpachecker.cpa.smg.graphs.CLangSMGConsistencyVerifier;
import org.sosy_lab.cpachecker.cpa.smg.graphs.PredRelation;
import org.sosy_lab.cpachecker.cpa.smg.join.SMGIsLessOrEqual;
import org.sosy_lab.cpachecker.cpa.smg.join.SMGJoin;
import org.sosy_lab.cpachecker.cpa.smg.join.SMGJoinStatus;
import org.sosy_lab.cpachecker.cpa.smg.objects.SMGAbstractObject;
import org.sosy_lab.cpachecker.cpa.smg.objects.SMGObject;
import org.sosy_lab.cpachecker.cpa.smg.objects.SMGRegion;
import org.sosy_lab.cpachecker.cpa.smg.objects.dls.SMGDoublyLinkedList;
import org.sosy_lab.cpachecker.cpa.smg.objects.optional.SMGOptionalObject;
import org.sosy_lab.cpachecker.cpa.smg.objects.sll.SMGSingleLinkedList;
import org.sosy_lab.cpachecker.cpa.smg.refiner.SMGInterpolant;
import org.sosy_lab.cpachecker.cpa.smg.refiner.SMGMemoryPath;
import org.sosy_lab.cpachecker.exceptions.InvalidQueryException;
import org.sosy_lab.cpachecker.util.predicates.BlockOperator;
import org.sosy_lab.cpachecker.util.states.MemoryLocation;

import java.util.ArrayList;
import java.util.HashMap;
import java.util.HashSet;
import java.util.List;
import java.util.Map;
import java.util.Map.Entry;
import java.util.Optional;
import java.util.Set;
import java.util.concurrent.atomic.AtomicInteger;
import java.util.logging.Level;
import java.util.regex.Matcher;
import java.util.regex.Pattern;

import javax.annotation.Nullable;

public class SMGState implements AbstractQueryableState, LatticeAbstractState<SMGState> {

  // Properties:
  public static final String HAS_INVALID_FREES = "has-invalid-frees";
  public static final String HAS_INVALID_READS = "has-invalid-reads";
  public static final String HAS_INVALID_WRITES = "has-invalid-writes";
  public static final String HAS_LEAKS = "has-leaks";

  private final boolean memoryErrors;
  private final boolean unknownOnUndefined;
  private final boolean morePreciseIsLessOrEqual;

  private final AtomicInteger id_counter;

  private final BiMap<SMGKnownSymValue, SMGKnownExpValue> explicitValues = HashBiMap.create();
  private final CLangSMG heap;
  private final LogManager logger;
  private final int predecessorId;
  private final int id;

  private final SMGRuntimeCheck runtimeCheckLevel;
  private final Pattern externalAllocationRecursivePattern = Pattern.compile("^(r_)(\\d+)(_.*)$");
  private final int externalAllocationSize;
  private final boolean trackPredicates;

  private final boolean blockEnded;

  //TODO These flags are not enough, they should contain more about the nature of the error.
  private final boolean invalidWrite;
  private final boolean invalidRead;
  private final boolean invalidFree;

  private void issueMemoryLeakMessage() {
    issueMemoryError("Memory leak found", false);
  }

  private void issueInvalidReadMessage() {
    issueMemoryError("Invalid read found", true);
  }

  private void issueInvalidWriteMessage() {
    issueMemoryError("Invalid write found", true);
  }

  private void issueInvalidFreeMessage() {
    issueMemoryError("Invalid free found", true);
  }

  private void issueMemoryError(String pMessage, boolean pUndefinedBehavior) {
    if (memoryErrors) {
      logger.log(Level.FINE, pMessage);
    } else if (pUndefinedBehavior) {
      logger.log(Level.FINE, pMessage);
      logger.log(Level.FINE,
          "Non-target undefined behavior detected. The verification result is unreliable.");
    }
  }

  /**
   * Constructor.
   *
   * Keeps consistency: yes
   *
   * @param pLogger A logger to log any messages
   * @param pMachineModel A machine model for the underlying SMGs
   * @param pTargetMemoryErrors targets property false valid memtrack
   * @param pUnknownOnUndefined assumes unknown value if undefined
   * @param pSMGRuntimeCheck consistency check threshold
   */
  public SMGState(LogManager pLogger, MachineModel pMachineModel, boolean pTargetMemoryErrors,
      boolean pUnknownOnUndefined, SMGRuntimeCheck pSMGRuntimeCheck, int pExternalAllocationSize,
      boolean pTrackPredicates, boolean pMorePreciseIsLessOrEqual) {
    heap = new CLangSMG(pMachineModel);
    logger = pLogger;
    id_counter = new AtomicInteger(0);
    predecessorId = id_counter.getAndIncrement();
    id = id_counter.getAndIncrement();
    memoryErrors = pTargetMemoryErrors;
    unknownOnUndefined = pUnknownOnUndefined;

    if (pSMGRuntimeCheck == null) {
      runtimeCheckLevel = SMGRuntimeCheck.NONE;
    } else {
      runtimeCheckLevel = pSMGRuntimeCheck;
    }

    invalidFree = false;
    invalidRead = false;
    invalidWrite = false;
    externalAllocationSize = pExternalAllocationSize;
    trackPredicates = pTrackPredicates;
    morePreciseIsLessOrEqual = pMorePreciseIsLessOrEqual;
    blockEnded = false;
  }

  public SMGState(LogManager pLogger, boolean pTargetMemoryErrors,
      boolean pUnknownOnUndefined, SMGRuntimeCheck pSMGRuntimeCheck, CLangSMG pHeap,
      AtomicInteger pId, int pPredId, Map<SMGKnownSymValue, SMGKnownExpValue> pMergedExplicitValues,
      int pExternalAllocationSize, boolean pTrackPredicates, boolean pMorePreciseIsLessOrEqual) {
    // merge
    heap = pHeap;
    logger = pLogger;
    id_counter = pId;
    predecessorId = pPredId;
    id = id_counter.getAndIncrement();
    memoryErrors = pTargetMemoryErrors;
    unknownOnUndefined = pUnknownOnUndefined;
    runtimeCheckLevel = pSMGRuntimeCheck;
    invalidFree = false;
    invalidRead = false;
    invalidWrite = false;
    explicitValues.putAll(pMergedExplicitValues);
    trackPredicates = pTrackPredicates;
    externalAllocationSize = pExternalAllocationSize;
    morePreciseIsLessOrEqual = pMorePreciseIsLessOrEqual;
    blockEnded = false;
  }

  SMGState(SMGState pOriginalState, SMGRuntimeCheck pSMGRuntimeCheck) {
    heap = new CLangSMG(pOriginalState.heap);
    logger = pOriginalState.logger;
    predecessorId = pOriginalState.getId();
    id_counter = pOriginalState.id_counter;
    id = id_counter.getAndIncrement();
    explicitValues.putAll(pOriginalState.explicitValues);
    memoryErrors = pOriginalState.memoryErrors;
    unknownOnUndefined = pOriginalState.unknownOnUndefined;
    runtimeCheckLevel = pSMGRuntimeCheck;
    invalidFree = pOriginalState.invalidFree;
    invalidRead = pOriginalState.invalidRead;
    invalidWrite = pOriginalState.invalidWrite;
    externalAllocationSize = pOriginalState.externalAllocationSize;
    trackPredicates = pOriginalState.trackPredicates;
    morePreciseIsLessOrEqual = pOriginalState.morePreciseIsLessOrEqual;
    blockEnded = pOriginalState.blockEnded;
  }

  /**
   * Copy constructor.
   *
   * Keeps consistency: yes
   *
   * @param pOriginalState Original state. Will be the predecessor of the
   * new state
   */
  public SMGState(SMGState pOriginalState) {
    heap = new CLangSMG(pOriginalState.heap);
    logger = pOriginalState.logger;
    predecessorId = pOriginalState.getId();
    id_counter = pOriginalState.id_counter;
    id = id_counter.getAndIncrement();
    explicitValues.putAll(pOriginalState.explicitValues);
    memoryErrors = pOriginalState.memoryErrors;
    unknownOnUndefined = pOriginalState.unknownOnUndefined;
    runtimeCheckLevel = pOriginalState.runtimeCheckLevel;
    invalidFree = pOriginalState.invalidFree;
    invalidRead = pOriginalState.invalidRead;
    invalidWrite = pOriginalState.invalidWrite;
    externalAllocationSize = pOriginalState.externalAllocationSize;
    trackPredicates = pOriginalState.trackPredicates;
<<<<<<< HEAD
    morePreciseIsLessOrEqual = pOriginalState.morePreciseIsLessOrEqual;
    blockEnded = pOriginalState.blockEnded;
  }

  /**
   * Copy constructor.
   *
   * Keeps consistency: yes
   *
   * @param pOriginalState Original state. Will be the predecessor of the
   * new state
   */
  public SMGState(SMGState pOriginalState, BlockOperator pBlockOperator, CFANode pCurrentLocation) {
    heap = new CLangSMG(pOriginalState.heap);
    logger = pOriginalState.logger;
    predecessorId = pOriginalState.getId();
    id_counter = pOriginalState.id_counter;
    id = id_counter.getAndIncrement();
    explicitValues.putAll(pOriginalState.explicitValues);
    memoryErrors = pOriginalState.memoryErrors;
    unknownOnUndefined = pOriginalState.unknownOnUndefined;
    runtimeCheckLevel = pOriginalState.runtimeCheckLevel;
    invalidFree = pOriginalState.invalidFree;
    invalidRead = pOriginalState.invalidRead;
    invalidWrite = pOriginalState.invalidWrite;
    externalAllocationSize = pOriginalState.externalAllocationSize;
=======
>>>>>>> 3f9babc1
    morePreciseIsLessOrEqual = pOriginalState.morePreciseIsLessOrEqual;
    blockEnded = pBlockOperator.isBlockEnd(pCurrentLocation, 0);
    trackPredicates = pOriginalState.trackPredicates;
  }

  private SMGState(SMGState pOriginalState, Property pProperty) {
    heap = new CLangSMG(pOriginalState.heap);
    logger = pOriginalState.logger;
    predecessorId = pOriginalState.getId();
    id_counter = pOriginalState.id_counter;
    id = id_counter.getAndIncrement();
    explicitValues.putAll(pOriginalState.explicitValues);
    memoryErrors = pOriginalState.memoryErrors;
    unknownOnUndefined = pOriginalState.unknownOnUndefined;
    runtimeCheckLevel = pOriginalState.runtimeCheckLevel;
    morePreciseIsLessOrEqual = pOriginalState.morePreciseIsLessOrEqual;
    trackPredicates = pOriginalState.trackPredicates;
    externalAllocationSize = pOriginalState.externalAllocationSize;
    blockEnded = pOriginalState.blockEnded;

    boolean pInvalidFree = pOriginalState.invalidFree;
    boolean pInvalidRead = pOriginalState.invalidRead;
    boolean pInvalidWrite = pOriginalState.invalidWrite;

    switch (pProperty) {
      case INVALID_FREE:
        pInvalidFree = true;
        break;
      case INVALID_READ:
        pInvalidRead = true;
        break;
      case INVALID_WRITE:
        pInvalidWrite = true;
        break;
      case INVALID_HEAP:
        break;
      default:
        throw new AssertionError();
    }

    invalidFree = pInvalidFree;
    invalidRead = pInvalidRead;
    invalidWrite = pInvalidWrite;
<<<<<<< HEAD
=======
    trackPredicates = pOriginalState.trackPredicates;
    externalAllocationSize = pOriginalState.externalAllocationSize;
>>>>>>> 3f9babc1
  }

  public SMGState(Map<SMGKnownSymValue, SMGKnownExpValue> pExplicitValues,
      CLangSMG pHeap, LogManager pLogger, int pExternalAllocationSize,
      boolean pTrackPredicates, boolean pMorePreciseIsLessOrEqual) {

    heap = pHeap;
    logger = pLogger;
    explicitValues.putAll(pExplicitValues);

    unknownOnUndefined = false;
    runtimeCheckLevel = SMGRuntimeCheck.NONE;
    predecessorId = -1;
    memoryErrors = false;
    invalidWrite = false;
    invalidRead = false;
    invalidFree = false;
    id_counter = new AtomicInteger(1);
    id = 0;

    externalAllocationSize = pExternalAllocationSize;
    trackPredicates = pTrackPredicates;
    morePreciseIsLessOrEqual = pMorePreciseIsLessOrEqual;
    blockEnded = false;
  }

  public SMGState(SMGState pOriginalState, CLangSMG pDestSMG,
      BiMap<SMGKnownSymValue, SMGKnownExpValue> pCombinedMap) {
    heap = pDestSMG;
    logger = pOriginalState.logger;
    predecessorId = pOriginalState.getId();
    id_counter = pOriginalState.id_counter;
    id = id_counter.getAndIncrement();
    explicitValues.putAll(pCombinedMap);
    memoryErrors = pOriginalState.memoryErrors;
    unknownOnUndefined = pOriginalState.unknownOnUndefined;
    runtimeCheckLevel = pOriginalState.runtimeCheckLevel;
    invalidFree = pOriginalState.invalidFree;
    invalidRead = pOriginalState.invalidRead;
    invalidWrite = pOriginalState.invalidWrite;
    trackPredicates = pOriginalState.trackPredicates;
    externalAllocationSize = pOriginalState.externalAllocationSize;
    morePreciseIsLessOrEqual = pOriginalState.morePreciseIsLessOrEqual;
    blockEnded = pOriginalState.blockEnded;
  }

  /**
   * Makes SMGState create a new object and put it into the global namespace
   *
   * Keeps consistency: yes
   *
   * @param pTypeSize Size of the type of the new global variable
   * @param pVarName Name of the global variable
   * @return Newly created object
   *
   * @throws SMGInconsistentException when resulting SMGState is inconsistent
   * and the checks are enabled
   */
  public SMGObject addGlobalVariable(int pTypeSize, String pVarName)
      throws SMGInconsistentException {
    SMGRegion new_object = new SMGRegion(pTypeSize, pVarName);

    heap.addGlobalObject(new_object);
    performConsistencyCheck(SMGRuntimeCheck.HALF);
    return new_object;
  }

  /**
   * Makes SMGState create a new object and put it into the current stack
   * frame.
   *
   * Keeps consistency: yes
   *
   * @param pTypeSize Size of the type the new local variable
   * @param pVarName Name of the local variable
   * @return Newly created object
   *
   * @throws SMGInconsistentException when resulting SMGState is inconsistent
   * and the checks are enabled
   */
  public SMGObject addLocalVariable(int pTypeSize, String pVarName)
      throws SMGInconsistentException {
    SMGRegion new_object = new SMGRegion(pTypeSize, pVarName);

    heap.addStackObject(new_object);
    performConsistencyCheck(SMGRuntimeCheck.HALF);
    return new_object;
  }

  /**
   * Makes SMGState create a new object, compares it with the given object, and puts the given object into the current stack
   * frame.
   *
   * Keeps consistency: yes
   *
   * @param pTypeSize Size of the type of the new variable
   * @param pVarName Name of the local variable
   * @param smgObject object of local variable
   * @return given object
   *
   * @throws SMGInconsistentException when resulting SMGState is inconsistent
   * and the checks are enabled
   */
  public SMGObject addLocalVariable(int pTypeSize, String pVarName, SMGRegion smgObject)
      throws SMGInconsistentException {
    SMGRegion new_object2 = new SMGRegion(pTypeSize, pVarName);

    assert smgObject.getLabel().equals(new_object2.getLabel());

    // arrays are converted to pointers
    assert smgObject.getSize() == pTypeSize
        || smgObject.getSize() == heap.getMachineModel().getBitSizeofPtr();

    heap.addStackObject(smgObject);
    performConsistencyCheck(SMGRuntimeCheck.HALF);
    return smgObject;
  }

  /**
   * Adds a new frame for the function.
   *
   * Keeps consistency: yes
   *
   * @param pFunctionDefinition A function for which to create a new stack frame
   */
  public void addStackFrame(CFunctionDeclaration pFunctionDefinition)
      throws SMGInconsistentException {
    heap.addStackFrame(pFunctionDefinition);
    performConsistencyCheck(SMGRuntimeCheck.HALF);
  }

  /* ********************************************* */
  /* Non-modifying functions: getters and the like */
  /* ********************************************* */

  /**
   * Constant.
   *
   * @return The ID of this SMGState
   */
  final public int getId() {
    return id;
  }

  /**
   * Constant.
   * .
   * @return The predecessor state, i.e. one from which this one was copied
   */
  final public int getPredecessorId() {
    return predecessorId;
  }

  /**
   * Constant.
   *
   * @return A {@link SMGObject} for current function return value storage.
   */
  final public SMGObject getFunctionReturnObject() {
    return heap.getFunctionReturnObject();
  }

  /**
   * Get memory of variable with the given name.
   *
   * @param pVariableName A name of the desired variable
   * @return An object corresponding to the variable name
   */
  public SMGObject getObjectForVisibleVariable(String pVariableName) {
    return heap.getObjectForVisibleVariable(pVariableName);
  }

  /**
   * Based on the current setting of runtime check level, it either performs
   * a full consistency check or not. If the check is performed and the
   * state is deemed inconsistent, a {@link SMGInconsistentException} is thrown.
   *
   * Constant.
   *
   * @param pLevel A level of the check request. When e.g. HALF is passed, it
   * means "perform the check if the setting is HALF or finer.
   */
  final public void performConsistencyCheck(SMGRuntimeCheck pLevel)
      throws SMGInconsistentException {
    if (pLevel == null || runtimeCheckLevel.isFinerOrEqualThan(pLevel)) {
      if (!CLangSMGConsistencyVerifier.verifyCLangSMG(logger,
          heap)) { throw new SMGInconsistentException(
              "SMG was found inconsistent during a check on state id " + this.getId()); }
    }
  }

  /**
   * Returns a DOT representation of the SMGState.
   *
   * Constant.
   *
   * @param pName A name of the graph.
   * @param pLocation A location in the program.
   * @return String containing a DOT graph corresponding to the SMGState.
   */
  public String toDot(String pName, String pLocation) {
    SMGPlotter plotter = new SMGPlotter();
    return plotter.smgAsDot(heap, pName, pLocation, explicitValues);
  }

  /**
   * @return A string representation of the SMGState.
   */
  @Override
  public String toString() {
    if (getPredecessorId() != 0) {
      return "SMGState [" + getId() + "] <-- parent [" + getPredecessorId() + "]\n"
          + heap.toString();
    } else {
      return "SMGState [" + getId() + "] <-- no parent, initial state\n" + heap.toString();
    }
  }

  /**
   * Returns a address leading from a value. If the target is an abstract heap segment,
   * materialize heap segment.
   *
   * Constant.
   *
   * @param pValue A value for which to return the address.
   * @return the address represented by the passed value. The value needs to be
   * a pointer, i.e. it needs to have a points-to edge. If it does not have it, the method raises
   * an exception.
   *
   * @throws SMGInconsistentException When the value passed does not have a Points-To edge.
   */
  public SMGAddressValueAndStateList getPointerFromValue(Integer pValue)
      throws SMGInconsistentException {
    if (heap.isPointer(pValue)) {
      SMGEdgePointsTo addressValue = heap.getPointer(pValue);

      SMGAddressValue address = SMGKnownAddVal.valueOf(addressValue.getValue(),
          addressValue.getObject(), addressValue.getOffset());

      SMGObject obj = address.getObject();

      if (obj.isAbstract()) {
        SMGAddressValueAndStateList result =
            handleMaterilisation(addressValue, ((SMGAbstractObject) obj));
        performConsistencyCheck(SMGRuntimeCheck.HALF);
        return result;
      }

      return SMGAddressValueAndStateList.of(SMGAddressValueAndState.of(this, address));
    }

    throw new SMGInconsistentException("Asked for a Points-To edge for a non-pointer value");
  }


  private SMGAddressValueAndStateList handleMaterilisation(SMGEdgePointsTo pointerToAbstractObject,
      SMGAbstractObject pSmgAbstractObject) throws SMGInconsistentException {

    switch (pSmgAbstractObject.getKind()) {
      case DLL:
        SMGDoublyLinkedList dllListSeg = (SMGDoublyLinkedList) pSmgAbstractObject;

        if (dllListSeg.getMinimumLength() == 0) {
          List<SMGAddressValueAndState> result = new ArrayList<>(2);
          SMGState removalState = new SMGState(this);
          SMGAddressValueAndStateList removalResult =
              removalState.removeDls(dllListSeg, pointerToAbstractObject);
          result.addAll(removalResult.asAddressValueAndStateList());
          SMGAddressValueAndState resultOfMaterilisation =
              materialiseDls(dllListSeg, pointerToAbstractObject);
          result.add(resultOfMaterilisation);
          return SMGAddressValueAndStateList.copyOfAddressValueList(result);
        } else {
          SMGAddressValueAndState result = materialiseDls(dllListSeg, pointerToAbstractObject);
          return SMGAddressValueAndStateList.of(result);
        }
      case SLL:
        SMGSingleLinkedList sllListSeg = (SMGSingleLinkedList) pSmgAbstractObject;

        if (sllListSeg.getMinimumLength() == 0) {
          List<SMGAddressValueAndState> result = new ArrayList<>(2);
          SMGState removalState = new SMGState(this);
          SMGAddressValueAndStateList resultOfRemoval =
              removalState.removeSll(sllListSeg, pointerToAbstractObject);
          result.addAll(resultOfRemoval.asAddressValueAndStateList());
          SMGAddressValueAndState resultOfMaterilisation =
              materialiseSll(sllListSeg, pointerToAbstractObject);
          result.add(resultOfMaterilisation);
          return SMGAddressValueAndStateList.copyOfAddressValueList(result);
        } else {
          SMGAddressValueAndState result = materialiseSll(sllListSeg, pointerToAbstractObject);
          return SMGAddressValueAndStateList.of(result);
        }
      case OPTIONAL:
        List<SMGAddressValueAndState> result = new ArrayList<>(2);
        SMGOptionalObject optionalObject = (SMGOptionalObject) pSmgAbstractObject;
        SMGState removalState = new SMGState(this);
        SMGAddressValueAndStateList resultOfRemoval =
            removalState.removeOptionalObject(optionalObject);
        result.addAll(resultOfRemoval.asAddressValueAndStateList());
        SMGAddressValueAndState resultOfMaterilisation =
            materialiseOptionalObject(optionalObject, pointerToAbstractObject);
        result.add(resultOfMaterilisation);
        return SMGAddressValueAndStateList.copyOfAddressValueList(result);
      default:
        throw new UnsupportedOperationException("Materilization of abstraction"
            + pSmgAbstractObject.toString() + " not yet implemented.");
    }
  }

  private SMGAddressValueAndStateList removeOptionalObject(SMGOptionalObject pOptionalObject)
      throws SMGInconsistentException {

    logger.log(Level.ALL, "Remove ", pOptionalObject, " in state id ", this.getId());

    /*Just remove the optional Object and merge all incoming pointer
     * with the one pointer in all fields of the optional edge.
     * If there is no pointer besides zero in the fields of the
     * optional object, use zero.*/

    Set<SMGEdgePointsTo> pointer = heap.getPointerToObject(pOptionalObject);

    Set<SMGEdgeHasValue> fields = getHVEdges(SMGEdgeHasValueFilter.objectFilter(pOptionalObject));

    heap.removeHeapObjectAndEdges(pOptionalObject);

    int pointerValue = 0;

    for (SMGEdgeHasValue field : fields) {
      if (heap.isPointer(field.getValue()) && field.getValue() != 0) {
        pointerValue = field.getValue();
        break;
      }
    }

    for (SMGEdgePointsTo edge : pointer) {
      heap.removePointsToEdge(edge.getValue());
      heap.mergeValues(pointerValue, edge.getValue());
    }

    SMGAddressValueAndStateList result = getPointerFromValue(pointerValue);

    return result;
  }

  private SMGAddressValueAndState materialiseOptionalObject(SMGOptionalObject pOptionalObject,
      SMGEdgePointsTo pPointerToAbstractObject) {

    /*Just replace the optional object with a region*/
    logger.log(Level.ALL,
        "Materialise ", pOptionalObject, " in state id ", this.getId());

    Set<SMGEdgePointsTo> pointer = heap.getPointerToObject(pOptionalObject);

    Set<SMGEdgeHasValue> fields = getHVEdges(SMGEdgeHasValueFilter.objectFilter(pOptionalObject));

    SMGObject newObject = new SMGRegion(pOptionalObject.getSize(),
        "Concrete object of " + pOptionalObject.toString(), pOptionalObject.getLevel());

    heap.addHeapObject(newObject);
    heap.setValidity(newObject, heap.isObjectValid(pOptionalObject));

    heap.removeHeapObjectAndEdges(pOptionalObject);

    for (SMGEdgeHasValue edge : fields) {
      heap.addHasValueEdge(
          new SMGEdgeHasValue(edge.getType(), edge.getOffset(), newObject, edge.getValue()));
    }

    for (SMGEdgePointsTo edge : pointer) {
      heap.removePointsToEdge(edge.getValue());
      heap.addPointsToEdge(new SMGEdgePointsTo(edge.getValue(), newObject, edge.getOffset()));
    }

    SMGAddressValueAndState result =
        SMGAddressValueAndState.of(this, SMGKnownAddVal.valueOf(pPointerToAbstractObject.getValue(),
            newObject, pPointerToAbstractObject.getOffset()));

    return result;
  }

  private SMGAddressValueAndStateList removeSll(SMGSingleLinkedList pListSeg,
      SMGEdgePointsTo pPointerToAbstractObject) throws SMGInconsistentException {

    logger.log(Level.ALL, "Remove ", pListSeg, " in state id ", this.getId());

    /*First, set all sub smgs of sll to be removed to invalid.*/
    Set<Integer> restriction = ImmutableSet.of(pListSeg.getNfo());

    removeRestrictedSubSmg(pListSeg, restriction);

    /*When removing sll, connect target specifier first pointer to next field*/

    int nfo = pListSeg.getNfo();
    int hfo = pListSeg.getHfo();

    SMGEdgeHasValue nextEdge = Iterables.getOnlyElement(
        heap.getHVEdges(SMGEdgeHasValueFilter.objectFilter(pListSeg).filterAtOffset(nfo)));

    SMGEdgePointsTo nextPointerEdge = heap.getPointer(nextEdge.getValue());

    Integer firstPointer = getAddress(pListSeg, hfo, SMGTargetSpecifier.FIRST);

    heap.removeHeapObjectAndEdges(pListSeg);

    heap.mergeValues(nextEdge.getValue(), firstPointer);

    if (firstPointer == pPointerToAbstractObject.getValue()) {
      return getPointerFromValue(nextPointerEdge.getValue());
    } else {
      throw new AssertionError(
          "Unexpected dereference of pointer " + pPointerToAbstractObject.getValue()
              + " pointing to abstraction " + pListSeg.toString());
    }
  }

  private SMGAddressValueAndStateList removeDls(SMGDoublyLinkedList pListSeg,
      SMGEdgePointsTo pPointerToAbstractObject) throws SMGInconsistentException {

    logger.log(Level.ALL, "Remove ", pListSeg, " in state id ", this.getId());

    /*First, set all sub smgs of dll to be removed to invalid.*/
    Set<Integer> restriction = ImmutableSet.of(pListSeg.getNfo(), pListSeg.getPfo());

    removeRestrictedSubSmg(pListSeg, restriction);

    /*When removing dll, connect target specifier first pointer to next field,
     * and target specifier last to prev field*/

    int nfo = pListSeg.getNfo();
    int pfo = pListSeg.getPfo();
    int hfo = pListSeg.getHfo();

    SMGEdgeHasValue nextEdge = Iterables.getOnlyElement(
        heap.getHVEdges(SMGEdgeHasValueFilter.objectFilter(pListSeg).filterAtOffset(nfo)));
    SMGEdgeHasValue prevEdge = Iterables.getOnlyElement(
        heap.getHVEdges(SMGEdgeHasValueFilter.objectFilter(pListSeg).filterAtOffset(pfo)));

    SMGEdgePointsTo nextPointerEdge = heap.getPointer(nextEdge.getValue());
    SMGEdgePointsTo prevPointerEdge = heap.getPointer(prevEdge.getValue());

    Integer firstPointer = getAddress(pListSeg, hfo, SMGTargetSpecifier.FIRST);
    Integer lastPointer = getAddress(pListSeg, hfo, SMGTargetSpecifier.LAST);

    heap.removeHeapObjectAndEdges(pListSeg);

    /* We may not have pointers to the beginning/end to this list.
     *  */

    if (firstPointer != null) {
      heap.mergeValues(nextEdge.getValue(), firstPointer);
    }

    if (lastPointer != null) {
      heap.mergeValues(prevEdge.getValue(), lastPointer);
    }

    if (firstPointer != null && firstPointer == pPointerToAbstractObject.getValue()) {
      return getPointerFromValue(nextPointerEdge.getValue());
    } else if (lastPointer != null && lastPointer == pPointerToAbstractObject.getValue()) {
      return getPointerFromValue(prevPointerEdge.getValue());
    } else {
      throw new AssertionError(
          "Unexpected dereference of pointer " + pPointerToAbstractObject.getValue()
              + " pointing to abstraction " + pListSeg.toString());
    }
  }

  private SMGAddressValueAndState materialiseSll(SMGSingleLinkedList pListSeg,
      SMGEdgePointsTo pPointerToAbstractObject) throws SMGInconsistentException {

    logger.log(Level.ALL, "Materialise ", pListSeg, " in state id ", this.getId());

    if (pPointerToAbstractObject
        .getTargetSpecifier() != SMGTargetSpecifier.FIRST) { throw new SMGInconsistentException(
            "Target specifier of pointer " + pPointerToAbstractObject.getValue()
                + "that leads to a sll has unexpected target specifier "
                + pPointerToAbstractObject.getTargetSpecifier().toString()); }

    SMGRegion newConcreteRegion = new SMGRegion(pListSeg.getSize(),
        "concrete sll segment ID " + SMGValueFactory.getNewValue(), 0);
    heap.addHeapObject(newConcreteRegion);

    Set<Integer> restriction = ImmutableSet.of(pListSeg.getNfo());

    copyRestrictedSubSmgToObject(pListSeg, newConcreteRegion, restriction);

    int hfo = pListSeg.getHfo();
    int nfo = pListSeg.getNfo();

    SMGEdgeHasValue oldSllFieldToOldRegion =
        Iterables.getOnlyElement(
            heap.getHVEdges(SMGEdgeHasValueFilter.objectFilter(pListSeg).filterAtOffset(nfo)));

    int oldPointerToSll = pPointerToAbstractObject.getValue();

    Set<SMGEdgeHasValue> oldFieldsEdges =
        heap.getHVEdges(SMGEdgeHasValueFilter.objectFilter(pListSeg));
    Set<SMGEdgePointsTo> oldPtEdges = heap.getPointerToObject(pListSeg);

    heap.removeHasValueEdge(oldSllFieldToOldRegion);
    heap.removePointsToEdge(oldPointerToSll);

    heap.removeHeapObjectAndEdges(pListSeg);

    SMGSingleLinkedList newSll = new SMGSingleLinkedList(pListSeg.getSize(), pListSeg.getHfo(),
        pListSeg.getNfo(), pListSeg.getMinimumLength() > 0 ? pListSeg.getMinimumLength() - 1 : 0,
        0);

    heap.addHeapObject(newSll);
    heap.setValidity(newSll, true);

    /*Check if pointer was already created due to All target Specifier*/
    Integer newPointerToNewRegion = getAddress(newConcreteRegion, hfo);

    if (newPointerToNewRegion != null) {
      heap.removePointsToEdge(newPointerToNewRegion);
      heap.mergeValues(oldPointerToSll, newPointerToNewRegion);
    }

    SMGEdgePointsTo newPtEdgeToNewRegionFromOutsideSMG =
        new SMGEdgePointsTo(oldPointerToSll, newConcreteRegion, hfo);

    int newPointerToSll = SMGValueFactory.getNewValue();

    /*If you can't find the pointer, use generic pointer type*/
    CType typeOfPointerToSll;

    Set<SMGEdgeHasValue> fieldsContainingOldPointerToSll =
        heap.getHVEdges(SMGEdgeHasValueFilter.valueFilter(oldPointerToSll));

    if (fieldsContainingOldPointerToSll.isEmpty()) {
      typeOfPointerToSll = CPointerType.POINTER_TO_VOID;
    } else {
      typeOfPointerToSll = fieldsContainingOldPointerToSll.iterator().next().getType();
    }

    SMGEdgeHasValue newFieldFromNewRegionToSll = new SMGEdgeHasValue(
        typeOfPointerToSll, nfo, newConcreteRegion, newPointerToSll);
    SMGEdgePointsTo newPtEToSll =
        new SMGEdgePointsTo(newPointerToSll, newSll, hfo, SMGTargetSpecifier.FIRST);

    for (SMGEdgeHasValue hve : oldFieldsEdges) {
      heap.addHasValueEdge(
          new SMGEdgeHasValue(hve.getType(), hve.getOffset(), newSll, hve.getValue()));
    }

    for (SMGEdgePointsTo ptE : oldPtEdges) {
      heap.addPointsToEdge(
          new SMGEdgePointsTo(ptE.getValue(), newSll, ptE.getOffset(), ptE.getTargetSpecifier()));
    }

    heap.addPointsToEdge(newPtEdgeToNewRegionFromOutsideSMG);

    heap.addValue(newPointerToSll);
    heap.addHasValueEdge(newFieldFromNewRegionToSll);
    heap.addPointsToEdge(newPtEToSll);

    return SMGAddressValueAndState.of(this,
        SMGKnownAddVal.valueOf(oldPointerToSll, newConcreteRegion, hfo));
  }

  private SMGAddressValueAndState materialiseDls(SMGDoublyLinkedList pListSeg,
      SMGEdgePointsTo pPointerToAbstractObject) throws SMGInconsistentException {

    logger.log(Level.ALL, "Materialise ", pListSeg, " in state id ", this.getId());

    SMGRegion newConcreteRegion = new SMGRegion(pListSeg.getSize(),
        "concrete dll segment ID " + SMGValueFactory.getNewValue(), 0);
    heap.addHeapObject(newConcreteRegion);

    Set<Integer> restriction = ImmutableSet.of(pListSeg.getNfo(), pListSeg.getPfo());

    copyRestrictedSubSmgToObject(pListSeg, newConcreteRegion, restriction);

    SMGTargetSpecifier tg = pPointerToAbstractObject.getTargetSpecifier();

    int offsetPointingToDll;
    int offsetPointingToRegion;

    switch (tg) {
      case FIRST:
        offsetPointingToDll = pListSeg.getNfo();
        offsetPointingToRegion = pListSeg.getPfo();
        break;
      case LAST:
        offsetPointingToDll = pListSeg.getPfo();
        offsetPointingToRegion = pListSeg.getNfo();
        break;
      default:
        throw new SMGInconsistentException(
            "Target specifier of pointer " + pPointerToAbstractObject.getValue()
                + "that leads to a dll has unexpected target specifier " + tg.toString());
    }

    int hfo = pListSeg.getHfo();

    SMGEdgeHasValue oldDllFieldToOldRegion =
        Iterables.getOnlyElement(heap.getHVEdges(
            SMGEdgeHasValueFilter.objectFilter(pListSeg).filterAtOffset(offsetPointingToRegion)));

    int oldPointerToDll = pPointerToAbstractObject.getValue();

    heap.removeHasValueEdge(oldDllFieldToOldRegion);
    heap.removePointsToEdge(oldPointerToDll);

    Set<SMGEdgeHasValue> oldFieldsEdges =
        heap.getHVEdges(SMGEdgeHasValueFilter.objectFilter(pListSeg));
    Set<SMGEdgePointsTo> oldPtEdges = heap.getPointerToObject(pListSeg);

    heap.removeHeapObjectAndEdges(pListSeg);

    SMGDoublyLinkedList newDll = new SMGDoublyLinkedList(pListSeg.getSize(), pListSeg.getHfo(),
        pListSeg.getNfo(), pListSeg.getPfo(),
        pListSeg.getMinimumLength() > 0 ? pListSeg.getMinimumLength() - 1 : 0, 0);

    heap.addHeapObject(newDll);
    heap.setValidity(newDll, true);

    /*Check if pointer was already created due to All target Specifier*/
    Integer newPointerToNewRegion = getAddress(newConcreteRegion, hfo);

    if (newPointerToNewRegion != null) {
      heap.removePointsToEdge(newPointerToNewRegion);
      heap.mergeValues(oldPointerToDll, newPointerToNewRegion);
    }

    SMGEdgePointsTo newPtEdgeToNewRegionFromOutsideSMG =
        new SMGEdgePointsTo(oldPointerToDll, newConcreteRegion, hfo);
    SMGEdgeHasValue newFieldFromNewRegionToOutsideSMG =
        new SMGEdgeHasValue(oldDllFieldToOldRegion.getType(), offsetPointingToRegion,
            newConcreteRegion, oldDllFieldToOldRegion.getValue());

    int newPointerToDll = SMGValueFactory.getNewValue();

    CType typeOfPointerToDll;

    Set<SMGEdgeHasValue> fieldsContainingOldPointerToDll =
        heap.getHVEdges(SMGEdgeHasValueFilter.valueFilter(oldPointerToDll));

    if (fieldsContainingOldPointerToDll.isEmpty()) {
      typeOfPointerToDll = CPointerType.POINTER_TO_VOID;
    } else {
      typeOfPointerToDll = fieldsContainingOldPointerToDll.iterator().next().getType();
    }

    SMGEdgeHasValue newFieldFromNewRegionToDll = new SMGEdgeHasValue(typeOfPointerToDll,
        offsetPointingToDll, newConcreteRegion, newPointerToDll);
    SMGEdgePointsTo newPtEToDll = new SMGEdgePointsTo(newPointerToDll, newDll, hfo, tg);

    SMGEdgeHasValue newFieldFromDllToNewRegion = new SMGEdgeHasValue(
        oldDllFieldToOldRegion.getType(), offsetPointingToRegion, newDll, oldPointerToDll);

    for (SMGEdgeHasValue hve : oldFieldsEdges) {
      heap.addHasValueEdge(
          new SMGEdgeHasValue(hve.getType(), hve.getOffset(), newDll, hve.getValue()));
    }

    for (SMGEdgePointsTo ptE : oldPtEdges) {
      heap.addPointsToEdge(
          new SMGEdgePointsTo(ptE.getValue(), newDll, ptE.getOffset(), ptE.getTargetSpecifier()));
    }

    heap.addPointsToEdge(newPtEdgeToNewRegionFromOutsideSMG);
    heap.addHasValueEdge(newFieldFromNewRegionToOutsideSMG);

    heap.addValue(newPointerToDll);
    heap.addHasValueEdge(newFieldFromNewRegionToDll);
    heap.addPointsToEdge(newPtEToDll);

    heap.addHasValueEdge(newFieldFromDllToNewRegion);


    return SMGAddressValueAndState.of(this,
        SMGKnownAddVal.valueOf(oldPointerToDll, newConcreteRegion, hfo));
  }

  private void copyRestrictedSubSmgToObject(SMGObject pRoot, SMGRegion pNewRegion,
      Set<Integer> pRestriction) {

    Set<SMGObject> toBeChecked = new HashSet<>();
    Map<SMGObject, SMGObject> newObjectMap = new HashMap<>();
    Map<Integer, Integer> newValueMap = new HashMap<>();

    newObjectMap.put(pRoot, pNewRegion);

    Set<SMGEdgeHasValue> hves = heap.getHVEdges(SMGEdgeHasValueFilter.objectFilter(pRoot));

    for (SMGEdgeHasValue hve : hves) {

      if (!pRestriction.contains(hve.getOffset())) {

        int subDlsValue = hve.getValue();
        int newVal = subDlsValue;

        if (heap.isPointer(subDlsValue)) {
          SMGEdgePointsTo reachedObjectSubSmgPTEdge = heap.getPointer(subDlsValue);
          SMGObject reachedObjectSubSmg = reachedObjectSubSmgPTEdge.getObject();
          int level = reachedObjectSubSmg.getLevel();
          SMGTargetSpecifier tg = reachedObjectSubSmgPTEdge.getTargetSpecifier();

          if ((level != 0 || tg == SMGTargetSpecifier.ALL) && newVal != 0) {

            SMGObject copyOfReachedObject;

            if (!newObjectMap.containsKey(reachedObjectSubSmg)) {
              assert level > 0;
              copyOfReachedObject = reachedObjectSubSmg.copy(reachedObjectSubSmg.getLevel() - 1);
              newObjectMap.put(reachedObjectSubSmg, copyOfReachedObject);
              heap.addHeapObject(copyOfReachedObject);
              heap.setValidity(copyOfReachedObject, heap.isObjectValid(reachedObjectSubSmg));
              toBeChecked.add(reachedObjectSubSmg);
            } else {
              copyOfReachedObject = newObjectMap.get(reachedObjectSubSmg);
            }

            if (newValueMap.containsKey(subDlsValue)) {
              newVal = newValueMap.get(subDlsValue);
            } else {
              newVal = SMGValueFactory.getNewValue();
              heap.addValue(newVal);
              newValueMap.put(subDlsValue, newVal);

              SMGTargetSpecifier newTg;

              if (copyOfReachedObject instanceof SMGRegion) {
                newTg = SMGTargetSpecifier.REGION;
              } else {
                newTg = reachedObjectSubSmgPTEdge.getTargetSpecifier();
              }

              SMGEdgePointsTo newPtEdge = new SMGEdgePointsTo(newVal, copyOfReachedObject,
                  reachedObjectSubSmgPTEdge.getOffset(), newTg);
              heap.addPointsToEdge(newPtEdge);
            }
          }
        }
        heap.addHasValueEdge(
            new SMGEdgeHasValue(hve.getType(), hve.getOffset(), pNewRegion, newVal));
      } else {
        MachineModel model = heap.getMachineModel();
        int sizeOfHveInBits = hve.getSizeInBits(model);
        /*If a restricted field is 0, and bigger than a pointer, add 0*/
        if (sizeOfHveInBits > model.getBitSizeofPtr() && hve.getValue() == 0) {
          int offset = hve.getOffset() + model.getBitSizeofPtr();
          int sizeInBits = sizeOfHveInBits - model.getBitSizeofPtr();
          SMGEdgeHasValue expandedZeroEdge =
              new SMGEdgeHasValue(sizeInBits, offset, pNewRegion, 0);
          heap.addHasValueEdge(expandedZeroEdge);
        }
      }
    }

    Set<SMGObject> toCheck = new HashSet<>();

    while (!toBeChecked.isEmpty()) {
      toCheck.clear();
      toCheck.addAll(toBeChecked);
      toBeChecked.clear();

      for (SMGObject objToCheck : toCheck) {
        copyObjectAndNodesIntoDestSMG(objToCheck, toBeChecked, newObjectMap, newValueMap);
      }
    }
  }

  private void copyObjectAndNodesIntoDestSMG(SMGObject pObjToCheck,
      Set<SMGObject> pToBeChecked, Map<SMGObject, SMGObject> newObjectMap,
      Map<Integer, Integer> newValueMap) {

    SMGObject newObj = newObjectMap.get(pObjToCheck);

    Set<SMGEdgeHasValue> hves = heap.getHVEdges(SMGEdgeHasValueFilter.objectFilter(pObjToCheck));


    for (SMGEdgeHasValue hve : hves) {

      int subDlsValue = hve.getValue();
      int newVal = subDlsValue;

      if (heap.isPointer(subDlsValue)) {
        SMGEdgePointsTo reachedObjectSubSmgPTEdge = heap.getPointer(subDlsValue);
        SMGObject reachedObjectSubSmg = reachedObjectSubSmgPTEdge.getObject();
        int level = reachedObjectSubSmg.getLevel();
        SMGTargetSpecifier tg = reachedObjectSubSmgPTEdge.getTargetSpecifier();

        if ((level != 0 || tg == SMGTargetSpecifier.ALL) && newVal != 0) {

          SMGObject copyOfReachedObject;

          if (!newObjectMap.containsKey(reachedObjectSubSmg)) {
            assert level > 0;
            copyOfReachedObject = reachedObjectSubSmg.copy(reachedObjectSubSmg.getLevel() - 1);
            newObjectMap.put(reachedObjectSubSmg, copyOfReachedObject);
            heap.addHeapObject(copyOfReachedObject);
            heap.setValidity(copyOfReachedObject, heap.isObjectValid(reachedObjectSubSmg));
            pToBeChecked.add(reachedObjectSubSmg);
          } else {
            copyOfReachedObject = newObjectMap.get(reachedObjectSubSmg);
          }

          if (newValueMap.containsKey(subDlsValue)) {
            newVal = newValueMap.get(subDlsValue);
          } else {
            newVal = SMGValueFactory.getNewValue();
            heap.addValue(newVal);
            newValueMap.put(subDlsValue, newVal);

            SMGTargetSpecifier newTg;

            if (copyOfReachedObject instanceof SMGRegion) {
              newTg = SMGTargetSpecifier.REGION;
            } else {
              newTg = reachedObjectSubSmgPTEdge.getTargetSpecifier();
            }

            SMGEdgePointsTo newPtEdge = new SMGEdgePointsTo(newVal, copyOfReachedObject,
                reachedObjectSubSmgPTEdge.getOffset(),
                newTg);
            heap.addPointsToEdge(newPtEdge);
          }
        }
      }
      heap.addHasValueEdge(new SMGEdgeHasValue(hve.getType(), hve.getOffset(), newObj, newVal));
    }
  }

  private void removeRestrictedSubSmg(SMGObject pRoot, Set<Integer> pRestriction) {

    Set<SMGObject> toBeChecked = new HashSet<>();
    Set<SMGObject> reached = new HashSet<>();

    reached.add(pRoot);

    Set<SMGEdgeHasValue> hves = heap.getHVEdges(SMGEdgeHasValueFilter.objectFilter(pRoot));

    for (SMGEdgeHasValue hve : hves) {

      if (!pRestriction.contains(hve.getOffset())) {

        int subDlsValue = hve.getValue();

        if (heap.isPointer(subDlsValue)) {
          SMGEdgePointsTo reachedObjectSubSmgPTEdge = heap.getPointer(subDlsValue);
          SMGObject reachedObjectSubSmg = reachedObjectSubSmgPTEdge.getObject();
          int level = reachedObjectSubSmg.getLevel();
          SMGTargetSpecifier tg = reachedObjectSubSmgPTEdge.getTargetSpecifier();

          if ((!reached.contains(reachedObjectSubSmg))
              && (level != 0 || tg == SMGTargetSpecifier.ALL) && subDlsValue != 0) {
            assert level > 0;
            reached.add(reachedObjectSubSmg);
            heap.setValidity(reachedObjectSubSmg, false);
            toBeChecked.add(reachedObjectSubSmg);
          }
        }
      }
    }

    Set<SMGObject> toCheck = new HashSet<>();

    while (!toBeChecked.isEmpty()) {
      toCheck.clear();
      toCheck.addAll(toBeChecked);
      toBeChecked.clear();

      for (SMGObject objToCheck : toCheck) {
        removeRestrictedSubSmg(objToCheck, toBeChecked, reached);
      }
    }

    for (SMGObject toBeRemoved : reached) {
      if (toBeRemoved != pRoot) {
        heap.removeHeapObjectAndEdges(toBeRemoved);
      }
    }
  }

  private void removeRestrictedSubSmg(SMGObject pObjToCheck,
      Set<SMGObject> pToBeChecked, Set<SMGObject> reached) {

    Set<SMGEdgeHasValue> hves = heap.getHVEdges(SMGEdgeHasValueFilter.objectFilter(pObjToCheck));

    for (SMGEdgeHasValue hve : hves) {

      int subDlsValue = hve.getValue();

      if (heap.isPointer(subDlsValue)) {
        SMGEdgePointsTo reachedObjectSubSmgPTEdge = heap.getPointer(subDlsValue);
        SMGObject reachedObjectSubSmg = reachedObjectSubSmgPTEdge.getObject();
        int level = reachedObjectSubSmg.getLevel();
        SMGTargetSpecifier tg = reachedObjectSubSmgPTEdge.getTargetSpecifier();

        if ((!reached.contains(reachedObjectSubSmg))
            && (level != 0 || tg == SMGTargetSpecifier.ALL) && subDlsValue != 0) {
          assert level > 0;
          reached.add(reachedObjectSubSmg);
          heap.setValidity(reachedObjectSubSmg, false);
          pToBeChecked.add(reachedObjectSubSmg);
        }
      }
    }
  }

  /**
   * Checks, if a symbolic value is an address.
   *
   * Constant.
   *
   * @param pValue A value for which to return the Points-To edge
   * @return True, if the smg contains a {@link SMGEdgePointsTo} edge
   * with pValue as source, false otherwise.
   *
   */
  public boolean isPointer(Integer pValue) {

    return heap.isPointer(pValue);
  }

  /**
   * Read Value in field (object, type) of an Object. If a Value cannot be determined,
   * but the given object and field is a valid place to read a value, a new value will be
   * generated and returned. (Does not create a new State but modifies this state).
   *
   * @param pObject SMGObject representing the memory the field belongs to.
   * @param pOffset offset of field being read.
   * @param pType type of field
   * @return the value and the state (may be the given state)
   */
  public SMGValueAndState forceReadValue(SMGObject pObject, int pOffset, CType pType)
      throws SMGInconsistentException {
    SMGValueAndState valueAndState = readValue(pObject, pOffset, pType);

    // Do not create a value if the read is invalid.
    if (valueAndState.getObject().isUnknown() && valueAndState.getSmgState().invalidRead == false) {
      SMGStateEdgePair stateAndNewEdge;
      if (valueAndState.getSmgState().isObjectExternallyAllocated(pObject) && pType.getCanonicalType()
          instanceof CPointerType) {
        SMGAddressValue new_address = valueAndState.getSmgState().addExternalAllocation(genRecursiveLabel(pObject.getLabel()));
        stateAndNewEdge = writeValue(pObject, pOffset, pType, new_address);
      } else {
        Integer newValue = SMGValueFactory.getNewValue();
        stateAndNewEdge = writeValue(pObject, pOffset, pType, newValue);
      }
      return SMGValueAndState.of(stateAndNewEdge.getState(),
          SMGKnownSymValue.valueOf(stateAndNewEdge.getNewEdge().getValue()));
    } else {
      return valueAndState;
    }
  }

  private String genRecursiveLabel(String pLabel) {
    Matcher result = externalAllocationRecursivePattern.matcher(pLabel);
    if (result.matches()) {
      String in = result.group(2);
      Integer level = Integer.parseInt(in) + 1;
      return result.replaceFirst("$1" + level + "$3");
    } else {
      return "r_1_" + pLabel;
    }
  }

  /**
   * Read Value in field (object, type) of an Object.
   *
   * @param pObject SMGObject representing the memory the field belongs to.
   * @param pOffset offset of field being read.
   * @param pType type of field
   * @return the value and the state (may be the given state)
   */
  public SMGValueAndState readValue(SMGObject pObject, int pOffset, CType pType)
      throws SMGInconsistentException {
    if (!heap.isObjectValid(pObject) && !heap.isObjectExternallyAllocated(pObject)) {
      SMGState newState = setInvalidRead();
      return SMGValueAndState.of(newState);
    }

    SMGEdgeHasValue edge = new SMGEdgeHasValue(pType, pOffset, pObject, 0);

    SMGEdgeHasValueFilter filter = new SMGEdgeHasValueFilter();
    filter.filterByObject(pObject);
    filter.filterAtOffset(pOffset);
    Set<SMGEdgeHasValue> edges = heap.getHVEdges(filter);

    for (SMGEdgeHasValue object_edge : edges) {
      if (edge.isCompatibleFieldOnSameObject(object_edge, heap.getMachineModel())) {
        performConsistencyCheck(SMGRuntimeCheck.HALF);
        SMGSymbolicValue value = SMGKnownSymValue.valueOf(object_edge.getValue());
        return SMGValueAndState.of(this, value);
      }
    }

    if (heap.isCoveredByNullifiedBlocks(
        edge)) {
      return SMGValueAndState.of(this, SMGKnownSymValue.ZERO);
    }

    performConsistencyCheck(SMGRuntimeCheck.HALF);
    return SMGValueAndState.of(this);
  }

  public SMGState setInvalidRead() {
    return new SMGState(this, Property.INVALID_READ);
  }

  /**
   * Write a value into a field (offset, type) of an Object.
   * Additionally, this method writes a points-to edge into the
   * SMG, if the given symbolic value points to an address, and
   *
   *
   * @param pObject SMGObject representing the memory the field belongs to.
   * @param pOffset offset of field written into.
   * @param pType type of field written into.
   * @param pValue value to be written into field.
   * @return the edge and the new state (may be this state)
   */
  public SMGStateEdgePair writeValue(SMGObject pObject, int pOffset,
      CType pType, SMGSymbolicValue pValue) throws SMGInconsistentException {

    int value;

    // If the value is not yet known by the SMG
    // create a unconstrained new symbolic value
    if (pValue.isUnknown()) {
      value = SMGValueFactory.getNewValue();
    } else {
      value = pValue.getAsInt();
    }

    // If the value represents an address, and the address is known,
    // add the necessary points-To edge.
    if (pValue instanceof SMGAddressValue) {
      if (!containsValue(value)) {
        SMGAddress address = ((SMGAddressValue) pValue).getAddress();

        if (!address.isUnknown()) {
          addPointsToEdge(
              address.getObject(),
              address.getOffset().getAsInt(),
              value);
        }
      }
    }

    return writeValue(pObject, pOffset, pType, value);
  }

  public void addPointsToEdge(SMGObject pObject, int pOffset, int pValue) {

    // If the value is not known by the SMG, add it.
    if (!containsValue(pValue)) {
      heap.addValue(pValue);
    }

    SMGEdgePointsTo pointsToEdge = new SMGEdgePointsTo(pValue, pObject, pOffset);
    heap.addPointsToEdge(pointsToEdge);

  }

  /**
   * Write a value into a field (offset, type) of an Object.
   *
   *
   * @param pObject SMGObject representing the memory the field belongs to.
   * @param pOffset offset of field written into.
   * @param pType type of field written into.
   * @param pValue value to be written into field.
   */
  private SMGStateEdgePair writeValue(SMGObject pObject, int pOffset, CType pType, Integer pValue)
      throws SMGInconsistentException {
    // vgl Algorithm 1 Byte-Precise Verification of Low-Level List Manipulation FIT-TR-2012-04

    if (!heap.isObjectValid(pObject) && !heap.isObjectExternallyAllocated(pObject)) {
      //Attempt to write to invalid object
      SMGState newState = setInvalidWrite();
      return new SMGStateEdgePair(newState);
    }

    SMGEdgeHasValue new_edge = new SMGEdgeHasValue(pType, pOffset, pObject, pValue);

    // Check if the edge is  not present already
    SMGEdgeHasValueFilter filter = SMGEdgeHasValueFilter.objectFilter(pObject);

    Set<SMGEdgeHasValue> edges = heap.getHVEdges(filter);
    if (edges.contains(new_edge)) {
      performConsistencyCheck(SMGRuntimeCheck.HALF);
      return new SMGStateEdgePair(this, new_edge);
    }

    // If the value is not in the SMG, we need to add it
    if (!heap.getValues().contains(pValue)) {
      heap.addValue(pValue);
    }

    HashSet<SMGEdgeHasValue> overlappingZeroEdges = new HashSet<>();

    /* We need to remove all non-zero overlapping edges
     * and remember all overlapping zero edges to shrink them later
     */
    for (SMGEdgeHasValue hv : edges) {

      boolean hvEdgeOverlaps = new_edge.overlapsWith(hv, heap.getMachineModel());
      boolean hvEdgeIsZero = hv.getValue() == heap.getNullValue();

      if (hvEdgeOverlaps) {
        if (hvEdgeIsZero) {
          overlappingZeroEdges.add(hv);
        } else {
          heap.removeHasValueEdge(hv);
        }
      }
    }

    shrinkOverlappingZeroEdges(new_edge, overlappingZeroEdges);

    heap.addHasValueEdge(new_edge);
    performConsistencyCheck(SMGRuntimeCheck.HALF);

    return new SMGStateEdgePair(this, new_edge);
  }

  public boolean isObjectExternallyAllocated(SMGObject pObject) {
    return heap.isObjectExternallyAllocated(pObject);
  }

<<<<<<< HEAD
  public boolean isBlockEnded() {
    return blockEnded;
  }

=======
>>>>>>> 3f9babc1
  public static class SMGStateEdgePair {

    private final SMGState smgState;
    private final SMGEdgeHasValue edge;

    private SMGStateEdgePair(SMGState pState, SMGEdgeHasValue pEdge) {
      smgState = pState;
      edge = pEdge;
    }

    private SMGStateEdgePair(SMGState pNewState) {
      smgState = pNewState;
      edge = null;
    }

    public boolean smgStateHasNewEdge() {
      return edge != null;
    }

    public SMGEdgeHasValue getNewEdge() {
      return edge;
    }

    public SMGState getState() {
      return smgState;
    }
  }

  private void shrinkOverlappingZeroEdges(SMGEdgeHasValue pNew_edge,
      Set<SMGEdgeHasValue> pOverlappingZeroEdges) {

    SMGObject object = pNew_edge.getObject();
    int offset = pNew_edge.getOffset();

    MachineModel maModel = heap.getMachineModel();
    int sizeOfType = pNew_edge.getSizeInBits(maModel);

    // Shrink overlapping zero edges
    for (SMGEdgeHasValue zeroEdge : pOverlappingZeroEdges) {
      heap.removeHasValueEdge(zeroEdge);

      int zeroEdgeOffset = zeroEdge.getOffset();

      int offset2 = offset + sizeOfType;
      int zeroEdgeOffset2 = zeroEdgeOffset + zeroEdge.getSizeInBits(maModel);

      if (zeroEdgeOffset < offset) {
        SMGEdgeHasValue newZeroEdge =
            new SMGEdgeHasValue(offset - zeroEdgeOffset, zeroEdgeOffset, object, 0);
        heap.addHasValueEdge(newZeroEdge);
      }

      if (offset2 < zeroEdgeOffset2) {
        SMGEdgeHasValue newZeroEdge =
            new SMGEdgeHasValue(zeroEdgeOffset2 - offset2, offset2, object, 0);
        heap.addHasValueEdge(newZeroEdge);
      }
    }
  }

  /**
   * Marks that an invalid write operation was performed on this smgState.
   *
   */
  public SMGState setInvalidWrite() {
    return new SMGState(this, Property.INVALID_WRITE);
  }

  /**
   * Computes the join of this abstract State and the reached abstract State.
   *
   * @param reachedState the abstract state this state will be joined to.
   * @return the join of the two states.
   */
  @Override
  public SMGState join(SMGState reachedState) {
    // Not necessary if merge_SEP or SMGMerge and stop_SEP is used.
    throw new UnsupportedOperationException();
  }

  /**
   * Computes the join of this abstract State and the reached abstract State,
   * or returns the reached state, if no join is defined.
   *
   * @param reachedState the abstract state this state will be joined to.
   * @return the join of the two states or reached state.
   * @throws SMGInconsistentException inconsistent smgs while
   */
  public SMGState joinSMG(SMGState reachedState) throws SMGInconsistentException {
    // Not necessary if merge_SEP and stop_SEP is used.

    SMGJoin join = new SMGJoin(this.heap, reachedState.heap, this, reachedState);

    if(join.getStatus() != SMGJoinStatus.INCOMPARABLE) {
      return reachedState;
    }

    if (join.isDefined()) {

      CLangSMG destHeap = join.getJointSMG();

      Map<SMGKnownSymValue, SMGKnownExpValue> mergedExplicitValues = new HashMap<>();

      for (Entry<SMGKnownSymValue, SMGKnownExpValue> entry : explicitValues.entrySet()) {
        if (destHeap.getValues().contains(entry.getKey().getAsInt())) {
          mergedExplicitValues.put(entry.getKey(), entry.getValue());
        }
      }

      for (Entry<SMGKnownSymValue, SMGKnownExpValue> entry : reachedState.explicitValues
          .entrySet()) {
        mergedExplicitValues.put(entry.getKey(), entry.getValue());
      }

      return new SMGState(logger, memoryErrors, unknownOnUndefined, runtimeCheckLevel, destHeap,
          id_counter, predecessorId, mergedExplicitValues, reachedState.externalAllocationSize,
          reachedState.trackPredicates, morePreciseIsLessOrEqual);
    } else {
      return reachedState;
    }
  }

  /**
   * Computes whether this abstract state is covered by the given abstract state.
   * A state is covered by another state, if the set of concrete states
   * a state represents is a subset of the set of concrete states the other
   * state represents.
   *
   *
   * @param reachedState already reached state, that may cover this state already.
   * @return True, if this state is covered by the given state, false otherwise.
   */
  @Override
  public boolean isLessOrEqual(SMGState reachedState) throws SMGInconsistentException {

    if(!getErrorPredicateRelation().isEmpty() || !reachedState.getErrorPredicateRelation().isEmpty()) {
      return false;
    }

    if(morePreciseIsLessOrEqual) {

      SMGJoin join = new SMGJoin(heap, reachedState.heap, this, reachedState);

      if (join.isDefined()) {
        SMGJoinStatus jss = join.getStatus();
        boolean result = jss == SMGJoinStatus.EQUAL || jss == SMGJoinStatus.RIGHT_ENTAIL;

        /* Only stop if either reached has memleak or this state has no memleak to avoid
         * losing memleak information.
        */
        if (result) {

          SMGState s1 = new SMGState(reachedState);
          SMGState s2 = new SMGState(this);

          s1.pruneUnreachable();
          s2.pruneUnreachable();

          logger.log(Level.ALL, this.getId(), " is Less or Equal ", reachedState.getId());

          return s1.heap.hasMemoryLeaks() == s2.heap.hasMemoryLeaks();
        } else {
          return false;
        }
      } else {
        return false;
      }
    } else {
      return SMGIsLessOrEqual.isLessOrEqual(reachedState.heap, heap);
    }
  }

  @Override
  public String getCPAName() {
    return "SMGCPA";
  }

  @Override
  public boolean checkProperty(String pProperty) throws InvalidQueryException {
    // SMG Properties:
    // has-leaks:boolean

    switch (pProperty) {
      case HAS_LEAKS:
        if (heap.hasMemoryLeaks()) {
          //TODO: Give more information
          issueMemoryLeakMessage();
          return true;
        }
        return false;
      case HAS_INVALID_WRITES:
        if (invalidWrite) {
          //TODO: Give more information
          issueInvalidWriteMessage();
          return true;
        }
        return false;
      case HAS_INVALID_READS:
        if (invalidRead) {
          //TODO: Give more information
          issueInvalidReadMessage();
          return true;
        }
        return false;
      case HAS_INVALID_FREES:
        if (invalidFree) {
          //TODO: Give more information
          issueInvalidFreeMessage();
          return true;
        }
        return false;
      default:
        throw new InvalidQueryException("Query '" + pProperty + "' is invalid.");
    }
  }

  public void addGlobalObject(SMGRegion newObject) {
    heap.addGlobalObject(newObject);
  }

  public boolean isGlobal(String variable) {
    return heap.getGlobalObjects().containsValue(heap.getObjectForVisibleVariable(variable));
  }

  public boolean isGlobal(SMGObject object) {
    return heap.getGlobalObjects().containsValue(object);
  }

  public boolean isHeapObject(SMGObject object) {
    return heap.getHeapObjects().contains(object);
  }

  /** memory allocated in the heap has to be freed by the user,
   * otherwise this is a memory-leak. */
  public SMGAddressValue addNewHeapAllocation(int pSize, String pLabel)
      throws SMGInconsistentException {
    SMGRegion new_object = new SMGRegion(pSize, pLabel);
    int new_value = SMGValueFactory.getNewValue();
    SMGEdgePointsTo points_to = new SMGEdgePointsTo(new_value, new_object, 0);
    heap.addHeapObject(new_object);
    heap.addValue(new_value);
    heap.addPointsToEdge(points_to);

    performConsistencyCheck(SMGRuntimeCheck.HALF);
    return SMGKnownAddVal.valueOf(new_value, new_object, 0);
  }

  /** memory externally allocated could be freed by the user */
  // TODO: refactore
  public SMGAddressValue addExternalAllocation(String pLabel) throws SMGInconsistentException {
    SMGRegion new_object = new SMGRegion(externalAllocationSize, pLabel);
    int new_value = SMGValueFactory.getNewValue();
    SMGEdgePointsTo points_to = new SMGEdgePointsTo(new_value, new_object, externalAllocationSize/2 );
    heap.addHeapObject(new_object);
    heap.addValue(new_value);
    heap.addPointsToEdge(points_to);

    heap.setExternallyAllocatedFlag(new_object, true);

    performConsistencyCheck(SMGRuntimeCheck.HALF);
    return SMGKnownAddVal.valueOf(new_value, new_object, externalAllocationSize/2);
  }

  /** memory allocated on the stack is automatically freed when leaving the current function scope */
  public SMGAddressValue addNewStackAllocation(int pSize, String pLabel)
      throws SMGInconsistentException {
    SMGRegion new_object = new SMGRegion(pSize, pLabel);
    int new_value = SMGValueFactory.getNewValue();
    SMGEdgePointsTo points_to = new SMGEdgePointsTo(new_value, new_object, 0);
    heap.addStackObject(new_object);
    heap.addValue(new_value);
    heap.addPointsToEdge(points_to);
    performConsistencyCheck(SMGRuntimeCheck.HALF);
    return SMGKnownAddVal.valueOf(new_value, new_object, 0);
  }

  public void setMemLeak() {
    heap.setMemoryLeak();
  }

  public boolean containsValue(int value) {
    return heap.getValues().contains(value);
  }

  /**
   * Get the symbolic value, that represents the address
   * pointing to the given memory with the given offset, if it exists.
   *
   * @param memory
   *          get address belonging to this memory.
   * @param offset
   *          get address with this offset relative to the beginning of the
   *          memory.
   * @return Address of the given field, or null, if such an address does not
   *         yet exist in the SMG.
   */
  @Nullable
  public Integer getAddress(SMGRegion memory, int offset) {

    SMGEdgePointsToFilter filter =
        SMGEdgePointsToFilter.targetObjectFilter(memory).filterAtTargetOffset(offset);

    Set<SMGEdgePointsTo> edges = heap.getPtEdges(filter);

    if (edges.isEmpty()) {
      return null;
    } else {
      return Iterables.getOnlyElement(edges).getValue();
    }
  }

  /**
   * Get the symbolic value, that represents the address
   * pointing to the given memory with the given offset, if it exists.
   *
   * @param memory
   *          get address belonging to this memory.
   * @param offset
   *          get address with this offset relative to the beginning of the
   *          memory.
   * @return Address of the given field, or null, if such an address does not
   *         yet exist in the SMG.
   */
  @Nullable
  public Integer getAddress(SMGObject memory, int offset, SMGTargetSpecifier tg) {

    SMGEdgePointsToFilter filter =
        SMGEdgePointsToFilter.targetObjectFilter(memory).filterAtTargetOffset(offset)
            .filterByTargetSpecifier(tg);

    Set<SMGEdgePointsTo> edges = heap.getPtEdges(filter);

    if (edges.isEmpty()) {
      return null;
    } else {
      return Iterables.getOnlyElement(edges).getValue();
    }
  }

  /**
   * This method simulates a free invocation. It checks,
   * whether the call is valid, and invalidates the
   * Memory the given address points to.
   * The address (address, offset, smgObject) is the argument
   * of the free invocation. It does not need to be part of the SMG.
   *
   * @param address The symbolic Value of the address.
   * @param offset The offset of the address relative to the beginning of smgObject.
   * @param smgObject The memory the given Address belongs to.
   * @return returns a possible new State
   */
  public SMGState free(Integer address, Integer offset, SMGObject smgObject)
      throws SMGInconsistentException {

    if (!heap.isHeapObject(smgObject) && !heap.isObjectExternallyAllocated(smgObject)) {
      // You may not free any objects not on the heap.

      return setInvalidFree();
    }

    if (!(offset == 0) && !heap.isObjectExternallyAllocated(smgObject)) {
      // you may not invoke free on any address that you
      // didn't get through a malloc invocation.
      // TODO: externally allocated memory could be freed partially

      return setInvalidFree();
    }

    if (!heap.isObjectValid(smgObject)) {
      // you may not invoke free multiple times on
      // the same object

      return setInvalidFree();
    }

    heap.setValidity(smgObject, false);
    heap.setExternallyAllocatedFlag(smgObject, false);
    SMGEdgeHasValueFilter filter = SMGEdgeHasValueFilter.objectFilter(smgObject);

    List<SMGEdgeHasValue> to_remove = new ArrayList<>();
    for (SMGEdgeHasValue edge : heap.getHVEdges(filter)) {
      to_remove.add(edge);
    }

    for (SMGEdgeHasValue edge : to_remove) {
      heap.removeHasValueEdge(edge);
    }

    performConsistencyCheck(SMGRuntimeCheck.HALF);
    return this;
  }

  /**
   * Drop the stack frame representing the stack of
   * the function with the given name
   */
  public void dropStackFrame() throws SMGInconsistentException {
    heap.dropStackFrame();
    performConsistencyCheck(SMGRuntimeCheck.FULL);
  }

  public void pruneUnreachable() throws SMGInconsistentException {
    heap.pruneUnreachable();
    //TODO: Explicit values pruning
    performConsistencyCheck(SMGRuntimeCheck.HALF);
  }

  /**
   *  Signals an invalid free call.
   */
  public SMGState setInvalidFree() {
    return new SMGState(this, Property.INVALID_FREE);
  }

  public Set<SMGEdgeHasValue> getHVEdges(SMGEdgeHasValueFilter pFilter) {
    return heap.getHVEdges(pFilter);
  }

  public Set<SMGEdgeHasValue> getHVEdges() {
    return heap.getHVEdges();
  }

  /**
   * Copys (shallow) the hv-edges of source in the given source range
   * to the target at the given target offset. Note that the source
   * range (pSourceRangeSize - pSourceRangeOffset) has to fit into
   * the target range ( size of pTarget - pTargetRangeOffset).
   * Also, pSourceRangeOffset has to be less or equal to the size
   * of the source Object.
   *
   * This method is mainly used to assign struct variables.
   *
   * @param pSource the SMGObject providing the hv-edges
   * @param pTarget the target of the copy process
   * @param pTargetRangeOffset begin the copy of source at this offset
   * @param pSourceRangeSize the size of the copy of source (not the size of the copy, but the size to the last bit of the source which should be copied).
   * @param pSourceRangeOffset insert the copy of source into target at this offset
   * @throws SMGInconsistentException thrown if the copying leads to an inconsistent SMG.
   */
  public SMGState copy(SMGObject pSource, SMGObject pTarget, int pSourceRangeOffset,
      int pSourceRangeSize, int pTargetRangeOffset) throws SMGInconsistentException {

    SMGState newSMGState = this;

    int copyRange = pSourceRangeSize - pSourceRangeOffset;

    assert pSource.getSize() >= pSourceRangeSize;
    assert pSourceRangeOffset >= 0;
    assert pTargetRangeOffset >= 0;
    assert copyRange >= 0;
    assert copyRange <= pTarget.getSize();

    // If copy range is 0, do nothing
    if (copyRange == 0) { return newSMGState; }

    int targetRangeSize = pTargetRangeOffset + copyRange;

    SMGEdgeHasValueFilter filterSource = new SMGEdgeHasValueFilter();
    filterSource.filterByObject(pSource);
    SMGEdgeHasValueFilter filterTarget = new SMGEdgeHasValueFilter();
    filterTarget.filterByObject(pTarget);

    //Remove all Target edges in range
    Set<SMGEdgeHasValue> targetEdges = getHVEdges(filterTarget);

    for (SMGEdgeHasValue edge : targetEdges) {
      if (edge.overlapsWith(pTargetRangeOffset, targetRangeSize, heap.getMachineModel())) {
        boolean hvEdgeIsZero = edge.getValue() == heap.getNullValue();
        heap.removeHasValueEdge(edge);
        if (hvEdgeIsZero) {
          SMGObject object = edge.getObject();

          MachineModel maModel = heap.getMachineModel();

          // Shrink overlapping zero edge
          int zeroEdgeOffset = edge.getOffset();

          int zeroEdgeOffset2 = zeroEdgeOffset + edge.getSizeInBits(maModel);

          if (zeroEdgeOffset < pTargetRangeOffset) {
            SMGEdgeHasValue newZeroEdge =
                new SMGEdgeHasValue(pTargetRangeOffset - zeroEdgeOffset, zeroEdgeOffset, object, 0);
            heap.addHasValueEdge(newZeroEdge);
          }

          if (targetRangeSize < zeroEdgeOffset2) {
            SMGEdgeHasValue newZeroEdge =
                new SMGEdgeHasValue(zeroEdgeOffset2 - targetRangeSize, targetRangeSize, object, 0);
            heap.addHasValueEdge(newZeroEdge);
          }
        }
      }
    }

    // Copy all Source edges
    Set<SMGEdgeHasValue> sourceEdges = getHVEdges(filterSource);

    // Shift the source edge offset depending on the target range offset
    int copyShift = pTargetRangeOffset - pSourceRangeOffset;

    for (SMGEdgeHasValue edge : sourceEdges) {
      if (edge.overlapsWith(pSourceRangeOffset, pSourceRangeSize, heap.getMachineModel())) {
        int offset = edge.getOffset() + copyShift;
        newSMGState = writeValue(pTarget, offset, edge.getType(), edge.getValue()).getState();
      }
    }

    performConsistencyCheck(SMGRuntimeCheck.FULL);
    //TODO Why do I do this here?
    heap.pruneUnreachable();
    performConsistencyCheck(SMGRuntimeCheck.FULL);
    return newSMGState;
  }

  /**
   * Signals a dereference of a pointer or array
   *  which could not be resolved.
   */
  public SMGState setUnknownDereference() {
    if (isTrackPredicatesEnabled()) {
      //TODO: accurate define SMG change on unknown dereference with predicate knowledge
      //doesn't stop analysis on unknown dereference
      return this;
    } else {

      //TODO: This can actually be an invalid read too
      //      The flagging mechanism should be improved
      return new SMGState(this, Property.INVALID_WRITE);
    }
  }

  public SMGObject getNullObject() {
    return heap.getNullObject();
  }

  public void identifyEqualValues(SMGKnownSymValue pKnownVal1, SMGKnownSymValue pKnownVal2) {

    assert !isInNeq(pKnownVal1, pKnownVal2);
    assert !(explicitValues.get(pKnownVal1) != null &&
        explicitValues.get(pKnownVal1).equals(explicitValues.get(pKnownVal2)));

    heap.mergeValues(pKnownVal1.getAsInt(), pKnownVal2.getAsInt());
    SMGKnownExpValue expVal = explicitValues.remove(pKnownVal2);
    if (expVal != null) {
      explicitValues.put(pKnownVal1, expVal);
    }
  }

  public void identifyNonEqualValues(SMGKnownSymValue pKnownVal1, SMGKnownSymValue pKnownVal2) {
    heap.addNeqRelation(pKnownVal1.getAsInt(), pKnownVal2.getAsInt());
  }

<<<<<<< HEAD
  public boolean isTrackPredicatesEnabled() {
    return trackPredicates;
  }

  public void addPredicateRelation(SMGSymbolicValue pV1, int pCType1,
                                   SMGSymbolicValue pV2, int pCType2,
                                   BinaryOperator pOp, CFAEdge pEdge) {
  if (isTrackPredicatesEnabled() && pEdge instanceof CAssumeEdge) {
    BinaryOperator temp;
    if (((CAssumeEdge) pEdge).getTruthAssumption()) {
      temp = pOp;
    } else {
      temp = pOp.getOppositLogicalOperator();
    }
    logger.log(Level.FINER, "SymValue1 ", pV1 + " ", temp, " SymValue2 ", pV2,
        "; AddPredicate: ", pEdge);
    if (!pV1.isUnknown() && !pV2.isUnknown()) {
      logger.log(Level.FINER,
          "SymValue1 ", pV1.getAsInt(), " ", temp, " SymValue2 ", pV2.getAsInt(),
              "; AddPredicate: ", pEdge);
    }
    heap.addPredicateRelation(pV1, pCType1, pV2, pCType2, pOp, pEdge);
  }
}

  public void addPredicateRelation(SMGSymbolicValue pV1, int pCType1,
                                   SMGExplicitValue pV2, int pCType2,
                                   BinaryOperator pOp, CFAEdge pEdge) {
    if (isTrackPredicatesEnabled() && pEdge instanceof CAssumeEdge) {
      BinaryOperator temp;
      if (((CAssumeEdge) pEdge).getTruthAssumption()) {
        temp = pOp;
      } else {
        temp = pOp.getOppositLogicalOperator();
      }
      logger.log(Level.FINER, "SymValue ", pV1, " ", temp, "; ExplValue ", pV2,
          "; AddPredicate: ", pEdge);
      if (!pV1.isUnknown()) {
        logger.log(Level.FINER, "SymValue ", pV1.getAsInt(), " ", temp, "; ExplValue ", pV2,
            "; AddPredicate: ", pEdge);
      }
      heap.addPredicateRelation(pV1, pCType1, pV2, pCType2, pOp, pEdge);
    }
=======
  public void addPredicateRelation(SMGSymbolicValue pV1, int pCType1,
                                   SMGSymbolicValue pV2, int pCType2,
                                   BinaryOperator pOp, CFAEdge pEdge) {
  if (trackPredicates && pEdge instanceof CAssumeEdge) {
    BinaryOperator temp;
    if (((CAssumeEdge) pEdge).getTruthAssumption()) {
      temp = pOp;
    } else {
      temp = pOp.getOppositLogicalOperator();
    }
    logger.log(Level.FINER, "SymValue1 " + pV1 + " " + temp +" SymValue2 " + pV2 +
        "; AddPredicate: " + pEdge.toString());
    if (!pV1.isUnknown() && !pV2.isUnknown()) {
      logger.log(Level.FINER,
          "SymValue1 " + pV1.getAsInt() + " " + temp + " SymValue2 " + pV2.getAsInt() +
              "; AddPredicate: " + pEdge.toString());
    }
    heap.addPredicateRelation(pV1, pCType1, pV2, pCType2, pOp, pEdge);
  }
}

  public void addPredicateRelation(SMGSymbolicValue pV1, int pCType1,
                                   SMGExplicitValue pV2, int pCType2,
                                   BinaryOperator pOp, CFAEdge pEdge) {
    if (pEdge instanceof CAssumeEdge) {
      BinaryOperator temp;
      if (((CAssumeEdge) pEdge).getTruthAssumption()) {
        temp = pOp;
      } else {
        temp = pOp.getOppositLogicalOperator();
      }
      logger.log(Level.FINER, "SymValue " + pV1 + " " + temp + "; ExplValue " + pV2 +
          "; AddPredicate: " + pEdge.toString());
      if (!pV1.isUnknown()) {
        logger.log(Level.FINER, "SymValue " + pV1.getAsInt() + " " + temp + "; ExplValue " + pV2 +
            "; AddPredicate: " + pEdge.toString());
      }
    }
    if (trackPredicates) {
      heap.addPredicateRelation(pV1, pCType1, pV2, pCType2, pOp, pEdge);
    }
  }

  public PredRelation getPathPredicateRelation() {
    return heap.getPathPredicateRelation();
  }

  public void addErrorPredicate(SMGSymbolicValue pSymbolicValue, Integer pCType1,
                                SMGExplicitValue pExplicitValue, Integer pCType2,
                                CFAEdge pEdge) {
    logger.log(Level.FINER, "Add Error Predicate: SymValue  " + pSymbolicValue + " ; ExplValue " +
        pExplicitValue + "; on edge: " + pEdge.toString());
    heap.addErrorRelation(pSymbolicValue, pCType1, pExplicitValue, pCType2, pEdge);
  }

  public PredRelation getErrorPredicateRelation() {
    return heap.getErrorPredicateRelation();
  }

  public void resetErrorRelation() {
    heap.resetErrorRelation();
>>>>>>> 3f9babc1
  }

  public PredRelation getPathPredicateRelation() {
    return heap.getPathPredicateRelation();
  }

  public void addErrorPredicate(SMGSymbolicValue pSymbolicValue, Integer pCType1,
                                SMGExplicitValue pExplicitValue, Integer pCType2,
                                CFAEdge pEdge) {
    if (isTrackPredicatesEnabled()) {
      logger.log(Level.FINER, "Add Error Predicate: SymValue  ",
          pSymbolicValue, " ; ExplValue", " ",
          pExplicitValue, "; on edge: ", pEdge);
      heap.addErrorRelation(pSymbolicValue, pCType1, pExplicitValue, pCType2);
    }
  }

  public PredRelation getErrorPredicateRelation() {
    return heap.getErrorPredicateRelation();
  }

  public void resetErrorRelation() {
    heap.resetErrorRelation();
  }

  /**
   *
   * @param pKey the key.
   * @param pValue the value.
   * @return explicit value merged with pKey, or Null if not merged
   */
  public SMGKnownSymValue putExplicit(SMGKnownSymValue pKey, SMGKnownExpValue pValue) {

    if (explicitValues.inverse().containsKey(pValue)) {
      SMGKnownSymValue symValue = explicitValues.inverse().get(pValue);

      if (pKey.getAsInt() != symValue.getAsInt()) {
        explicitValues.remove(symValue);
        heap.mergeValues(pKey.getAsInt(), symValue.getAsInt());
        explicitValues.put(pKey, pValue);
        return symValue;
      }

      return null;
    }

    explicitValues.put(pKey, pValue);
    return null;
  }

  public void clearExplicit(SMGKnownSymValue pKey) {
    explicitValues.remove(pKey);
  }

  boolean isExplicit(int value) {
    SMGKnownSymValue key = SMGKnownSymValue.valueOf(value);

    return explicitValues.containsKey(key);
  }

  SMGKnownExpValue getExplicit(int value) {
    SMGKnownSymValue key = SMGKnownSymValue.valueOf(value);

    assert explicitValues.containsKey(key);
    return explicitValues.get(key);
  }

  public SMGExplicitValue getExplicit(SMGKnownSymValue pKey) {
    if (explicitValues.containsKey(pKey)) {
      return explicitValues.get(pKey);
    }

    return SMGUnknownValue.getInstance();
  }

  private static enum Property {
    INVALID_READ,
    INVALID_WRITE,
    INVALID_FREE,
    INVALID_HEAP
  }

  public boolean hasMemoryErrors() {
    return invalidFree || invalidRead || invalidWrite || heap.hasMemoryLeaks();
  }

  public boolean isInNeq(SMGSymbolicValue pValue1, SMGSymbolicValue pValue2) {

    if (pValue1.isUnknown() || pValue2.isUnknown()) {
      return false;
    } else {
      return heap.haveNeqRelation(pValue1.getAsInt(), pValue2.getAsInt());
    }
  }

  IDExpression createIDExpression(SMGObject pObject) {
    return heap.createIDExpression(pObject);
  }

<<<<<<< HEAD
=======
  @Override
  public SMGStateInformation forget(MemoryLocation pLocation) {
    return heap.forget(pLocation);
  }

  @Override
  public void remember(MemoryLocation pLocation, SMGStateInformation pForgottenInformation) {
    heap.remember(pLocation, pForgottenInformation);
  }

  @Override
  public Set<MemoryLocation> getTrackedMemoryLocations() {
    return heap.getTrackedMemoryLocations();
  }

  @Override
  public int getSize() {
    return heap.getHVEdges().size();
  }

  public SMGInterpolant createInterpolant() {
    // TODO Copy necessary?
    return new SMGInterpolant(new HashMap<>(explicitValues), new CLangSMG(heap), logger,
        trackPredicates, externalAllocationSize);
  }

  public CType getTypeForMemoryLocation(MemoryLocation pMemoryLocation) {
    return heap.getTypeForMemoryLocation(pMemoryLocation);
  }

>>>>>>> 3f9babc1
  public SMGObject getObjectForFunction(CFunctionDeclaration pDeclaration) {

    /* Treat functions as global objects with unnkown memory size.
     * Only write them into the smg when necessary*/
    String functionQualifiedSMGName = getUniqueFunctionName(pDeclaration);

    return heap.getObjectForVisibleVariable(functionQualifiedSMGName);
  }

  public SMGObject createObjectForFunction(CFunctionDeclaration pDeclaration)
      throws SMGInconsistentException {

    /* Treat functions as global variable with unknown memory size.
     * Only write them into the smg when necessary*/
    String functionQualifiedSMGName = getUniqueFunctionName(pDeclaration);

    assert heap.getObjectForVisibleVariable(functionQualifiedSMGName) == null;

    return addGlobalVariable(0, functionQualifiedSMGName);
  }

  private String getUniqueFunctionName(CFunctionDeclaration pDeclaration) {

    StringBuilder functionName = new StringBuilder(pDeclaration.getQualifiedName());

    for (CParameterDeclaration parameterDcl : pDeclaration.getParameters()) {
      functionName.append("_");
      functionName.append(parameterDcl.toASTString().replace("*", "_").replace(" ", "_"));
    }

    return "__" + functionName;
  }

  /**
   * Try to abstract heap segments meaningfully.
   * @throws SMGInconsistentException Join lead to inconsistent smg.
   */
  public void executeHeapAbstraction() throws SMGInconsistentException {
    SMGAbstractionManager manager = new SMGAbstractionManager(logger, heap, this);
    manager.execute();
    performConsistencyCheck(SMGRuntimeCheck.HALF);
  }

  public boolean executeHeapAbstraction(Set<SMGAbstractionBlock> blocks,
      boolean usesHeapInterpoaltion)
      throws SMGInconsistentException {

    boolean change;

    if (usesHeapInterpoaltion) {
      SMGAbstractionManager manager =
          new SMGAbstractionManager(logger, heap, this, blocks, 2, 2, 2);
      change = manager.execute();
    } else {
      SMGAbstractionManager manager = new SMGAbstractionManager(logger, heap, this, blocks);
      change = manager.execute();
    }

    performConsistencyCheck(SMGRuntimeCheck.HALF);
    return change;
  }

  /**
   * Check if symbolic value1 of this smgState is less or equal to value2
   * of smgsState2.
   *
   * A value is less or equal if every concrete value represented by value1 is also
   * represented by value2.
   *
   * This check may be imprecise, but only insofar that equal symbolic values or
   * symbolic values that entail each other may be identified as incomparable, never the other way around.
   *
   * @param value1 Value of this smgState.
   * @param value2 Value of smgState2.
   * @param smgState2 Another SMG State.
   * @return SMGJoinStatus.RIGHT_ENTAIL iff all values represented by value1 are also represented by value2.
   * SMGJoinStatus.EQUAL iff values represented by value1 and value2 are equal.
   * SMGJoinStatus.INCOMPARABLE otherwise.
   */
  public SMGJoinStatus valueIsLessOrEqual(SMGKnownSymValue value1, SMGKnownSymValue value2,
      SMGState smgState2) {

    if (value1.equals(value2)) { return SMGJoinStatus.EQUAL; }

    if (smgState2.explicitValues.containsKey(value2)) {
      if (!explicitValues.containsKey(value1)) { return SMGJoinStatus.INCOMPARABLE; }

      if (!smgState2.explicitValues.get(value2).equals(explicitValues.get(value1))) {
        return SMGJoinStatus.INCOMPARABLE;
      } else {
        // Same explicit values
        return SMGJoinStatus.EQUAL;
      }
    }

    for (Integer neqToVal2 : smgState2.heap.getNeqsForValue(value2.getAsInt())) {
      if (!heap.haveNeqRelation(value1.getAsInt(),
          neqToVal2)) { return SMGJoinStatus.INCOMPARABLE; }
    }

    if (explicitValues.containsKey(value1) || heap.getNeqsForValue(value1.getAsInt())
        .size() > 0) { return SMGJoinStatus.RIGHT_ENTAIL; }

    // Both values represent top
    return SMGJoinStatus.EQUAL;
  }

  SMGEdgePointsTo getPointsToEdge(int pSymbolicValue) {
    return heap.getPointer(pSymbolicValue);
  }

  public int sizeOfHveEdges() {
    return heap.getHVEdges().size();
  }

  public Set<SMGMemoryPath> getMemoryPaths() {
    return heap.getMemoryPaths();
  }

  public Optional<SMGEdgeHasValue> forget(SMGMemoryPath location) {
    return heap.forget(location);
  }

  public SMGInterpolant createInterpolant(Set<SMGAbstractionBlock> pAbstractionBlocks) {
    return new SMGInterpolant(ImmutableSet.of(this), pAbstractionBlocks);
  }

  public SMGInterpolant createInterpolant() {
    return new SMGInterpolant(ImmutableSet.of(this));
  }

  public void clearValues() {
    heap.clearValues();
  }

  public void writeUnknownValueInUnknownField(SMGObject target) {
    Set<SMGEdgeHasValue> hves = heap.getHVEdges(SMGEdgeHasValueFilter.objectFilter(target));
    hves.forEach((SMGEdgeHasValue hve) -> {
      heap.removeHasValueEdge(hve);
    });
  }

  public void clearObjects() {
    heap.clearObjects();
  }

  public SMGIntersectionResult intersectStates(SMGState pOtherState) {
    return SMGIntersectStates.intersect(this, heap, pOtherState, pOtherState.heap, explicitValues,
        pOtherState.explicitValues);
  }

  public SMGAbstractionCandidate executeHeapAbstractionOneStep(Set<SMGAbstractionBlock> pResult)
      throws SMGInconsistentException {
    SMGAbstractionManager manager = new SMGAbstractionManager(logger, heap, this, pResult, 2, 2, 2);
    SMGAbstractionCandidate result = manager.executeOneStep();
    performConsistencyCheck(SMGRuntimeCheck.HALF);
    return result;
  }

  public Map<SMGObject, SMGMemoryPath> getHeapObjectMemoryPaths() {
    return heap.getHeapObjectMemoryPaths();
  }

  public boolean forgetNonTrackedHve(Set<SMGMemoryPath> pMempaths) {

    Set<SMGEdgeHasValue> trackkedHves = new HashSet<>(pMempaths.size());
    Set<Integer> trackedValues = new HashSet<>();
    trackedValues.add(0);

    for (SMGMemoryPath path : pMempaths) {
      Optional<SMGEdgeHasValue> hve = heap.getHVEdgeFromMemoryLocation(path);

      if (hve.isPresent()) {
        trackkedHves.add(hve.get());
        trackedValues.add(hve.get().getValue());
      }
    }

    boolean change = false;

    for (SMGEdgeHasValue edge : heap.getHVEdges()) {

      //TODO Robust heap abstraction?
      if (edge.getObject().isAbstract()) {
        trackedValues.add(edge.getValue());
        continue;
      }

      if (!trackkedHves.contains(edge)) {
        heap.removeHasValueEdge(edge);
        change = true;
      }
    }

    if (change) {
      for (Integer value : ImmutableSet.copyOf(heap.getValues())) {
        if (!trackedValues.contains(value)) {
          heap.removePointsToEdge(value);
          heap.removeValue(value);
          change = true;
        }
      }
    }

    return change;
  }

  public void forget(SMGEdgeHasValue pHveEdge) {
    heap.removeHasValueEdge(pHveEdge);
  }

  public void remember(SMGEdgeHasValue pHveEdge) {
    heap.addHasValueEdge(pHveEdge);
  }

  public Map<MemoryLocation, SMGRegion> getStackVariables() {

    Map<MemoryLocation, SMGRegion> result = new HashMap<>();

    for (Entry<String, SMGRegion> variableEntry : heap.getGlobalObjects().entrySet()) {
      String variableName = variableEntry.getKey();
      SMGRegion reg = variableEntry.getValue();
      result.put(MemoryLocation.valueOf(variableName), reg);
    }

    for (CLangStackFrame frame : heap.getStackFrames()) {
      String functionName = frame.getFunctionDeclaration().getName();

      for (Entry<String, SMGRegion> variableEntry : frame.getVariables().entrySet()) {
        String variableName = variableEntry.getKey();
        SMGRegion reg = variableEntry.getValue();
        result.put(MemoryLocation.valueOf(functionName, variableName), reg);
      }
    }

    return result;
  }

  public boolean forgetNonTrackedStackVariables(Set<MemoryLocation> pTrackedStackVariables) {

    boolean change = false;

    for (String variable : ImmutableSet.copyOf((heap.getGlobalObjects().keySet()))) {
      MemoryLocation globalVar = MemoryLocation.valueOf(variable);
      if (!pTrackedStackVariables.contains(globalVar)) {
        heap.removeGlobalVariableAndEdges(variable);
        change = true;
      }
    }

    for (CLangStackFrame frame : heap.getStackFrames()) {
      String functionName = frame.getFunctionDeclaration().getName();

      for (String variable : ImmutableSet.copyOf(frame.getVariables().keySet())) {
        MemoryLocation var = MemoryLocation.valueOf(functionName, variable);

        if (!pTrackedStackVariables.contains(var)) {
          heap.removeStackVariableAndEdges(variable, frame);
          change = true;
        }
      }
    }

    return change;
  }

  public SMGStateInformation forgetStackVariable(MemoryLocation pMemoryLocation) {
    return heap.forgetStackVariable(pMemoryLocation);
  }

  public void remember(MemoryLocation pMemoryLocation, SMGRegion pRegion,
      SMGStateInformation pInfo) {
    heap.remember(pMemoryLocation, pRegion, pInfo);
  }

  public void unknownWrite() {
    if (!isTrackPredicatesEnabled()) {
      heap.unknownWrite();
    }
  }

  public CLangStackFrame getStackFrame() {
    return heap.getStackFrames().peek();
  }
}<|MERGE_RESOLUTION|>--- conflicted
+++ resolved
@@ -33,10 +33,7 @@
 import org.sosy_lab.cpachecker.cfa.ast.c.CFunctionDeclaration;
 import org.sosy_lab.cpachecker.cfa.ast.c.CParameterDeclaration;
 import org.sosy_lab.cpachecker.cfa.model.CFAEdge;
-<<<<<<< HEAD
 import org.sosy_lab.cpachecker.cfa.model.CFANode;
-=======
->>>>>>> 3f9babc1
 import org.sosy_lab.cpachecker.cfa.model.c.CAssumeEdge;
 import org.sosy_lab.cpachecker.cfa.types.MachineModel;
 import org.sosy_lab.cpachecker.cfa.types.c.CPointerType;
@@ -120,6 +117,8 @@
   private final boolean invalidWrite;
   private final boolean invalidRead;
   private final boolean invalidFree;
+  private String errorDescription;
+  private String noteDescription;
 
   private void issueMemoryLeakMessage() {
     issueMemoryError("Memory leak found", false);
@@ -147,6 +146,21 @@
     }
   }
 
+  public String getErrorDescription() {
+    return errorDescription;
+  }
+
+  public void setErrorDescription(String pErrorDescription) {
+    errorDescription = pErrorDescription;
+  }
+
+  public String getNoteDescription() {
+    return noteDescription;
+  }
+
+  public void setNoteDescription(String pNoteDescription) {
+    noteDescription = pNoteDescription;
+  }
   /**
    * Constructor.
    *
@@ -249,9 +263,9 @@
     invalidWrite = pOriginalState.invalidWrite;
     externalAllocationSize = pOriginalState.externalAllocationSize;
     trackPredicates = pOriginalState.trackPredicates;
-<<<<<<< HEAD
     morePreciseIsLessOrEqual = pOriginalState.morePreciseIsLessOrEqual;
     blockEnded = pOriginalState.blockEnded;
+    errorDescription = pOriginalState.errorDescription;
   }
 
   /**
@@ -276,8 +290,6 @@
     invalidRead = pOriginalState.invalidRead;
     invalidWrite = pOriginalState.invalidWrite;
     externalAllocationSize = pOriginalState.externalAllocationSize;
-=======
->>>>>>> 3f9babc1
     morePreciseIsLessOrEqual = pOriginalState.morePreciseIsLessOrEqual;
     blockEnded = pBlockOperator.isBlockEnd(pCurrentLocation, 0);
     trackPredicates = pOriginalState.trackPredicates;
@@ -321,11 +333,6 @@
     invalidFree = pInvalidFree;
     invalidRead = pInvalidRead;
     invalidWrite = pInvalidWrite;
-<<<<<<< HEAD
-=======
-    trackPredicates = pOriginalState.trackPredicates;
-    externalAllocationSize = pOriginalState.externalAllocationSize;
->>>>>>> 3f9babc1
   }
 
   public SMGState(Map<SMGKnownSymValue, SMGKnownExpValue> pExplicitValues,
@@ -1402,6 +1409,7 @@
     if (!heap.isObjectValid(pObject) && !heap.isObjectExternallyAllocated(pObject)) {
       //Attempt to write to invalid object
       SMGState newState = setInvalidWrite();
+      newState.setErrorDescription("Attempt to write to invalid/deallocate object");
       return new SMGStateEdgePair(newState);
     }
 
@@ -1452,13 +1460,10 @@
     return heap.isObjectExternallyAllocated(pObject);
   }
 
-<<<<<<< HEAD
   public boolean isBlockEnded() {
     return blockEnded;
   }
 
-=======
->>>>>>> 3f9babc1
   public static class SMGStateEdgePair {
 
     private final SMGState smgState;
@@ -1815,8 +1820,10 @@
 
     if (!heap.isHeapObject(smgObject) && !heap.isObjectExternallyAllocated(smgObject)) {
       // You may not free any objects not on the heap.
-
-      return setInvalidFree();
+      SMGState newState = setInvalidFree();
+      newState.addInvalidObject(smgObject);
+      newState.setErrorDescription("Invalid free of unallocated object is found");
+      return newState;
     }
 
     if (!(offset == 0) && !heap.isObjectExternallyAllocated(smgObject)) {
@@ -1824,14 +1831,20 @@
       // didn't get through a malloc invocation.
       // TODO: externally allocated memory could be freed partially
 
-      return setInvalidFree();
+      SMGState newState = setInvalidFree();
+      newState.addInvalidObject(smgObject);
+      newState.setErrorDescription("Invalid free at " + offset + " offset from allocated is found");
+      return newState;
     }
 
     if (!heap.isObjectValid(smgObject)) {
       // you may not invoke free multiple times on
       // the same object
 
-      return setInvalidFree();
+      SMGState newState = setInvalidFree();
+      newState.addInvalidObject(smgObject);
+      newState.setErrorDescription("Double free is found");
+      return newState;
     }
 
     heap.setValidity(smgObject, false);
@@ -1851,6 +1864,13 @@
     return this;
   }
 
+  public void addInvalidObject(SMGObject pSmgObject) {
+    heap.reportInvalidObject(pSmgObject);
+  }
+
+  public List<SMGObject> getInvalidObjects() {
+    return heap.getInvalidObjects();
+  }
   /**
    * Drop the stack frame representing the stack of
    * the function with the given name
@@ -1862,6 +1882,9 @@
 
   public void pruneUnreachable() throws SMGInconsistentException {
     heap.pruneUnreachable();
+    if (heap.hasMemoryLeaks()) {
+      setErrorDescription("Memory leak is detected");
+    }
     //TODO: Explicit values pruning
     performConsistencyCheck(SMGRuntimeCheck.HALF);
   }
@@ -1969,6 +1992,9 @@
     performConsistencyCheck(SMGRuntimeCheck.FULL);
     //TODO Why do I do this here?
     heap.pruneUnreachable();
+    if (heap.hasMemoryLeaks()) {
+      setErrorDescription("Memory leak is detected");
+    }
     performConsistencyCheck(SMGRuntimeCheck.FULL);
     return newSMGState;
   }
@@ -2011,7 +2037,6 @@
     heap.addNeqRelation(pKnownVal1.getAsInt(), pKnownVal2.getAsInt());
   }
 
-<<<<<<< HEAD
   public boolean isTrackPredicatesEnabled() {
     return trackPredicates;
   }
@@ -2055,69 +2080,6 @@
       }
       heap.addPredicateRelation(pV1, pCType1, pV2, pCType2, pOp, pEdge);
     }
-=======
-  public void addPredicateRelation(SMGSymbolicValue pV1, int pCType1,
-                                   SMGSymbolicValue pV2, int pCType2,
-                                   BinaryOperator pOp, CFAEdge pEdge) {
-  if (trackPredicates && pEdge instanceof CAssumeEdge) {
-    BinaryOperator temp;
-    if (((CAssumeEdge) pEdge).getTruthAssumption()) {
-      temp = pOp;
-    } else {
-      temp = pOp.getOppositLogicalOperator();
-    }
-    logger.log(Level.FINER, "SymValue1 " + pV1 + " " + temp +" SymValue2 " + pV2 +
-        "; AddPredicate: " + pEdge.toString());
-    if (!pV1.isUnknown() && !pV2.isUnknown()) {
-      logger.log(Level.FINER,
-          "SymValue1 " + pV1.getAsInt() + " " + temp + " SymValue2 " + pV2.getAsInt() +
-              "; AddPredicate: " + pEdge.toString());
-    }
-    heap.addPredicateRelation(pV1, pCType1, pV2, pCType2, pOp, pEdge);
-  }
-}
-
-  public void addPredicateRelation(SMGSymbolicValue pV1, int pCType1,
-                                   SMGExplicitValue pV2, int pCType2,
-                                   BinaryOperator pOp, CFAEdge pEdge) {
-    if (pEdge instanceof CAssumeEdge) {
-      BinaryOperator temp;
-      if (((CAssumeEdge) pEdge).getTruthAssumption()) {
-        temp = pOp;
-      } else {
-        temp = pOp.getOppositLogicalOperator();
-      }
-      logger.log(Level.FINER, "SymValue " + pV1 + " " + temp + "; ExplValue " + pV2 +
-          "; AddPredicate: " + pEdge.toString());
-      if (!pV1.isUnknown()) {
-        logger.log(Level.FINER, "SymValue " + pV1.getAsInt() + " " + temp + "; ExplValue " + pV2 +
-            "; AddPredicate: " + pEdge.toString());
-      }
-    }
-    if (trackPredicates) {
-      heap.addPredicateRelation(pV1, pCType1, pV2, pCType2, pOp, pEdge);
-    }
-  }
-
-  public PredRelation getPathPredicateRelation() {
-    return heap.getPathPredicateRelation();
-  }
-
-  public void addErrorPredicate(SMGSymbolicValue pSymbolicValue, Integer pCType1,
-                                SMGExplicitValue pExplicitValue, Integer pCType2,
-                                CFAEdge pEdge) {
-    logger.log(Level.FINER, "Add Error Predicate: SymValue  " + pSymbolicValue + " ; ExplValue " +
-        pExplicitValue + "; on edge: " + pEdge.toString());
-    heap.addErrorRelation(pSymbolicValue, pCType1, pExplicitValue, pCType2, pEdge);
-  }
-
-  public PredRelation getErrorPredicateRelation() {
-    return heap.getErrorPredicateRelation();
-  }
-
-  public void resetErrorRelation() {
-    heap.resetErrorRelation();
->>>>>>> 3f9babc1
   }
 
   public PredRelation getPathPredicateRelation() {
@@ -2217,39 +2179,6 @@
     return heap.createIDExpression(pObject);
   }
 
-<<<<<<< HEAD
-=======
-  @Override
-  public SMGStateInformation forget(MemoryLocation pLocation) {
-    return heap.forget(pLocation);
-  }
-
-  @Override
-  public void remember(MemoryLocation pLocation, SMGStateInformation pForgottenInformation) {
-    heap.remember(pLocation, pForgottenInformation);
-  }
-
-  @Override
-  public Set<MemoryLocation> getTrackedMemoryLocations() {
-    return heap.getTrackedMemoryLocations();
-  }
-
-  @Override
-  public int getSize() {
-    return heap.getHVEdges().size();
-  }
-
-  public SMGInterpolant createInterpolant() {
-    // TODO Copy necessary?
-    return new SMGInterpolant(new HashMap<>(explicitValues), new CLangSMG(heap), logger,
-        trackPredicates, externalAllocationSize);
-  }
-
-  public CType getTypeForMemoryLocation(MemoryLocation pMemoryLocation) {
-    return heap.getTypeForMemoryLocation(pMemoryLocation);
-  }
-
->>>>>>> 3f9babc1
   public SMGObject getObjectForFunction(CFunctionDeclaration pDeclaration) {
 
     /* Treat functions as global objects with unnkown memory size.
