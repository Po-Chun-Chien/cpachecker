/*
 *  CPAchecker is a tool for configurable software verification.
 *  This file is part of CPAchecker.
 *
 *  Copyright (C) 2007-2018  Dirk Beyer
 *  All rights reserved.
 *
 *  Licensed under the Apache License, Version 2.0 (the "License");
 *  you may not use this file except in compliance with the License.
 *  You may obtain a copy of the License at
 *
 *      http://www.apache.org/licenses/LICENSE-2.0
 *
 *  Unless required by applicable law or agreed to in writing, software
 *  distributed under the License is distributed on an "AS IS" BASIS,
 *  WITHOUT WARRANTIES OR CONDITIONS OF ANY KIND, either express or implied.
 *  See the License for the specific language governing permissions and
 *  limitations under the License.
 *
 *
 *  CPAchecker web page:
 *    http://cpachecker.sosy-lab.org
 */
package org.sosy_lab.cpachecker.cpa.smg;

import com.google.common.collect.ImmutableList;
import com.google.common.collect.Sets;
import java.util.ArrayList;
import java.util.Collections;
import java.util.List;
import java.util.Set;
import java.util.logging.Level;
import org.sosy_lab.common.log.LogManager;
import org.sosy_lab.cpachecker.cfa.ast.c.CExpression;
import org.sosy_lab.cpachecker.cfa.ast.c.CFunctionCallExpression;
import org.sosy_lab.cpachecker.cfa.ast.c.CRightHandSide;
import org.sosy_lab.cpachecker.cfa.model.CFAEdge;
import org.sosy_lab.cpachecker.cfa.types.MachineModel;
import org.sosy_lab.cpachecker.cfa.types.c.CNumericTypes;
import org.sosy_lab.cpachecker.cpa.smg.evaluator.SMGAbstractObjectAndState.SMGAddressValueAndState;
import org.sosy_lab.cpachecker.cpa.smg.evaluator.SMGAbstractObjectAndState.SMGExplicitValueAndState;
import org.sosy_lab.cpachecker.cpa.smg.evaluator.SMGAbstractObjectAndState.SMGValueAndState;
import org.sosy_lab.cpachecker.cpa.smg.evaluator.SMGRightHandSideEvaluator;
import org.sosy_lab.cpachecker.cpa.smg.graphs.object.SMGNullObject;
import org.sosy_lab.cpachecker.cpa.smg.graphs.object.SMGObject;
import org.sosy_lab.cpachecker.cpa.smg.graphs.value.SMGAddressValue;
import org.sosy_lab.cpachecker.cpa.smg.graphs.value.SMGExplicitValue;
import org.sosy_lab.cpachecker.cpa.smg.graphs.value.SMGKnownExpValue;
import org.sosy_lab.cpachecker.cpa.smg.graphs.value.SMGKnownSymValue;
import org.sosy_lab.cpachecker.cpa.smg.graphs.value.SMGKnownSymbolicValue;
import org.sosy_lab.cpachecker.cpa.smg.graphs.value.SMGSymbolicValue;
import org.sosy_lab.cpachecker.cpa.smg.graphs.value.SMGZeroValue;
import org.sosy_lab.cpachecker.exceptions.CPATransferException;
import org.sosy_lab.cpachecker.exceptions.UnrecognizedCodeException;
import org.sosy_lab.cpachecker.exceptions.UnsupportedCodeException;

public class SMGBuiltins {

  private final SMGRightHandSideEvaluator expressionEvaluator;

  private final MachineModel machineModel;
  private final LogManager logger;
  private final SMGExportDotOption exportSMGOptions;
  private final SMGOptions options;

<<<<<<< HEAD
  SMGBuiltins(
      SMGTransferRelation pSmgTransferRelation,
=======
  public SMGBuiltins(
      SMGRightHandSideEvaluator pExpressionEvaluator,
>>>>>>> 753da3f7
      SMGOptions pOptions,
      SMGExportDotOption pExportSMGOptions,
      MachineModel pMachineModel,
      LogManager pLogger) {
<<<<<<< HEAD
    smgTransferRelation = pSmgTransferRelation;
    expressionEvaluator = pSmgTransferRelation.expressionEvaluator;
=======
    expressionEvaluator = pExpressionEvaluator;
>>>>>>> 753da3f7
    machineModel = pMachineModel;
    logger = pLogger;
    exportSMGOptions = pExportSMGOptions;
    options = pOptions;
  }

  private static final int MEMSET_BUFFER_PARAMETER = 0;
  private static final int MEMSET_CHAR_PARAMETER = 1;
  private static final int MEMSET_COUNT_PARAMETER = 2;
  private static final int MEMCPY_TARGET_PARAMETER = 0;
  private static final int MEMCPY_SOURCE_PARAMETER = 1;
  private static final int MEMCPY_SIZE_PARAMETER = 2;
  private static final int MALLOC_PARAMETER = 0;

  private final Set<String> BUILTINS = Sets.newHashSet(
          "__VERIFIER_BUILTIN_PLOT",
          "memcpy",
          "memset",
          "__builtin_alloca",
          //TODO: Properly model printf (dereferences and stuff)
          //TODO: General modelling system for functions which do not modify state?
          "printf"
      );

  public final void evaluateVBPlot(
      CFunctionCallExpression functionCall, UnmodifiableSMGState currentState) {
    String name = functionCall.getParameterExpressions().get(0).toASTString();
    if(exportSMGOptions.hasExportPath() && currentState != null) {
      SMGUtils.dumpSMGPlot(logger, currentState, functionCall.toASTString(), exportSMGOptions.getOutputFilePath(name));
    }
  }

  public final List<SMGAddressValueAndState> evaluateMemset(
      CFunctionCallExpression functionCall, SMGState pSMGState, CFAEdge cfaEdge)
      throws CPATransferException {

    //evaluate function: void *memset( void *buffer, int ch, size_t count );

    CExpression bufferExpr;
    CExpression chExpr;
    CExpression countExpr;

    try {
      bufferExpr = functionCall.getParameterExpressions().get(MEMSET_BUFFER_PARAMETER);
    } catch (IndexOutOfBoundsException e) {
      logger.logDebugException(e);
      throw new UnrecognizedCodeException(
          "Memset buffer argument not found.", cfaEdge, functionCall);
    }

    try {
      chExpr = functionCall.getParameterExpressions().get(MEMSET_CHAR_PARAMETER);
    } catch (IndexOutOfBoundsException e) {
      logger.logDebugException(e);
      throw new UnrecognizedCodeException("Memset ch argument not found.", cfaEdge, functionCall);
    }

    try {
      countExpr = functionCall.getParameterExpressions().get(MEMSET_COUNT_PARAMETER);
    } catch (IndexOutOfBoundsException e) {
      logger.logDebugException(e);
      throw new UnrecognizedCodeException(
          "Memset count argument not found.", cfaEdge, functionCall);
    }

    List<SMGAddressValueAndState> result = new ArrayList<>(4);

    for (SMGAddressValueAndState bufferAddressAndState :
        evaluateAddress(pSMGState, cfaEdge, bufferExpr)) {

      for (SMGExplicitValueAndState countValueAndState :
          evaluateExplicitValue(bufferAddressAndState.getSmgState(), cfaEdge, countExpr)) {

        for (SMGValueAndState chAndState :
            evaluateExpressionValue(countValueAndState.getSmgState(), cfaEdge, chExpr)) {

          for (SMGExplicitValueAndState expValueAndState :
              evaluateExplicitValue(chAndState.getSmgState(), cfaEdge, chExpr)) {

            result.add(
                evaluateMemset(
                    expValueAndState.getSmgState(),
                    cfaEdge,
                    bufferAddressAndState.getObject(),
                    countValueAndState.getObject(),
                    chAndState.getObject(),
                    expValueAndState.getObject()));
          }
        }
      }
    }

    return result;
  }

  private SMGAddressValueAndState evaluateMemset(
      SMGState currentState,
      CFAEdge cfaEdge,
      SMGAddressValue bufferAddress,
      SMGExplicitValue countValue,
      SMGSymbolicValue ch,
      SMGExplicitValue expValue)
      throws CPATransferException {

    if (bufferAddress.isUnknown() || countValue.isUnknown()) {
      currentState =
          currentState
              .withInvalidWrite()
              .withErrorDescription("Can't evaluate dst or count for memset");
      return SMGAddressValueAndState.of(currentState);
    }

    int count = countValue.getAsInt();

    if (ch.isUnknown()) {
      // If the symbolic value is not known create a new one.
      ch = SMGKnownSymValue.of();
    }

    SMGObject bufferMemory =  bufferAddress.getObject();

    long offset = bufferAddress.getOffset().getAsLong();

    if (ch.equals(SMGZeroValue.INSTANCE)) {
      // Create one large edge
      currentState =
          expressionEvaluator.writeValue(
              currentState,
              bufferMemory,
              offset,
              TypeUtils.createTypeWithLength(count * machineModel.getSizeofCharInBits()),
              ch,
              cfaEdge);
    } else {
      // We need to create many edges, one for each character written
      // memset() copies ch into the first count characters of buffer
      for (int c = 0; c < count; c++) {
        currentState =
            expressionEvaluator.writeValue(
                currentState,
                bufferMemory,
                offset + (c * machineModel.getSizeofCharInBits()),
                CNumericTypes.SIGNED_CHAR,
                ch,
                cfaEdge);
      }

      if (!expValue.isUnknown()) {
        currentState.putExplicit((SMGKnownSymbolicValue) ch, (SMGKnownExpValue) expValue);
      }
    }

    return SMGAddressValueAndState.of(currentState, bufferAddress);
  }

  protected List<? extends SMGValueAndState> evaluateExpressionValue(
      SMGState smgState, CFAEdge cfaEdge, CExpression rValue) throws CPATransferException {

    return expressionEvaluator.evaluateExpressionValue(smgState, cfaEdge, rValue);
  }

  protected List<SMGExplicitValueAndState> evaluateExplicitValue(SMGState pState, CFAEdge pCfaEdge, CRightHandSide pRValue)
      throws CPATransferException {
    return expressionEvaluator.evaluateExplicitValue(pState, pCfaEdge, pRValue);
  }

  protected List<SMGAddressValueAndState> evaluateAddress(
      SMGState pState, CFAEdge pCfaEdge, CRightHandSide pRvalue) throws CPATransferException {
    return expressionEvaluator.evaluateAddress(pState, pCfaEdge, pRvalue);
  }

  public final List<SMGAddressValueAndState> evaluateExternalAllocation(
      CFunctionCallExpression pFunctionCall, SMGState pState) throws SMGInconsistentException {

    String functionName = pFunctionCall.getFunctionNameExpression().toASTString();

    List<SMGAddressValueAndState> result = new ArrayList<>();

    // TODO line numbers are not unique when we have multiple input files!
    String allocation_label =
        functionName
            + "_ID"
            + SMGCPA.getNewValue()
            + "_Line:"
            + pFunctionCall.getFileLocation().getStartingLineNumber();
    SMGAddressValue new_address = pState.addExternalAllocation(allocation_label);

    result.add(SMGAddressValueAndState.of(pState, new_address));

    return result;
  }
  /**
   * The method "alloca" (or "__builtin_alloca") allocates memory from the stack. The memory is
   * automatically freed at function-exit.
   */
  // TODO possible property violation "stack-overflow through big allocation" is not handled
  public final List<SMGAddressValueAndState> evaluateAlloca(
      CFunctionCallExpression functionCall,
      SMGState pState,
      CFAEdge cfaEdge,
      SMGTransferRelationKind kind)
      throws CPATransferException {
    CRightHandSide sizeExpr;

    try {
      sizeExpr = functionCall.getParameterExpressions().get(MALLOC_PARAMETER);
    } catch (IndexOutOfBoundsException e) {
      logger.logDebugException(e);
      throw new UnrecognizedCodeException("alloca argument not found.", cfaEdge, functionCall);
    }

    List<SMGAddressValueAndState> result = new ArrayList<>();

    for (SMGExplicitValueAndState valueAndState :
        evaluateExplicitValue(pState, cfaEdge, sizeExpr)) {
      result.addAll(
          evaluateAlloca(
              valueAndState.getSmgState(), valueAndState.getObject(), cfaEdge, sizeExpr, kind));
    }

    return result;
  }

  private List<SMGAddressValueAndState> evaluateAlloca(
      SMGState currentState,
      SMGExplicitValue pSizeValue,
      CFAEdge cfaEdge,
      CRightHandSide sizeExpr,
      SMGTransferRelationKind kind)
      throws CPATransferException {

    SMGExplicitValue sizeValue = pSizeValue;

    if (sizeValue.isUnknown()) {

      if (options.isGuessSizeOfUnknownMemorySize()) {
        SMGExplicitValueAndState forcedValueAndState =
            expressionEvaluator.forceExplicitValue(currentState, cfaEdge, sizeExpr);
        currentState = forcedValueAndState.getSmgState();

        //Sanity check

        List<SMGExplicitValueAndState> valueAndStates = evaluateExplicitValue(currentState, cfaEdge, sizeExpr);

        if (valueAndStates.size() != 1) {
          throw new SMGInconsistentException(
            "Found abstraction where non should exist,due to the expression " + sizeExpr.toASTString()
                + "already being evaluated once in this transferrelation step.");
         }

        SMGExplicitValueAndState valueAndState = valueAndStates.get(0);

        sizeValue = valueAndState.getObject();
        currentState = valueAndState.getSmgState();

        if (sizeValue.isUnknown()) {

          if (kind == SMGTransferRelationKind.REFINEMENT) {
            sizeValue = SMGZeroValue.INSTANCE;
          } else {
            throw new UnsupportedCodeException("Not able to compute allocation size", cfaEdge);
          }
        }
      } else {
        if (kind == SMGTransferRelationKind.REFINEMENT) {
          sizeValue = SMGZeroValue.INSTANCE;
        } else {
          throw new UnsupportedCodeException("Not able to compute allocation size", cfaEdge);
        }
      }
    }

    // TODO line numbers are not unique when we have multiple input files!
    String allocation_label = "alloc_ID" + SMGCPA.getNewValue();
    SMGState state = currentState.copyOf();
    SMGAddressValue addressValue =
        state.addNewStackAllocation(
            sizeValue.getAsInt() * machineModel.getSizeofCharInBits(), allocation_label);

    ArrayList<SMGAddressValueAndState> result = new ArrayList<>(2);
    result.add(SMGAddressValueAndState.of(state, addressValue));

    // If malloc can fail, handle fail with alternative state
    if (options.isEnableMallocFailure()) {
      result.add(SMGAddressValueAndState.of(currentState.copyOf(), SMGZeroValue.INSTANCE));
    }

    return result;
  }

  private List<SMGExplicitValueAndState> getAllocateFunctionSize(
      SMGState pState,
      CFAEdge cfaEdge,
      CFunctionCallExpression functionCall,
      SMGTransferRelationKind kind)
      throws CPATransferException {

    String functionName = functionCall.getFunctionNameExpression().toASTString();

    if (options.getArrayAllocationFunctions().contains(functionName)) {

      List<SMGExplicitValueAndState> result = new ArrayList<>();
      for (SMGExplicitValueAndState numValueAndState :
          getAllocateFunctionParameter(
              options.getMemoryArrayAllocationFunctionsNumParameter(),
              functionCall,
              pState,
              cfaEdge,
              kind)) {
        for (SMGExplicitValueAndState elemSizeValueAndState :
            getAllocateFunctionParameter(
                options.getMemoryArrayAllocationFunctionsElemSizeParameter(),
                functionCall,
                numValueAndState.getSmgState(),
                cfaEdge,
                kind)) {

          SMGExplicitValue size = numValueAndState.getObject().multiply(elemSizeValueAndState.getObject());
          result.add(SMGExplicitValueAndState.of(elemSizeValueAndState.getSmgState(), size));
        }
      }

      return result;
    } else {
      return getAllocateFunctionParameter(
          options.getMemoryAllocationFunctionsSizeParameter(), functionCall, pState, cfaEdge, kind);
    }
  }

  private List<SMGExplicitValueAndState> getAllocateFunctionParameter(
      int pParameterNumber,
      CFunctionCallExpression functionCall,
      SMGState pState,
      CFAEdge cfaEdge,
      SMGTransferRelationKind kind)
      throws CPATransferException {
    CRightHandSide sizeExpr;
    SMGState currentState = pState;
    String functionName = functionCall.getFunctionNameExpression().toASTString();
    try {
      sizeExpr = functionCall.getParameterExpressions().get(pParameterNumber);
    } catch (IndexOutOfBoundsException e) {
      logger.logDebugException(e);
      throw new UnrecognizedCodeException(
          functionName + " argument #" + pParameterNumber + " not found.", cfaEdge, functionCall);
    }

    List<SMGExplicitValueAndState> result = new ArrayList<>();
    for (SMGExplicitValueAndState valueAndState :
        evaluateExplicitValue(currentState, cfaEdge, sizeExpr)) {
      SMGExplicitValueAndState resultValueAndState = valueAndState;
      SMGExplicitValue value = valueAndState.getObject();

      if (value.isUnknown()) {

        if (options.isGuessSizeOfUnknownMemorySize()) {
          currentState = valueAndState.getSmgState();
          SMGExplicitValueAndState forcedValueAndState =
              expressionEvaluator.forceExplicitValue(currentState, cfaEdge, sizeExpr);

          //Sanity check

          currentState = forcedValueAndState.getSmgState();
          List<SMGExplicitValueAndState> forcedvalueAndStates = evaluateExplicitValue(currentState, cfaEdge, sizeExpr);

          if (forcedvalueAndStates.size() != 1) { throw new SMGInconsistentException(
              "Found abstraction where non should exist,due to the expression " + sizeExpr.toASTString()
                  + "already being evaluated once in this transferrelation step.");
          }

          resultValueAndState = forcedvalueAndStates.get(0);

          value = resultValueAndState.getObject();

          if(value.isUnknown()) {
            if (kind == SMGTransferRelationKind.REFINEMENT) {
              resultValueAndState =
                  SMGExplicitValueAndState.of(currentState, SMGZeroValue.INSTANCE);
            } else {
              throw new UnsupportedCodeException("Not able to compute allocation size", cfaEdge);
            }
          }
        } else {
          if (kind == SMGTransferRelationKind.REFINEMENT) {
            resultValueAndState =
                SMGExplicitValueAndState.of(currentState, SMGZeroValue.INSTANCE);
          } else {
            throw new UnsupportedCodeException("Not able to compute allocation size", cfaEdge);
          }
        }
      }
      result.add(resultValueAndState);
    }

    return result;
  }

  public List<SMGAddressValueAndState> evaluateConfigurableAllocationFunction(
      CFunctionCallExpression functionCall,
      SMGState pState,
      CFAEdge cfaEdge,
      SMGTransferRelationKind kind)
      throws CPATransferException {

    String functionName = functionCall.getFunctionNameExpression().toASTString();
    List<SMGAddressValueAndState> result = new ArrayList<>();
    for (SMGExplicitValueAndState sizeAndState :
        getAllocateFunctionSize(pState, cfaEdge, functionCall, kind)) {

      int size = sizeAndState.getObject().getAsInt();
      SMGState currentState = sizeAndState.getSmgState();

      // TODO line numbers are not unique when we have multiple input files!
      String allocation_label =
          functionName
              + "_ID"
              + SMGCPA.getNewValue()
              + "_Line:"
              + functionCall.getFileLocation().getStartingLineNumber();
      SMGAddressValue new_address =
          currentState.addNewHeapAllocation(
              size * machineModel.getSizeofCharInBits(), allocation_label);

      SMGState newState = currentState;
      if (options.getZeroingMemoryAllocation().contains(functionName)) {
        newState =
            expressionEvaluator.writeValue(
                currentState,
                new_address.getObject(),
                0,
                TypeUtils.createTypeWithLength(size * machineModel.getSizeofCharInBits()),
                SMGZeroValue.INSTANCE,
                cfaEdge);
      }
      result.add(SMGAddressValueAndState.of(newState, new_address));

      // If malloc can fail, handle fail with alternative state
      if (options.isEnableMallocFailure()) {
        result.add(SMGAddressValueAndState.of(currentState.copyOf(), SMGZeroValue.INSTANCE));
      }
    }

    return result;
  }

  public final List<SMGState> evaluateFree(CFunctionCallExpression pFunctionCall, SMGState pState,
      CFAEdge cfaEdge) throws CPATransferException {
    CExpression pointerExp;

    try {
      pointerExp = pFunctionCall.getParameterExpressions().get(0);
    } catch (IndexOutOfBoundsException e) {
      logger.logDebugException(e);
      throw new UnrecognizedCodeException(
          "Built-in free(): No parameter passed", cfaEdge, pFunctionCall);
    }

    List<SMGState> resultStates = new ArrayList<>();
    for (SMGAddressValueAndState addressAndState :
        expressionEvaluator.evaluateAddress(pState, cfaEdge, pointerExp)) {
      SMGAddressValue address = addressAndState.getObject();
      SMGState currentState = addressAndState.getSmgState();

      if (address.isUnknown()) {
        logger.log(Level.INFO, "Free on expression ", pointerExp.toASTString(),
            " is invalid, because the target of the address could not be calculated.");
        SMGState invalidFreeState =
            currentState
                .withInvalidFree()
                .withErrorDescription(
                    "Free on expression "
                        + pointerExp.toASTString()
                        + " is invalid, because the target of the address could not be calculated.");
        resultStates.add(invalidFreeState);
        continue;
      }

      if (address.isZero()) {
        logger.log(Level.INFO, pFunctionCall.getFileLocation(), ":",
            "The argument of a free invocation:", cfaEdge.getRawStatement(), "is 0");

      } else {
        currentState = currentState.free(address.getOffset().getAsInt(), address.getObject());
      }

      resultStates.add(currentState);
    }

    return resultStates;
  }

  public final boolean isABuiltIn(String functionName) {
    return (BUILTINS.contains(functionName) || isNondetBuiltin(functionName) ||
        isConfigurableAllocationFunction(functionName) || isDeallocationFunction(functionName) ||
        isExternalAllocationFunction(functionName));
  }

  private static final String NONDET_PREFIX = "__VERIFIER_nondet_";
  public boolean isNondetBuiltin(String pFunctionName) {
    return pFunctionName.startsWith(NONDET_PREFIX) || pFunctionName.equals("nondet_int");
  }

  public boolean isConfigurableAllocationFunction(String functionName) {
    return options.getMemoryAllocationFunctions().contains(functionName)
        || options.getArrayAllocationFunctions().contains(functionName);
  }

  public boolean isDeallocationFunction(String functionName) {
    return options.getDeallocationFunctions().contains(functionName);
  }

  public boolean isExternalAllocationFunction(String functionName) {
    return options.getExternalAllocationFunction().contains(functionName);
  }

  public List<SMGAddressValueAndState> evaluateMemcpy(
      CFunctionCallExpression pFunctionCall, SMGState pSmgState, CFAEdge pCfaEdge)
      throws CPATransferException {

    //evaluate function: void *memcpy(void *str1, const void *str2, size_t n)

    CExpression targetStr1Expr;
    CExpression sourceStr2Expr;
    CExpression sizeExpr;

    try {
      targetStr1Expr = pFunctionCall.getParameterExpressions().get(MEMCPY_TARGET_PARAMETER);
    } catch (IndexOutOfBoundsException e) {
      logger.logDebugException(e);
      throw new UnrecognizedCodeException(
          "Memcpy target argument not found.", pCfaEdge, pFunctionCall);
    }

    try {
      sourceStr2Expr = pFunctionCall.getParameterExpressions().get(MEMCPY_SOURCE_PARAMETER);
    } catch (IndexOutOfBoundsException e) {
      logger.logDebugException(e);
      throw new UnrecognizedCodeException(
          "Memcpy source argument not found.", pCfaEdge, pFunctionCall);
    }

    try {
      sizeExpr = pFunctionCall.getParameterExpressions().get(MEMCPY_SIZE_PARAMETER);
    } catch (IndexOutOfBoundsException e) {
      logger.logDebugException(e);
      throw new UnrecognizedCodeException(
          "Memcpy count argument not found.", pCfaEdge, pFunctionCall);
    }

    List<SMGAddressValueAndState> result = new ArrayList<>(4);

    for (SMGAddressValueAndState targetStr1AndState :
        evaluateAddress(pSmgState, pCfaEdge, targetStr1Expr)) {

      for (SMGAddressValueAndState sourceStr2AndState :
          evaluateAddress(targetStr1AndState.getSmgState(), pCfaEdge, sourceStr2Expr)) {

        for (SMGExplicitValueAndState sizeValueAndState :
            evaluateExplicitValue(sourceStr2AndState.getSmgState(), pCfaEdge, sizeExpr)) {

          SMGState currentState = sizeValueAndState.getSmgState();
          SMGAddressValue targetObject = targetStr1AndState.getObject();
          SMGAddressValue sourceObject = sourceStr2AndState.getObject();
          SMGExplicitValue explicitSizeValue = sizeValueAndState.getObject();

          if (!targetObject.isUnknown() && !sourceObject.isUnknown()) {
            int symbolicValueSize =
                expressionEvaluator.getBitSizeof(
                    pCfaEdge, sizeExpr.getExpressionType(), currentState);
            for (SMGValueAndState sizeSymbolicValueAndState :
                evaluateExpressionValue(currentState, pCfaEdge, sizeExpr)) {
              SMGSymbolicValue symbolicValue = sizeSymbolicValueAndState.getObject();

              int sourceRangeOffset = sourceObject.getOffset().getAsInt() / machineModel.getSizeofCharInBits();
              int sourceSize = sourceObject.getObject().getSize() / machineModel.getSizeofCharInBits();
              int availableSource = sourceSize - sourceRangeOffset;

              int targetRangeOffset = targetObject.getOffset().getAsInt() / machineModel.getSizeofCharInBits();
              int targetSize = targetObject.getObject().getSize() / machineModel.getSizeofCharInBits();
              int availableTarget = targetSize - targetRangeOffset;

              if (explicitSizeValue.isUnknown() && !symbolicValue.isUnknown()) {
                if (!currentState.getHeap().isObjectExternallyAllocated(sourceObject.getObject())) {
                  currentState.addErrorPredicate(symbolicValue, symbolicValueSize, SMGKnownExpValue
                      .valueOf(availableSource), symbolicValueSize, pCfaEdge);
                }
                if (!currentState.getHeap().isObjectExternallyAllocated(targetObject.getObject())) {
                  currentState.addErrorPredicate(symbolicValue, symbolicValueSize, SMGKnownExpValue
                      .valueOf(availableTarget), symbolicValueSize, pCfaEdge);
                }
              }
            }
          }
          result.add(evaluateMemcpy(currentState, targetObject, sourceObject, explicitSizeValue));
        }
      }
    }

    return result;
  }

  private SMGAddressValueAndState evaluateMemcpy(SMGState currentState, SMGAddressValue targetStr1Address,
      SMGAddressValue sourceStr2Address, SMGExplicitValue sizeValue) throws SMGInconsistentException {

    /*If target is unknown, clear all values, because we don't know where memcpy was used,
     *  and mark invalid write.
     * If source is unknown, just clear all values of target, and mark invalid read.
     * If size is unknown, clear all values of target, and mark invalid write and read.*/
    if (targetStr1Address.isUnknown() || sourceStr2Address.isUnknown()
        || sizeValue.isUnknown()) {

      if (!currentState.isTrackPredicatesEnabled()) {
        if (sizeValue.isUnknown()) {
          currentState =
              currentState
                  .withInvalidWrite()
                  .withInvalidRead()
                  .withErrorDescription("Can't evaluate memcpy dst and src");
        } else if (targetStr1Address.isUnknown()) {
          currentState =
              currentState.withInvalidWrite().withErrorDescription("Can't evaluate memcpy dst");
        } else {
          currentState =
              currentState.withInvalidRead().withErrorDescription("Can't evaluate memcpy src");
        }
      }
      if (!sourceStr2Address.isUnknown() && sourceStr2Address.getObject().equals(SMGNullObject.INSTANCE)) {
        currentState =
            currentState.withInvalidRead().withErrorDescription("Memcpy src is null pointer");
      }
      if (!targetStr1Address.isUnknown() && targetStr1Address.getObject().equals(SMGNullObject.INSTANCE)) {
        currentState =
            currentState.withInvalidWrite().withErrorDescription("Memcpy to null pointer dst");
      }

      if (targetStr1Address.isUnknown()) {
        currentState.unknownWrite();
      } else {
        //TODO More precise clear of values
        currentState.writeUnknownValueInUnknownField(targetStr1Address.getAddress().getObject());
      }

      return SMGAddressValueAndState.of(currentState);
    }

    SMGObject source = sourceStr2Address.getObject();
    SMGObject target = targetStr1Address.getObject();

    long sourceOffset = sourceStr2Address.getOffset().getAsLong();
    long sourceLastCopyBitOffset =
        sizeValue.getAsLong() * machineModel.getSizeofCharInBits() + sourceOffset;
    long targetOffset = targetStr1Address.getOffset().getAsLong();

    if (sourceLastCopyBitOffset > source.getSize()) {
      currentState = currentState.withInvalidRead().withErrorDescription("Overread on memcpy");
    } else if (targetOffset > target.getSize() - (sizeValue.getAsLong() * machineModel
        .getSizeofCharInBits())) {
      currentState = currentState.withInvalidWrite().withErrorDescription("Overwrite on memcpy");
    } else {
      currentState.copy(source, target, sourceOffset, sourceLastCopyBitOffset, targetOffset);
    }

    return SMGAddressValueAndState.of(currentState, targetStr1Address);
  }

  public List<SMGAddressValueAndState> handleBuiltinFunctionCall(
      CFAEdge pCfaEdge,
      CFunctionCallExpression cFCExpression,
      String calledFunctionName,
      SMGState newState,
      SMGTransferRelationKind kind)
      throws CPATransferException {

    if (isExternalAllocationFunction(calledFunctionName)) {
      return evaluateExternalAllocation(cFCExpression, newState);
    }

    switch (calledFunctionName) {
      case "__builtin_alloca":
        return evaluateAlloca(cFCExpression, newState, pCfaEdge, kind);

      case "memset":
        return evaluateMemset(cFCExpression, newState, pCfaEdge);

      case "memcpy":
        return evaluateMemcpy(cFCExpression, newState, pCfaEdge);

      case "__VERIFIER_BUILTIN_PLOT":
        evaluateVBPlot(cFCExpression, newState);
        // $FALL-THROUGH$
      case "printf":
        return ImmutableList.of(SMGAddressValueAndState.of(newState));

      default:
        if (isNondetBuiltin(calledFunctionName)) {
          return Collections.singletonList(SMGAddressValueAndState.of(newState));
        } else {
          throw new AssertionError(
              "Unexpected function handled as a builtin: " + calledFunctionName);
        }
    }
  }

  public List<SMGAddressValueAndState> handleUnknownFunction(
      CFAEdge pCfaEdge,
      CFunctionCallExpression cFCExpression,
      String calledFunctionName,
      SMGState pState)
      throws CPATransferException, AssertionError {
    switch (options.getHandleUnknownFunctions()) {
      case STRICT:
        throw new CPATransferException(
            "Unknown function '"
                + calledFunctionName
                + "' may be unsafe. See the cpa.smg.handleUnknownFunction option.");
      case ASSUME_SAFE:
        return ImmutableList.of(SMGAddressValueAndState.of(pState));
      case ASSUME_EXTERNAL_ALLOCATED:
        return expressionEvaluator.handleSafeExternFuction(cFCExpression, pState, pCfaEdge);
      default:
        throw new AssertionError(
            "Unhandled enum value in switch: " + options.getHandleUnknownFunctions());
    }
  }
}<|MERGE_RESOLUTION|>--- conflicted
+++ resolved
@@ -63,23 +63,13 @@
   private final SMGExportDotOption exportSMGOptions;
   private final SMGOptions options;
 
-<<<<<<< HEAD
-  SMGBuiltins(
-      SMGTransferRelation pSmgTransferRelation,
-=======
   public SMGBuiltins(
       SMGRightHandSideEvaluator pExpressionEvaluator,
->>>>>>> 753da3f7
       SMGOptions pOptions,
       SMGExportDotOption pExportSMGOptions,
       MachineModel pMachineModel,
       LogManager pLogger) {
-<<<<<<< HEAD
-    smgTransferRelation = pSmgTransferRelation;
-    expressionEvaluator = pSmgTransferRelation.expressionEvaluator;
-=======
     expressionEvaluator = pExpressionEvaluator;
->>>>>>> 753da3f7
     machineModel = pMachineModel;
     logger = pLogger;
     exportSMGOptions = pExportSMGOptions;
