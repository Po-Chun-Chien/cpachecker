/*
 *  CPAchecker is a tool for configurable software verification.
 *  This file is part of CPAchecker.
 *
 *  Copyright (C) 2007-2014  Dirk Beyer
 *  All rights reserved.
 *
 *  Licensed under the Apache License, Version 2.0 (the "License");
 *  you may not use this file except in compliance with the License.
 *  You may obtain a copy of the License at
 *
 *      http://www.apache.org/licenses/LICENSE-2.0
 *
 *  Unless required by applicable law or agreed to in writing, software
 *  distributed under the License is distributed on an "AS IS" BASIS,
 *  WITHOUT WARRANTIES OR CONDITIONS OF ANY KIND, either express or implied.
 *  See the License for the specific language governing permissions and
 *  limitations under the License.
 *
 *
 *  CPAchecker web page:
 *    http://cpachecker.sosy-lab.org
 */
package org.sosy_lab.cpachecker.cpa.smg.join;

import com.google.common.collect.Iterables;
<<<<<<< HEAD
import com.google.common.collect.Sets;
=======

import java.math.BigInteger;
import org.sosy_lab.cpachecker.cpa.smg.SMGEdgeHasValue;
import org.sosy_lab.cpachecker.cpa.smg.SMGEdgeHasValueFilter;
import org.sosy_lab.cpachecker.cpa.smg.SMGInconsistentException;
import org.sosy_lab.cpachecker.cpa.smg.SMGValueFactory;
import org.sosy_lab.cpachecker.cpa.smg.graphs.SMG;
import org.sosy_lab.cpachecker.cpa.smg.objects.SMGObject;

>>>>>>> 631bcdef
import java.util.Collections;
import java.util.HashSet;
import java.util.Map.Entry;
import java.util.NavigableMap;
import java.util.Set;
import java.util.TreeMap;
import org.sosy_lab.cpachecker.cpa.smg.SMGInconsistentException;
import org.sosy_lab.cpachecker.cpa.smg.SMGValueFactory;
import org.sosy_lab.cpachecker.cpa.smg.graphs.SMG;
import org.sosy_lab.cpachecker.cpa.smg.graphs.edge.SMGEdgeHasValue;
import org.sosy_lab.cpachecker.cpa.smg.graphs.edge.SMGEdgeHasValueFilter;
import org.sosy_lab.cpachecker.cpa.smg.graphs.object.SMGObject;

class SMGJoinFields {
  private final SMG newSMG1;
  private final SMG newSMG2;
  private SMGJoinStatus status = SMGJoinStatus.EQUAL;

  public SMGJoinFields(final SMG pSMG1, final SMG pSMG2, SMGObject pObj1, SMGObject pObj2) {
    if (pObj1.getSize() != pObj2.getSize()) {
      throw new IllegalArgumentException("SMGJoinFields object arguments need to have identical size");
    }
    if (! (pSMG1.getObjects().contains(pObj1) && pSMG2.getObjects().contains(pObj2))) {
      throw new IllegalArgumentException("SMGJoinFields object arguments need to be included in parameter SMGs");
    }

    final SMG origSMG1 = new SMG(pSMG1);
    final SMG origSMG2 = new SMG(pSMG2);

    Set<SMGEdgeHasValue> H1Prime = getCompatibleHVEdgeSet(pSMG1, pSMG2, pObj1, pObj2);
    pSMG1.replaceHVSet(H1Prime);
    Set<SMGEdgeHasValue> H2Prime = getCompatibleHVEdgeSet(pSMG2, pSMG1, pObj2, pObj1);
    pSMG2.replaceHVSet(H2Prime);

    status = joinFieldsRelaxStatus(origSMG1, pSMG1, status, SMGJoinStatus.RIGHT_ENTAIL, pObj1);
    status = joinFieldsRelaxStatus(origSMG2, pSMG2, status, SMGJoinStatus.LEFT_ENTAIL, pObj2);

    Set<SMGEdgeHasValue> smg2Extension = mergeNonNullHasValueEdges(pSMG1, pSMG2, pObj1, pObj2);
    Set<SMGEdgeHasValue> smg1Extension = mergeNonNullHasValueEdges(pSMG2, pSMG1, pObj2, pObj1);

    H1Prime.addAll(smg1Extension);
    H2Prime.addAll(smg2Extension);

    pSMG1.replaceHVSet(H1Prime);
    pSMG2.replaceHVSet(H2Prime);

    newSMG1 = pSMG1;
    newSMG2 = pSMG2;
  }

  public SMGJoinStatus getStatus() {
    return status;
  }

  public SMG getSMG1() {
    return newSMG1;
  }

  public SMG getSMG2() {
    return newSMG2;
  }

  public static Set<SMGEdgeHasValue> mergeNonNullHasValueEdges(SMG pSMG1, SMG pSMG2, SMGObject pObj1, SMGObject pObj2) {
    Set<SMGEdgeHasValue> returnSet = new HashSet<>();

    SMGEdgeHasValueFilter filterForSMG1 = SMGEdgeHasValueFilter.objectFilter(pObj1);
    SMGEdgeHasValueFilter filterForSMG2 = SMGEdgeHasValueFilter.objectFilter(pObj2);
    filterForSMG1.filterNotHavingValue(SMG.NULL_ADDRESS);

    for (SMGEdgeHasValue edge : pSMG1.getHVEdges(filterForSMG1)) {
      filterForSMG2.filterAtOffset(edge.getOffset());
      if (pSMG2.getHVEdges(filterForSMG2).size() == 0) {
        returnSet.add(new SMGEdgeHasValue(edge.getType(), edge.getOffset(), pObj2, SMGValueFactory.getNewValue()));
      }
    }

    return Collections.unmodifiableSet(returnSet);
  }

  public static SMGJoinStatus joinFieldsRelaxStatus(SMG pOrigSMG, SMG pNewSMG,
      SMGJoinStatus pCurStatus, SMGJoinStatus pNewStatus, SMGObject pObject) {
    TreeMap<BigInteger, Integer> origNullEdges = pOrigSMG.getNullEdgesMapOffsetToSizeForObject(pObject);
    TreeMap<BigInteger, Integer> newNullEdges = pNewSMG.getNullEdgesMapOffsetToSizeForObject(pObject);
    for (Entry<BigInteger, Integer> origEdge : origNullEdges.entrySet()) {
      Entry<BigInteger, Integer> newFloorEntry = newNullEdges.floorEntry(origEdge.getKey());
      if (newFloorEntry == null || newFloorEntry.getValue() + newFloorEntry.getKey().longValue() <
                                    origEdge.getValue() + origEdge.getKey().longValue()) {
        return SMGJoinStatus.updateStatus(pCurStatus, pNewStatus);
      }
    }
    return pCurStatus;
  }

  static public Set<SMGEdgeHasValue> getCompatibleHVEdgeSet(SMG pSMG1, SMG pSMG2, SMGObject pObj1, SMGObject pObj2) {
    Set<SMGEdgeHasValue> newHVSet = Sets.newHashSet(getHVSetWithoutNullValuesOnObject(pSMG1, pObj1));
    newHVSet.addAll(getHVSetOfCommonNullValues(pSMG1, pSMG2, pObj1, pObj2));
    newHVSet.addAll(getHVSetOfMissingNullValues(pSMG1, pSMG2, pObj1, pObj2));
    return newHVSet;
  }

  static public Set<SMGEdgeHasValue> getHVSetOfMissingNullValues(SMG pSMG1, SMG pSMG2, SMGObject pObj1, SMGObject pObj2) {
    Set<SMGEdgeHasValue> retset = new HashSet<>();

    SMGEdgeHasValueFilter nonNullPtrInSmg2 = SMGEdgeHasValueFilter.objectFilter(pObj2);
    nonNullPtrInSmg2.filterNotHavingValue(SMG.NULL_ADDRESS);

    SMGEdgeHasValueFilter nonNullPtrInSmg1 = SMGEdgeHasValueFilter.objectFilter(pObj1);
    nonNullPtrInSmg1.filterNotHavingValue(SMG.NULL_ADDRESS);

    for (SMGEdgeHasValue edge : pSMG2.getHVEdges(nonNullPtrInSmg2)) {
      if (! pSMG2.isPointer(edge.getValue())) {
        continue;
      }

      nonNullPtrInSmg1.filterAtOffset(edge.getOffset());

      if (pSMG1.getHVEdges(nonNullPtrInSmg1).size() == 0) {

        TreeMap <BigInteger, Integer> newNullEdgesOffsetToSize =
            pSMG1.getNullEdgesMapOffsetToSizeForObject(pObj1);

        BigInteger min = edge.getOffset();
        BigInteger max = edge.getOffset().add(BigInteger.valueOf(edge.getSizeInBits
            (pSMG1.getMachineModel())));

<<<<<<< HEAD
        Entry<Integer, Integer> floorEntry = newNullEdgesOffsetToSize.floorEntry(min);
        if (floorEntry != null && floorEntry.getValue() + floorEntry.getKey() >= max ) {
          retset.add(new SMGEdgeHasValue(edge.getType(), edge.getOffset(), pObj1, SMG.NULL_ADDRESS));
=======
        Entry<BigInteger, Integer> floorEntry = newNullEdgesOffsetToSize.floorEntry(min);
        if (floorEntry != null && floorEntry.getValue() + floorEntry.getKey().longValue() >= max.longValue()
            ) {
          retset.add(new SMGEdgeHasValue(edge.getType(), edge.getOffset(), pObj1, pSMG1.getNullValue()));
>>>>>>> 631bcdef
        }
      }
    }
    return retset;
  }

<<<<<<< HEAD
  static private SMGEdgeHasValue getNullEdgesIntersection(Entry<Integer, Integer> first, Entry<Integer,
      Integer> next, SMGObject pObj1) {
    int resultOffset = Integer.max(first.getKey(), next.getKey());
    int resultSize = Integer.min(first.getValue() + first.getKey(), next.getValue() + next.getKey()) - resultOffset;
    return new SMGEdgeHasValue(resultSize, resultOffset, pObj1, SMG.NULL_ADDRESS);
=======
  static private SMGEdgeHasValue getNullEdgesIntersection(Entry<BigInteger, Integer> first, Entry<BigInteger,
      Integer> next, SMGObject pObj1, SMG pSMG1) {
    BigInteger resultOffset = first.getKey().max(next.getKey());
    int resultSize = first.getKey().add(BigInteger.valueOf(first.getValue())).min(next.getKey()
        .add(BigInteger.valueOf(next.getValue()))).subtract(resultOffset).intValue();
    return new SMGEdgeHasValue(resultSize, resultOffset, pObj1, pSMG1.getNullValue());
>>>>>>> 631bcdef
  }

  static public Set<SMGEdgeHasValue> getHVSetOfCommonNullValues(SMG pSMG1, SMG pSMG2, SMGObject pObj1, SMGObject pObj2) {
    Set<SMGEdgeHasValue> retset = new HashSet<>();
<<<<<<< HEAD
    TreeMap<Integer, Integer> map1 = pSMG1.getNullEdgesMapOffsetToSizeForObject(pObj1);
    TreeMap<Integer, Integer> map2 = pSMG2.getNullEdgesMapOffsetToSizeForObject(pObj2);
    for (Entry<Integer, Integer> entry1 : map1.entrySet()) {
      NavigableMap<Integer, Integer> subMap =
          map2.subMap(entry1.getKey(), true, entry1.getKey() + entry1.getValue(), false);
      for (Entry<Integer, Integer> entry2 : subMap.entrySet()) {
        retset.add(getNullEdgesIntersection(entry1, entry2, pObj1));
      }
    }
    for (Entry<Integer, Integer> entry2 : map2.entrySet()) {
      NavigableMap<Integer, Integer> subMap =
          map1.subMap(entry2.getKey(), false, entry2.getKey() + entry2.getValue(), false);
      for (Entry<Integer, Integer> entry1 : subMap.entrySet()) {
        retset.add(getNullEdgesIntersection(entry2, entry1, pObj1));
=======
    TreeMap<BigInteger, Integer> map1 = pSMG1.getNullEdgesMapOffsetToSizeForObject(pObj1);
    TreeMap<BigInteger, Integer> map2 = pSMG2.getNullEdgesMapOffsetToSizeForObject(pObj2);
    for (Entry<BigInteger, Integer> entry1 : map1.entrySet()) {
      NavigableMap<BigInteger, Integer> subMap =
          map2.subMap(entry1.getKey(), true, entry1.getKey().add(BigInteger.valueOf
                  (entry1.getValue())),
              false);
      for (Entry<BigInteger, Integer> entry2 : subMap.entrySet()) {
        retset.add(getNullEdgesIntersection(entry1, entry2, pObj1, pSMG1));
      }
    }
    for (Entry<BigInteger, Integer> entry2 : map2.entrySet()) {
      NavigableMap<BigInteger, Integer> subMap =
          map1.subMap(entry2.getKey(), false, entry2.getKey().add(BigInteger.valueOf
                  (entry2.getValue())),
              false);
      for (Entry<BigInteger, Integer> entry1 : subMap.entrySet()) {
        retset.add(getNullEdgesIntersection(entry2, entry1, pObj1, pSMG1));
>>>>>>> 631bcdef
      }
    }

    return Collections.unmodifiableSet(retset);
  }

  /** get edges for all objects, except the Null-edges of the given object. */
  static public Set<SMGEdgeHasValue> getHVSetWithoutNullValuesOnObject(SMG pSMG, SMGObject pObj) {
    SMGEdgeHasValueFilter nullValueFilter = SMGEdgeHasValueFilter.objectFilter(pObj).filterHavingValue(SMG.NULL_ADDRESS);
    return Sets.difference(pSMG.getHVEdges(), pSMG.getHVEdges(nullValueFilter));
  }

  private static void checkResultConsistencySingleSide(SMG pSMG1, SMGEdgeHasValueFilter nullEdges1,
                                                       SMG pSMG2, SMGObject pObj2, TreeMap<BigInteger, Integer> nullEdgesInSMG2) throws SMGInconsistentException {
    for (SMGEdgeHasValue edgeInSMG1 : pSMG1.getHVEdges(nullEdges1)) {
      BigInteger start = edgeInSMG1.getOffset();
      int byte_after_end = start.intValue() + edgeInSMG1.getSizeInBits(pSMG1.getMachineModel());
      SMGEdgeHasValueFilter filter = SMGEdgeHasValueFilter.objectFilter(pObj2)
                                                          .filterAtOffset(edgeInSMG1.getOffset())
                                                          .filterByType(edgeInSMG1.getType());
      Set<SMGEdgeHasValue> hvInSMG2Set = pSMG2.getHVEdges(filter);

      SMGEdgeHasValue hvInSMG2;
      if (hvInSMG2Set.size() > 0) {
        hvInSMG2 = Iterables.getOnlyElement(hvInSMG2Set);
      } else {
        hvInSMG2 = null;
      }

      Entry<BigInteger, Integer> floorEntry = nullEdgesInSMG2.floorEntry(start);
      int nextNotNullBit = (floorEntry == null) ? start.intValue() : Integer.max(start.intValue(),
          floorEntry.getKey()
          .intValue() + floorEntry.getValue());
      if (hvInSMG2 == null || ( nextNotNullBit < byte_after_end && ! pSMG2.isPointer(hvInSMG2.getValue()))) {
        throw new SMGInconsistentException("SMGJoinFields output assertions do not hold");
      }
    }
  }

  public static void checkResultConsistency(SMG pSMG1, SMG pSMG2, SMGObject pObj1, SMGObject pObj2) throws SMGInconsistentException {
<<<<<<< HEAD
    SMGEdgeHasValueFilter nullEdges1 = SMGEdgeHasValueFilter.objectFilter(pObj1).filterHavingValue(SMG.NULL_ADDRESS);
    SMGEdgeHasValueFilter nullEdges2 = SMGEdgeHasValueFilter.objectFilter(pObj2).filterHavingValue(SMG.NULL_ADDRESS);
    TreeMap<Integer, Integer> nullEdgesInSMG1 = pSMG1.getNullEdgesMapOffsetToSizeForObject(pObj1);
    TreeMap<Integer, Integer> nullEdgesInSMG2 = pSMG2.getNullEdgesMapOffsetToSizeForObject(pObj2);
=======
    SMGEdgeHasValueFilter nullEdges1 = SMGEdgeHasValueFilter.objectFilter(pObj1).filterHavingValue(pSMG1.getNullValue());
    SMGEdgeHasValueFilter nullEdges2 = SMGEdgeHasValueFilter.objectFilter(pObj2).filterHavingValue(pSMG2.getNullValue());
    TreeMap<BigInteger, Integer> nullEdgesInSMG1 = pSMG1.getNullEdgesMapOffsetToSizeForObject(pObj1);
    TreeMap<BigInteger, Integer> nullEdgesInSMG2 = pSMG2.getNullEdgesMapOffsetToSizeForObject(pObj2);
>>>>>>> 631bcdef

    if (pSMG1.getHVEdges(SMGEdgeHasValueFilter.objectFilter(pObj1)).size() != pSMG2.getHVEdges(SMGEdgeHasValueFilter.objectFilter(pObj2)).size()) {
      throw new SMGInconsistentException("SMGJoinFields output assertion does not hold: the objects do not have identical sets of fields");
    }

    checkResultConsistencySingleSide(pSMG1, nullEdges1, pSMG2, pObj2, nullEdgesInSMG2);
    checkResultConsistencySingleSide(pSMG2, nullEdges2, pSMG1, pObj1, nullEdgesInSMG1);
  }
}<|MERGE_RESOLUTION|>--- conflicted
+++ resolved
@@ -24,19 +24,7 @@
 package org.sosy_lab.cpachecker.cpa.smg.join;
 
 import com.google.common.collect.Iterables;
-<<<<<<< HEAD
 import com.google.common.collect.Sets;
-=======
-
-import java.math.BigInteger;
-import org.sosy_lab.cpachecker.cpa.smg.SMGEdgeHasValue;
-import org.sosy_lab.cpachecker.cpa.smg.SMGEdgeHasValueFilter;
-import org.sosy_lab.cpachecker.cpa.smg.SMGInconsistentException;
-import org.sosy_lab.cpachecker.cpa.smg.SMGValueFactory;
-import org.sosy_lab.cpachecker.cpa.smg.graphs.SMG;
-import org.sosy_lab.cpachecker.cpa.smg.objects.SMGObject;
-
->>>>>>> 631bcdef
 import java.util.Collections;
 import java.util.HashSet;
 import java.util.Map.Entry;
@@ -118,12 +106,12 @@
 
   public static SMGJoinStatus joinFieldsRelaxStatus(SMG pOrigSMG, SMG pNewSMG,
       SMGJoinStatus pCurStatus, SMGJoinStatus pNewStatus, SMGObject pObject) {
-    TreeMap<BigInteger, Integer> origNullEdges = pOrigSMG.getNullEdgesMapOffsetToSizeForObject(pObject);
-    TreeMap<BigInteger, Integer> newNullEdges = pNewSMG.getNullEdgesMapOffsetToSizeForObject(pObject);
-    for (Entry<BigInteger, Integer> origEdge : origNullEdges.entrySet()) {
-      Entry<BigInteger, Integer> newFloorEntry = newNullEdges.floorEntry(origEdge.getKey());
-      if (newFloorEntry == null || newFloorEntry.getValue() + newFloorEntry.getKey().longValue() <
-                                    origEdge.getValue() + origEdge.getKey().longValue()) {
+    TreeMap<Long, Integer> origNullEdges = pOrigSMG.getNullEdgesMapOffsetToSizeForObject(pObject);
+    TreeMap<Long, Integer> newNullEdges = pNewSMG.getNullEdgesMapOffsetToSizeForObject(pObject);
+    for (Entry<Long, Integer> origEdge : origNullEdges.entrySet()) {
+      Entry<Long, Integer> newFloorEntry = newNullEdges.floorEntry(origEdge.getKey());
+      if (newFloorEntry == null || newFloorEntry.getValue() + newFloorEntry.getKey() <
+                                    origEdge.getValue() + origEdge.getKey()) {
         return SMGJoinStatus.updateStatus(pCurStatus, pNewStatus);
       }
     }
@@ -155,82 +143,45 @@
 
       if (pSMG1.getHVEdges(nonNullPtrInSmg1).size() == 0) {
 
-        TreeMap <BigInteger, Integer> newNullEdgesOffsetToSize =
+        TreeMap <Long, Integer> newNullEdgesOffsetToSize =
             pSMG1.getNullEdgesMapOffsetToSizeForObject(pObj1);
 
-        BigInteger min = edge.getOffset();
-        BigInteger max = edge.getOffset().add(BigInteger.valueOf(edge.getSizeInBits
-            (pSMG1.getMachineModel())));
-
-<<<<<<< HEAD
-        Entry<Integer, Integer> floorEntry = newNullEdgesOffsetToSize.floorEntry(min);
+        long min = edge.getOffset();
+        long max = edge.getOffset() + edge.getSizeInBits(pSMG1.getMachineModel());
+
+        Entry<Long, Integer> floorEntry = newNullEdgesOffsetToSize.floorEntry(min);
         if (floorEntry != null && floorEntry.getValue() + floorEntry.getKey() >= max ) {
           retset.add(new SMGEdgeHasValue(edge.getType(), edge.getOffset(), pObj1, SMG.NULL_ADDRESS));
-=======
-        Entry<BigInteger, Integer> floorEntry = newNullEdgesOffsetToSize.floorEntry(min);
-        if (floorEntry != null && floorEntry.getValue() + floorEntry.getKey().longValue() >= max.longValue()
-            ) {
-          retset.add(new SMGEdgeHasValue(edge.getType(), edge.getOffset(), pObj1, pSMG1.getNullValue()));
->>>>>>> 631bcdef
         }
       }
     }
     return retset;
   }
 
-<<<<<<< HEAD
-  static private SMGEdgeHasValue getNullEdgesIntersection(Entry<Integer, Integer> first, Entry<Integer,
+  static private SMGEdgeHasValue getNullEdgesIntersection(Entry<Long, Integer> first, Entry<Long,
       Integer> next, SMGObject pObj1) {
-    int resultOffset = Integer.max(first.getKey(), next.getKey());
-    int resultSize = Integer.min(first.getValue() + first.getKey(), next.getValue() + next.getKey()) - resultOffset;
+    long resultOffset = Long.max(first.getKey(), next.getKey());
+    int resultSize = Math.toIntExact(Long.min(first.getValue() + first.getKey(), next.getValue()
+        + next.getKey()) - resultOffset);
     return new SMGEdgeHasValue(resultSize, resultOffset, pObj1, SMG.NULL_ADDRESS);
-=======
-  static private SMGEdgeHasValue getNullEdgesIntersection(Entry<BigInteger, Integer> first, Entry<BigInteger,
-      Integer> next, SMGObject pObj1, SMG pSMG1) {
-    BigInteger resultOffset = first.getKey().max(next.getKey());
-    int resultSize = first.getKey().add(BigInteger.valueOf(first.getValue())).min(next.getKey()
-        .add(BigInteger.valueOf(next.getValue()))).subtract(resultOffset).intValue();
-    return new SMGEdgeHasValue(resultSize, resultOffset, pObj1, pSMG1.getNullValue());
->>>>>>> 631bcdef
   }
 
   static public Set<SMGEdgeHasValue> getHVSetOfCommonNullValues(SMG pSMG1, SMG pSMG2, SMGObject pObj1, SMGObject pObj2) {
     Set<SMGEdgeHasValue> retset = new HashSet<>();
-<<<<<<< HEAD
-    TreeMap<Integer, Integer> map1 = pSMG1.getNullEdgesMapOffsetToSizeForObject(pObj1);
-    TreeMap<Integer, Integer> map2 = pSMG2.getNullEdgesMapOffsetToSizeForObject(pObj2);
-    for (Entry<Integer, Integer> entry1 : map1.entrySet()) {
-      NavigableMap<Integer, Integer> subMap =
+    TreeMap<Long, Integer> map1 = pSMG1.getNullEdgesMapOffsetToSizeForObject(pObj1);
+    TreeMap<Long, Integer> map2 = pSMG2.getNullEdgesMapOffsetToSizeForObject(pObj2);
+    for (Entry<Long, Integer> entry1 : map1.entrySet()) {
+      NavigableMap<Long, Integer> subMap =
           map2.subMap(entry1.getKey(), true, entry1.getKey() + entry1.getValue(), false);
-      for (Entry<Integer, Integer> entry2 : subMap.entrySet()) {
+      for (Entry<Long, Integer> entry2 : subMap.entrySet()) {
         retset.add(getNullEdgesIntersection(entry1, entry2, pObj1));
       }
     }
-    for (Entry<Integer, Integer> entry2 : map2.entrySet()) {
-      NavigableMap<Integer, Integer> subMap =
+    for (Entry<Long, Integer> entry2 : map2.entrySet()) {
+      NavigableMap<Long, Integer> subMap =
           map1.subMap(entry2.getKey(), false, entry2.getKey() + entry2.getValue(), false);
-      for (Entry<Integer, Integer> entry1 : subMap.entrySet()) {
+      for (Entry<Long, Integer> entry1 : subMap.entrySet()) {
         retset.add(getNullEdgesIntersection(entry2, entry1, pObj1));
-=======
-    TreeMap<BigInteger, Integer> map1 = pSMG1.getNullEdgesMapOffsetToSizeForObject(pObj1);
-    TreeMap<BigInteger, Integer> map2 = pSMG2.getNullEdgesMapOffsetToSizeForObject(pObj2);
-    for (Entry<BigInteger, Integer> entry1 : map1.entrySet()) {
-      NavigableMap<BigInteger, Integer> subMap =
-          map2.subMap(entry1.getKey(), true, entry1.getKey().add(BigInteger.valueOf
-                  (entry1.getValue())),
-              false);
-      for (Entry<BigInteger, Integer> entry2 : subMap.entrySet()) {
-        retset.add(getNullEdgesIntersection(entry1, entry2, pObj1, pSMG1));
-      }
-    }
-    for (Entry<BigInteger, Integer> entry2 : map2.entrySet()) {
-      NavigableMap<BigInteger, Integer> subMap =
-          map1.subMap(entry2.getKey(), false, entry2.getKey().add(BigInteger.valueOf
-                  (entry2.getValue())),
-              false);
-      for (Entry<BigInteger, Integer> entry1 : subMap.entrySet()) {
-        retset.add(getNullEdgesIntersection(entry2, entry1, pObj1, pSMG1));
->>>>>>> 631bcdef
       }
     }
 
@@ -244,10 +195,10 @@
   }
 
   private static void checkResultConsistencySingleSide(SMG pSMG1, SMGEdgeHasValueFilter nullEdges1,
-                                                       SMG pSMG2, SMGObject pObj2, TreeMap<BigInteger, Integer> nullEdgesInSMG2) throws SMGInconsistentException {
+                                                       SMG pSMG2, SMGObject pObj2, TreeMap<Long, Integer> nullEdgesInSMG2) throws SMGInconsistentException {
     for (SMGEdgeHasValue edgeInSMG1 : pSMG1.getHVEdges(nullEdges1)) {
-      BigInteger start = edgeInSMG1.getOffset();
-      int byte_after_end = start.intValue() + edgeInSMG1.getSizeInBits(pSMG1.getMachineModel());
+      long start = edgeInSMG1.getOffset();
+      long byte_after_end = start + edgeInSMG1.getSizeInBits(pSMG1.getMachineModel());
       SMGEdgeHasValueFilter filter = SMGEdgeHasValueFilter.objectFilter(pObj2)
                                                           .filterAtOffset(edgeInSMG1.getOffset())
                                                           .filterByType(edgeInSMG1.getType());
@@ -260,10 +211,9 @@
         hvInSMG2 = null;
       }
 
-      Entry<BigInteger, Integer> floorEntry = nullEdgesInSMG2.floorEntry(start);
-      int nextNotNullBit = (floorEntry == null) ? start.intValue() : Integer.max(start.intValue(),
-          floorEntry.getKey()
-          .intValue() + floorEntry.getValue());
+      Entry<Long, Integer> floorEntry = nullEdgesInSMG2.floorEntry(start);
+      long nextNotNullBit = (floorEntry == null) ? start : Long.max(start, floorEntry.getKey() +
+          floorEntry.getValue());
       if (hvInSMG2 == null || ( nextNotNullBit < byte_after_end && ! pSMG2.isPointer(hvInSMG2.getValue()))) {
         throw new SMGInconsistentException("SMGJoinFields output assertions do not hold");
       }
@@ -271,17 +221,10 @@
   }
 
   public static void checkResultConsistency(SMG pSMG1, SMG pSMG2, SMGObject pObj1, SMGObject pObj2) throws SMGInconsistentException {
-<<<<<<< HEAD
     SMGEdgeHasValueFilter nullEdges1 = SMGEdgeHasValueFilter.objectFilter(pObj1).filterHavingValue(SMG.NULL_ADDRESS);
     SMGEdgeHasValueFilter nullEdges2 = SMGEdgeHasValueFilter.objectFilter(pObj2).filterHavingValue(SMG.NULL_ADDRESS);
-    TreeMap<Integer, Integer> nullEdgesInSMG1 = pSMG1.getNullEdgesMapOffsetToSizeForObject(pObj1);
-    TreeMap<Integer, Integer> nullEdgesInSMG2 = pSMG2.getNullEdgesMapOffsetToSizeForObject(pObj2);
-=======
-    SMGEdgeHasValueFilter nullEdges1 = SMGEdgeHasValueFilter.objectFilter(pObj1).filterHavingValue(pSMG1.getNullValue());
-    SMGEdgeHasValueFilter nullEdges2 = SMGEdgeHasValueFilter.objectFilter(pObj2).filterHavingValue(pSMG2.getNullValue());
-    TreeMap<BigInteger, Integer> nullEdgesInSMG1 = pSMG1.getNullEdgesMapOffsetToSizeForObject(pObj1);
-    TreeMap<BigInteger, Integer> nullEdgesInSMG2 = pSMG2.getNullEdgesMapOffsetToSizeForObject(pObj2);
->>>>>>> 631bcdef
+    TreeMap<Long, Integer> nullEdgesInSMG1 = pSMG1.getNullEdgesMapOffsetToSizeForObject(pObj1);
+    TreeMap<Long, Integer> nullEdgesInSMG2 = pSMG2.getNullEdgesMapOffsetToSizeForObject(pObj2);
 
     if (pSMG1.getHVEdges(SMGEdgeHasValueFilter.objectFilter(pObj1)).size() != pSMG2.getHVEdges(SMGEdgeHasValueFilter.objectFilter(pObj2)).size()) {
       throw new SMGInconsistentException("SMGJoinFields output assertion does not hold: the objects do not have identical sets of fields");
