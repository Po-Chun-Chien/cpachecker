/*
 *  CPAchecker is a tool for configurable software verification.
 *  This file is part of CPAchecker.
 *
 *  Copyright (C) 2007-2012  Dirk Beyer
 *  All rights reserved.
 *
 *  Licensed under the Apache License, Version 2.0 (the "License");
 *  you may not use this file except in compliance with the License.
 *  You may obtain a copy of the License at
 *
 *      http://www.apache.org/licenses/LICENSE-2.0
 *
 *  Unless required by applicable law or agreed to in writing, software
 *  distributed under the License is distributed on an "AS IS" BASIS,
 *  WITHOUT WARRANTIES OR CONDITIONS OF ANY KIND, either express or implied.
 *  See the License for the specific language governing permissions and
 *  limitations under the License.
 *
 *
 *  CPAchecker web page:
 *    http://cpachecker.sosy-lab.org
 */
package org.sosy_lab.cpachecker.cpa.lock;

import static com.google.common.collect.FluentIterable.from;

import com.google.common.base.Joiner;
import com.google.common.base.Preconditions;
import com.google.common.collect.Multiset;
import java.util.ArrayList;
import java.util.Iterator;
import java.util.LinkedList;
import java.util.List;
import java.util.Objects;
import java.util.Set;
import org.sosy_lab.cpachecker.cpa.lock.effects.LockEffect;
import org.sosy_lab.cpachecker.cpa.usage.CompatibleNode;
import org.sosy_lab.cpachecker.cpa.usage.CompatibleState;

public class DeadLockState extends AbstractLockState {

  public static class DeadLockTreeNode extends ArrayList<LockIdentifier> implements CompatibleNode {

    private static final long serialVersionUID = 5757759799394605077L;

    public DeadLockTreeNode(List<LockIdentifier> locks) {
      super(locks);
    }

    @Override
    public int compareTo(CompatibleState pArg0) {
      Preconditions.checkArgument(pArg0 instanceof DeadLockTreeNode);
      DeadLockTreeNode o = (DeadLockTreeNode) pArg0;
      int result = size() - o.size();
      if (result != 0) {
        return result;
      }
      Iterator<LockIdentifier> lockIterator = iterator();
      Iterator<LockIdentifier> lockIterator2 = o.iterator();
      while (lockIterator.hasNext()) {
        result = lockIterator.next().compareTo(lockIterator2.next());
        if (result != 0) {
          return result;
        }
      }
      return 0;
    }

    @Override
    public boolean cover(CompatibleNode pNode) {
      Preconditions.checkArgument(pNode instanceof DeadLockTreeNode);
      return this.compareTo(pNode) == 0;
    }

    @Override
    public boolean hasEmptyLockSet() {
      return isEmpty();
    }
  }

  public class DeadLockStateBuilder extends AbstractLockStateBuilder {
    private List<LockIdentifier> mutableLockList;

    @SuppressWarnings("JdkObsolete") // TODO consider replacing this with ArrayList or ArrayDeque
    public DeadLockStateBuilder(DeadLockState state) {
      super(state);
      mutableLockList = new LinkedList<>(state.lockList);
    }

    @Override
    public void add(LockIdentifier lockId) {
      mutableLockList.add(lockId);
    }

    @Override
    public void free(LockIdentifier lockId) {
      // Remove last!
      for (int i = mutableLockList.size() - 1; i >= 0; i--) {
        LockIdentifier id = mutableLockList.get(i);
        if (id.equals(lockId)) {
          mutableLockList.remove(i);
          return;
        }
      }
    }

    @Override
    public void reset(LockIdentifier lockId) {
      while (mutableLockList.remove(lockId)) {}
    }

    @Override
    public void set(LockIdentifier lockId, int num) {
      throw new UnsupportedOperationException(
          "Set annotations are not supported for dead lock analysis");
    }

    @Override
    public void restore(LockIdentifier lockId) {
      throw new UnsupportedOperationException(
          "Restore annotations are not supported for dead lock analysis");
    }

    @Override
    public void restoreAll() {
      mutableLockList = ((DeadLockState) mutableToRestore).lockList;
    }

    @Override
    public DeadLockState build() {
      if (isFalseState) {
        return null;
      }
      if (isRestored) {
        mutableToRestore = mutableToRestore.toRestore;
      }
      if (lockList.equals(mutableLockList) && mutableToRestore == toRestore) {
        return DeadLockState.this;
      } else {
        return new DeadLockState(mutableLockList, (DeadLockState) mutableToRestore);
      }
    }

    @Override
    public DeadLockState getOldState() {
      return DeadLockState.this;
    }

    @Override
    public void resetAll() {
      mutableLockList.clear();
    }

    @Override
    public void reduce() {
      mutableToRestore = null;
    }

    @Override
    public void removeLocksExcept(Set<LockIdentifier> usedLocks) {
      int num = getAggressiveTailNum(mutableLockList, usedLocks);
      if (num < mutableLockList.size() - 1) {
        for (int i = mutableLockList.size() - 1; i > num; i--) {
          mutableLockList.remove(i);
        }
      }
    }

    @Override
    public void reduceLockCounters(Set<LockIdentifier> exceptLocks) {
      int num = getTailNum(mutableLockList, exceptLocks);
      if (num < mutableLockList.size() - 1) {
        for (int i = mutableLockList.size() - 1; i > num; i--) {
          mutableLockList.remove(i);
        }
      }
    }

    private int getTailNum(List<LockIdentifier> pLockList, Set<LockIdentifier> exceptLocks) {
      for (int i = pLockList.size() - 1; i >= 0; i--) {
        LockIdentifier id = pLockList.get(i);
        if (pLockList.indexOf(id) == i || exceptLocks.contains(id)) {
<<<<<<< HEAD
          return i;
        }
      }
      return 0;
    }

    private int
        getAggressiveTailNum(List<LockIdentifier> pLockList, Set<LockIdentifier> exceptLocks) {
      for (int i = pLockList.size() - 1; i >= 0; i--) {
        LockIdentifier id = pLockList.get(i);
        if (exceptLocks.contains(id)) {
=======
>>>>>>> 30c6dbe7
          return i;
        }
      }
      return 0;
    }

    public void expand(LockState rootState) {
      mutableToRestore = rootState.toRestore;
    }

    @Override
    public void returnLocksExcept(AbstractLockState pRootState, Set<LockIdentifier> usedLocks) {
      List<LockIdentifier> rootList = ((DeadLockState) pRootState).lockList;
      int num = getAggressiveTailNum(rootList, usedLocks);
      if (num < rootList.size() - 1) {
        for (int i = num + 1; i < rootList.size(); i++) {
          mutableLockList.add(rootList.get(i));
        }
      }
    }

    @Override
    public void expandLockCounters(
        AbstractLockState pRootState,
        Set<LockIdentifier> pRestrictedLocks) {
      List<LockIdentifier> rootList = ((DeadLockState) pRootState).lockList;
      int num = getTailNum(rootList, pRestrictedLocks);
      if (num < rootList.size() - 1) {
        for (int i = num + 1; i < rootList.size(); i++) {
          mutableLockList.add(rootList.get(i));
        }
      }
    }

    @Override
    public void setRestoreState() {
      mutableToRestore = DeadLockState.this;
    }

    @Override
    public void setAsFalseState() {
      isFalseState = true;
    }
  }

  private final List<LockIdentifier> lockList;
  // if we need restore state, we save it here
  // Used for function annotations like annotate.function_name.restore
  @SuppressWarnings("JdkObsolete") // TODO consider replacing this with ArrayList or ArrayDeque
  public DeadLockState() {
    super();
    lockList = new LinkedList<>();
  }

  @SuppressWarnings("JdkObsolete") // TODO consider replacing this with ArrayList or ArrayDeque
  protected DeadLockState(List<LockIdentifier> gLocks, DeadLockState state) {
    super(state);
    this.lockList = new LinkedList<>(gLocks);
  }

  @Override
  public List<LockIdentifier> getHashCodeForState() {
    // Special hash for BAM, in other cases use iterator
    return lockList;
  }

  @Override
  public String toString() {
    if (lockList.size() > 0) {
      StringBuilder sb = new StringBuilder();
      return Joiner.on(",").appendTo(sb, lockList).toString();
    } else {
      return "Without locks";
    }
  }

  @Override
  public int getCounter(LockIdentifier lock) {
    return from(lockList).filter(lock::equals).size();
  }

  @Override
  public int hashCode() {
    return Objects.hash(lockList);
  }

  @Override
  public boolean equals(Object obj) {
    if (this == obj) {
      return true;
    }
    if (obj == null || getClass() != obj.getClass()) {
      return false;
    }
    DeadLockState other = (DeadLockState) obj;
    return Objects.equals(toRestore, other.toRestore)
        && Objects.equals(lockList, other.lockList);
  }

  /**
   * This method find the difference between two states in some metric. It is useful for
   * comparators. lock1.diff(lock2) <=> lock1 - lock2.
   *
   * @param pOther The other LockStatisticsState
   * @return Difference between two states
   */
  @Override
  public int compareTo(CompatibleState pOther) {
    DeadLockState other = (DeadLockState) pOther;

    int result = other.getSize() - this.getSize(); // decreasing queue

    if (result != 0) {
      return result;
    }

    Iterator<LockIdentifier> iterator1 = lockList.iterator();
    Iterator<LockIdentifier> iterator2 = other.lockList.iterator();
    // Sizes are equal
    while (iterator1.hasNext()) {
      LockIdentifier lockId1 = iterator1.next();
      LockIdentifier lockId2 = iterator2.next();
      result = lockId1.compareTo(lockId2);
      if (result != 0) {
        return result;
      }
    }
    return 0;
  }

  @Override
  public DeadLockStateBuilder builder() {
    return new DeadLockStateBuilder(this);
  }

  @Override
  public Multiset<LockEffect> getDifference(AbstractLockState other) {
    // Return the effect, which shows, what should we do to transform from this state to the other
    throw new UnsupportedOperationException("Effects are not supported for dead lock detection");
  }

  @Override
  public CompatibleNode getCompatibleNode() {
    return new DeadLockTreeNode(lockList);
  }

  @Override
  protected Set<LockIdentifier> getLocks() {
    return from(lockList).toSet();
  }
}<|MERGE_RESOLUTION|>--- conflicted
+++ resolved
@@ -181,7 +181,6 @@
       for (int i = pLockList.size() - 1; i >= 0; i--) {
         LockIdentifier id = pLockList.get(i);
         if (pLockList.indexOf(id) == i || exceptLocks.contains(id)) {
-<<<<<<< HEAD
           return i;
         }
       }
@@ -193,8 +192,6 @@
       for (int i = pLockList.size() - 1; i >= 0; i--) {
         LockIdentifier id = pLockList.get(i);
         if (exceptLocks.contains(id)) {
-=======
->>>>>>> 30c6dbe7
           return i;
         }
       }
