/*
 *  CPAchecker is a tool for configurable software verification.
 *  This file is part of CPAchecker.
 *
 *  Copyright (C) 2007-2014  Dirk Beyer
 *  All rights reserved.
 *
 *  Licensed under the Apache License, Version 2.0 (the "License");
 *  you may not use this file except in compliance with the License.
 *  You may obtain a copy of the License at
 *
 *      http://www.apache.org/licenses/LICENSE-2.0
 *
 *  Unless required by applicable law or agreed to in writing, software
 *  distributed under the License is distributed on an "AS IS" BASIS,
 *  WITHOUT WARRANTIES OR CONDITIONS OF ANY KIND, either express or implied.
 *  See the License for the specific language governing permissions and
 *  limitations under the License.
 *
 *
 *  CPAchecker web page:
 *    http://cpachecker.sosy-lab.org
*/

package org.sosy_lab.cpachecker.cpa.arg;

import com.google.common.base.Optional;
import com.google.common.collect.ImmutableList;
import com.google.common.collect.Lists;
import java.util.ArrayDeque;
import java.util.Deque;
import java.util.HashSet;
import java.util.Iterator;
import java.util.List;
import java.util.Set;
<<<<<<< HEAD
=======
import javax.annotation.Nullable;
>>>>>>> 753da3f7
import org.sosy_lab.cpachecker.cfa.ast.AAssignment;
import org.sosy_lab.cpachecker.cfa.ast.ABinaryExpression;
import org.sosy_lab.cpachecker.cfa.ast.ADeclaration;
import org.sosy_lab.cpachecker.cfa.ast.AExpression;
import org.sosy_lab.cpachecker.cfa.ast.AExpressionStatement;
import org.sosy_lab.cpachecker.cfa.ast.AFunctionCall;
import org.sosy_lab.cpachecker.cfa.ast.AFunctionCallAssignmentStatement;
import org.sosy_lab.cpachecker.cfa.ast.AFunctionCallExpression;
import org.sosy_lab.cpachecker.cfa.ast.AIdExpression;
import org.sosy_lab.cpachecker.cfa.ast.AInitializer;
import org.sosy_lab.cpachecker.cfa.ast.ALeftHandSide;
import org.sosy_lab.cpachecker.cfa.ast.ALiteralExpression;
import org.sosy_lab.cpachecker.cfa.ast.AParameterDeclaration;
import org.sosy_lab.cpachecker.cfa.ast.ARightHandSide;
import org.sosy_lab.cpachecker.cfa.ast.ASimpleDeclaration;
import org.sosy_lab.cpachecker.cfa.ast.AStatement;
import org.sosy_lab.cpachecker.cfa.ast.AUnaryExpression;
import org.sosy_lab.cpachecker.cfa.ast.AVariableDeclaration;
import org.sosy_lab.cpachecker.cfa.ast.c.CBinaryExpression;
import org.sosy_lab.cpachecker.cfa.ast.c.CCastExpression;
import org.sosy_lab.cpachecker.cfa.ast.c.CFieldReference;
import org.sosy_lab.cpachecker.cfa.ast.c.CInitializerExpression;
import org.sosy_lab.cpachecker.cfa.ast.c.CInitializerList;
import org.sosy_lab.cpachecker.cfa.ast.java.JBinaryExpression;
import org.sosy_lab.cpachecker.cfa.ast.js.JSBinaryExpression;
import org.sosy_lab.cpachecker.cfa.ast.js.JSBinaryExpression.BinaryOperator;
import org.sosy_lab.cpachecker.cfa.model.ADeclarationEdge;
import org.sosy_lab.cpachecker.cfa.model.AReturnStatementEdge;
import org.sosy_lab.cpachecker.cfa.model.AStatementEdge;
import org.sosy_lab.cpachecker.cfa.model.AssumeEdge;
import org.sosy_lab.cpachecker.cfa.model.BlankEdge;
import org.sosy_lab.cpachecker.cfa.model.CFAEdge;
import org.sosy_lab.cpachecker.cfa.model.FunctionCallEdge;
import org.sosy_lab.cpachecker.cfa.model.FunctionEntryNode;
import org.sosy_lab.cpachecker.cfa.model.FunctionReturnEdge;
import org.sosy_lab.cpachecker.cfa.model.FunctionSummaryEdge;
import org.sosy_lab.cpachecker.core.counterexample.CFAEdgeWithAssumptions;
import org.sosy_lab.cpachecker.core.counterexample.CFAPathWithAssumptions;
import org.sosy_lab.cpachecker.cpa.arg.path.ARGPath;
<<<<<<< HEAD
=======
import org.sosy_lab.cpachecker.util.Pair;
>>>>>>> 753da3f7


/** The Class ErrorPathShrinker gets an targetPath and creates a new Path,
 * with only the important edges of the Path. The idea behind this Class is,
 * that not every action (CFAEdge) before an error occurs is important for
 * the error, only a few actions (CFAEdges) are important.
 */
public final class ErrorPathShrinker {

  /** The short Path stores the result of PathHandler.handlePath(). */
  private Deque<Pair<CFAEdgeWithAssumptions, Boolean>> shortPath;

  /** This Set stores the important variables of the Path. */
  private Set<String> importantVars;

  /** This is the currently handled CFAEdge. */
  private CFAEdge currentCFAEdge;

  /** This is an important Edge constituted from current handled CFA Edge, plus accumulated assumptions*/
  private CFAEdgeWithAssumptions currentCFAEdgeWithAssumptions;

  /** This List contains the accumulated assumptions for the current CFAEdge*/
  private Set<AExpressionStatement> assumptions;

  /** This is only an UtilityClass. */
  public ErrorPathShrinker() {
  }

  /** The function shrinkErrorPath gets an targetPath and creates a new Path,
   * with only the important edges of the Path.
   *
   * @param pTargetPath the "long" targetPath
   * @return errorPath the "short" errorPath */

  //TODO: step 1: CFAEDgewithAssumptions auch durchiterieren wenn nicht null in der gleichen schleife;
  public ImmutableList<Pair<CFAEdgeWithAssumptions, Boolean>> shrinkErrorPath(ARGPath pTargetPath, CFAPathWithAssumptions pAssumePath) {
    List<CFAEdge> targetPath = pTargetPath.getFullPath();

    List<CFAEdgeWithAssumptions> assumePath = null;
    if (pAssumePath != null) {
      assumePath = pAssumePath.subList(0,targetPath.size());
    }

    // create reverse iterator, from lastNode to firstNode
    final Iterator<CFAEdge> revIterator = Lists.reverse(targetPath).iterator();

    // create reverse iterator of path containing assumptions
    Iterator<CFAEdgeWithAssumptions> revAssumIterator = null;
    if (assumePath != null) {
      revAssumIterator = Lists.reverse(assumePath).iterator();
    }

    // Set for storing the important variables
    importantVars = new HashSet<>();

    // Set for storing recent Assumptions
    assumptions = new HashSet<>();

    // the short Path, the result
    final Deque<Pair<CFAEdgeWithAssumptions, Boolean>> shortErrorPath = new ArrayDeque<>();


    /* if the ErrorNode is inside of a function, the long path (pTargetPath) is not handled
     * until the StartNode, but only until the functionCall.
     * so update the sets of variables and call the PathHandler again until
     * the longPath is completely handled.*/
    while (revIterator.hasNext()) {
      handleEdge(revIterator.next(), shortErrorPath, revAssumIterator);
    }

    // TODO assertion disabled, until we can track all pointers completely
    // assert importantVars.isEmpty() : "some variables are never declared: " + importantVars;
    return ImmutableList.copyOf(shortErrorPath);
  }

  // this function is probably not needed, as the full path is believed to always end in the target state
  /* This method iterates a path and copies all the edges until
   * the target state into the result.
   *
   * @param path the Path to iterate */
  /*
  private static List<CFAEdge> getEdgesUntilTarget(final ARGPath path) {
    int targetPos = indexOf(path.asStatesList(), IS_TARGET_STATE);
    if (targetPos > 0) {
      return path.getFullPath().subList(0, targetPos);
    } else {
      return path.getFullPath();
    }
  }
  */

  private void handleEdge(
      final CFAEdge cfaEdge,
      final Deque<Pair<CFAEdgeWithAssumptions, Boolean>> shortErrorPath,
      @Nullable Iterator<CFAEdgeWithAssumptions> revAssumIterator) {
    currentCFAEdge = cfaEdge;
    shortPath = shortErrorPath;

    // define all edges as normal with their according assumptions
    currentCFAEdgeWithAssumptions = new CFAEdgeWithAssumptions(currentCFAEdge, assumptions, "");
    if (revAssumIterator != null && revAssumIterator.hasNext()) {
      CFAEdgeWithAssumptions nextRevAssumEdge = revAssumIterator.next();
      assumptions.addAll(nextRevAssumEdge.getExpStmts());
      currentCFAEdgeWithAssumptions =
          new CFAEdgeWithAssumptions(currentCFAEdge, nextRevAssumEdge.getExpStmts(), "");
    }


    // add each edge to the shrinkedErrorPath in the first place
    if(currentCFAEdgeWithAssumptions != null){
      Pair<CFAEdgeWithAssumptions, Boolean> normalPair = Pair.of(currentCFAEdgeWithAssumptions, Boolean.FALSE);
      shortPath.addFirst(normalPair);
    }

    switch (cfaEdge.getEdgeType()) {

      case AssumeEdge:
        handleAssumption(((AssumeEdge) cfaEdge).getExpression());
        break;

      case FunctionCallEdge:
        final FunctionCallEdge fnkCall = (FunctionCallEdge) cfaEdge;
        final FunctionEntryNode succ = fnkCall.getSuccessor();
        handleFunctionCallEdge(fnkCall.getArguments(), succ.getFunctionParameters());
        break;

      case FunctionReturnEdge:
        final FunctionReturnEdge fnkReturnEdge = (FunctionReturnEdge) cfaEdge;
        final FunctionSummaryEdge summaryEdge = fnkReturnEdge.getSummaryEdge();
        handleFunctionReturnEdge(fnkReturnEdge, summaryEdge.getExpression());

        break;

      default:
        handleSimpleEdge(cfaEdge);
    }
  }

  /** This function handles simple edges like Declarations, Statements,
   * ReturnStatements and BlankEdges.
   * They have in common, that they all can be part of an MultiEdge. */
  @SuppressWarnings("unchecked")
  private void handleSimpleEdge(final CFAEdge cfaEdge) {

    switch (cfaEdge.getEdgeType()) {
      case DeclarationEdge:
        handleDeclarationEdge(((ADeclarationEdge) cfaEdge).getDeclaration());
        break;

      case StatementEdge:
        handleStatementEdge(((AStatementEdge) cfaEdge).getStatement());
        break;

      case ReturnStatementEdge:
        // this statement is a function return, e.g. return (a);
        // note that this is different from return edge,
        // this is a statement edge, which leads the function to the
        // last node of its CFA, where return edge is from that last node
        // to the return site of the caller function
        handleReturnStatementEdge((AReturnStatementEdge) cfaEdge);
        break;

      case BlankEdge:
        handleBlankEdge((BlankEdge) cfaEdge);
        break;

      case CallToReturnEdge:
        throw new AssertionError("function summaries not supported");

      default:
        throw new AssertionError("unknown edge type");
    }
  }

  private void handleBlankEdge(BlankEdge cfaEdge) {
    assert cfaEdge == currentCFAEdge;
    if (currentCFAEdge.getSuccessor().isLoopStart()) {
      addCurrentCFAEdgeToShortPath();
    }
  }

  private void handleReturnStatementEdge(AReturnStatementEdge returnEdge) {
    if (returnEdge.asAssignment().isPresent()) {
      AAssignment assignment = returnEdge.asAssignment().get();
      handleAssignmentToVariable(assignment.getLeftHandSide(), assignment.getRightHandSide());
    }
  }

  /** This method makes a recursive call of handlePath(). */
  private void handleFunctionReturnEdge(FunctionReturnEdge fnkReturnEdge, AFunctionCall expression) {

    if (expression instanceof AFunctionCallAssignmentStatement) {
      Optional<? extends AVariableDeclaration> returnVar = fnkReturnEdge.getFunctionEntry().getReturnVariable();
      if (returnVar.isPresent() && isImportant(returnVar.get())) {
        remove(returnVar.get());
        track(returnVar.get().getQualifiedName());
      }
    }
  }

  private void handleFunctionCallEdge(List<? extends AExpression> arguments, List<? extends AParameterDeclaration> functionParameters) {

    addCurrentCFAEdgeToShortPath(); // functioncalls are important
    for (int i = 0; i < arguments.size(); i++) {
      AExpression arg = arguments.get(i);
      final String paramName = functionParameters.get(i).getQualifiedName();
      if (isImportant(paramName)) {
        remove(paramName);
        addAllVarsInExpToSet(arg);
      }
    }
  }

  /** This method handles statements. */
  private void handleStatementEdge(AStatement statementExp) {

    // expression is an assignment operation, e.g. a = b;
    if (statementExp instanceof AAssignment) {
      handleAssignmentToVariable(((AAssignment) statementExp).getLeftHandSide(),
              ((AAssignment) statementExp).getRightHandSide());
    }

    // ext(); external functioncall
    else if (statementExp instanceof AFunctionCall) {
      addCurrentCFAEdgeToShortPath();
    }
  }

  /** This method handles the assignment of a variable (a = ?).
   *
   * @param lParam the local name of the variable to assign to
   * @param rightExp the assigning expression */
  private void handleAssignmentToVariable(final ALeftHandSide lParam, final ARightHandSide rightExp) {

    // FIRST add edge to the Path, THEN remove lParam from Set
    if (isImportant(lParam)) {
      addCurrentCFAEdgeToShortPath();

      // FIRST remove lParam, its history is unimportant.
      remove(lParam);

      // THEN update the Set
      addAllVarsInExpToSet(rightExp);
    }
  }

  /** This method handles variable declarations ("int a;" or "int b=a+123;"). */
  private void handleDeclarationEdge(ADeclaration declaration) {

      /* If the declared variable is important, the edge is important. */
    if (declaration.getName() != null) {
      if (isImportant(declaration)) {
        addCurrentCFAEdgeToShortPath();

        if (declaration instanceof AVariableDeclaration) {
          AInitializer init = ((AVariableDeclaration) declaration).getInitializer();
          if (init != null) {
            final Deque<AInitializer> inits = new ArrayDeque<>();
            inits.add(init);
            while (!inits.isEmpty()) {
              init = inits.pop();
              if (init instanceof CInitializerExpression) {
                addAllVarsInExpToSet(((CInitializerExpression) init).getExpression());
              } else if (init instanceof CInitializerList) {
                inits.addAll(((CInitializerList) init).getInitializers());
              }
            }
          }
        }
        // the variable is declared in this statement,
        // so it is not important in the CFA before. --> remove it.
        remove(declaration);
      }
    }
  }

  /** This method handles assumptions (a==b, a<=b, true, etc.).
   * Assumptions are not handled as important edges, if they are part of a
   * switchStatement. Otherwise this method only adds all variables in an
   * assumption (expression) to the important variables. */
  private void handleAssumption(AExpression assumeExp) {
    if (!isSwitchStatement(assumeExp)) {
      addAllVarsInExpToSet(assumeExp);
      addCurrentCFAEdgeToShortPath();
    }
  }

  /** This method checks, if the current assumption is part of a
   * switchStatement. Therefore it compares the current assumption with
   * the expression of the last added CFAEdge. It can also check similar
   * assumptions like  "if(x>3) {if(x>4){...}}".
   *
   * @param assumeExp the current assumption
   * @return is the assumption part of a switchStatement? */
  private boolean isSwitchStatement(final AExpression assumeExp) {

<<<<<<< HEAD
    // Path can be empty at the end of a functionCall ("if (a) return b;")
    if (!shortPath.isEmpty()) {

      //TODO: Fragen ob das so funktioniert?
      final CFAEdge lastEdge = shortPath.getFirst().getCFAEdge();

      //check, if the last edge was an assumption
      if (assumeExp instanceof ABinaryExpression
              && lastEdge instanceof AssumeEdge) {
        final AssumeEdge lastAss = (AssumeEdge) lastEdge;
        final AExpression lastExp = lastAss.getExpression();

        // check, if the last edge was like "a==b"
        if (lastExp instanceof ABinaryExpression) {
          final AExpression currentBinExpOp1 =
                  ((ABinaryExpression) assumeExp).getOperand1();
          final AExpression lastBinExpOp1 =
                  ((ABinaryExpression) lastExp).getOperand1();

          // only the first variable of the assignment is checked
          final boolean isEqualVarName = currentBinExpOp1.toASTString().
                  equals(lastBinExpOp1.toASTString());

          // check, if lastEdge is the true-branch of "==" or the false-branch of "!="
          ABinaryExpression aLastExp = ((ABinaryExpression) lastExp);
          final boolean isEqualOp;

          if (aLastExp instanceof CBinaryExpression) {
            final CBinaryExpression.BinaryOperator op = (CBinaryExpression.BinaryOperator) aLastExp.getOperator();
            isEqualOp = (op == CBinaryExpression.BinaryOperator.EQUALS && lastAss.getTruthAssumption())
                    || (op == CBinaryExpression.BinaryOperator.NOT_EQUALS && !lastAss.getTruthAssumption());

          } else if (aLastExp instanceof JSBinaryExpression) {
            final JSBinaryExpression.BinaryOperator op =
                (JSBinaryExpression.BinaryOperator) aLastExp.getOperator();
            isEqualOp =
                (op == BinaryOperator.EQUALS && lastAss.getTruthAssumption())
                    || (op == BinaryOperator.EQUAL_EQUAL_EQUAL && lastAss.getTruthAssumption())
                    || (op == BinaryOperator.NOT_EQUALS && !lastAss.getTruthAssumption())
                    || (op == BinaryOperator.NOT_EQUAL_EQUAL && !lastAss.getTruthAssumption());

          } else if (aLastExp instanceof JBinaryExpression) {
            final JBinaryExpression.BinaryOperator op = (JBinaryExpression.BinaryOperator) aLastExp.getOperator();
            isEqualOp = (op == JBinaryExpression.BinaryOperator.EQUALS && lastAss.getTruthAssumption())
                    || (op == JBinaryExpression.BinaryOperator.NOT_EQUALS && !lastAss.getTruthAssumption());
          } else {
            throw new AssertionError("Unhandled expression " + aLastExp);
=======
    // path can be empty at the end of a functionCall ("if (a) return b;")
    if (!shortPath.isEmpty() && shortPath.iterator().next().getSecond()) {
      final CFAEdge lastEdge = shortPath.getFirst().getFirst().getCFAEdge();

        //check, if the last edge was an assumption
        if (assumeExp instanceof ABinaryExpression
            && lastEdge instanceof AssumeEdge) {
          final AssumeEdge lastAss = (AssumeEdge) lastEdge;
          final AExpression lastExp = lastAss.getExpression();

          // check, if the last edge was like "a==b"
          if (lastExp instanceof ABinaryExpression) {
            final AExpression currentBinExpOp1 =
                ((ABinaryExpression) assumeExp).getOperand1();
            final AExpression lastBinExpOp1 =
                ((ABinaryExpression) lastExp).getOperand1();

            // only the first variable of the assignment is checked
            final boolean isEqualVarName = currentBinExpOp1.toASTString().
                equals(lastBinExpOp1.toASTString());

            // check, if lastEdge is the true-branch of "==" or the false-branch of "!="
            ABinaryExpression aLastExp = ((ABinaryExpression) lastExp);
            final boolean isEqualOp;

            if (aLastExp instanceof CBinaryExpression) {
              final CBinaryExpression.BinaryOperator op =
                  (CBinaryExpression.BinaryOperator) aLastExp.getOperator();
              isEqualOp =
                  (op == CBinaryExpression.BinaryOperator.EQUALS && lastAss.getTruthAssumption())
                      || (op == CBinaryExpression.BinaryOperator.NOT_EQUALS && !lastAss
                      .getTruthAssumption());

            } else {
              final JBinaryExpression.BinaryOperator op =
                  (JBinaryExpression.BinaryOperator) aLastExp.getOperator();
              isEqualOp =
                  (op == JBinaryExpression.BinaryOperator.EQUALS && lastAss.getTruthAssumption())
                      || (op == JBinaryExpression.BinaryOperator.NOT_EQUALS && !lastAss
                      .getTruthAssumption());

            }
            return (isEqualVarName && isEqualOp);
>>>>>>> 753da3f7
          }
        }
      }
    return false;
  }


  /** This method adds all variables in an expression to a Set.
   * If the expression exist of more than one sub-expressions,
   * the expression is divided into smaller parts and the method is called
   * recursively for each part, until there is only one variable or literal.
   * Literals are not part of important variables.
   *
   * @param exp the expression to be divided and added
   */
  private void addAllVarsInExpToSet(final ARightHandSide exp) {

    // TODO replace with expression-visitor?

    // exp = 8.2 or "return;" (when exp == null),
    // this does not change the Set importantVars,
    if (exp instanceof ALiteralExpression ||
            exp instanceof AFunctionCallExpression ||
            exp == null) {
      // do nothing
    }

    // exp is an Identifier, i.e. the "b" from "a = b"
    else if (exp instanceof AIdExpression) {
      track((AIdExpression) exp);
    }

    // (cast) b
    else if (exp instanceof CCastExpression) {
      addAllVarsInExpToSet(((CCastExpression) exp).getOperand());
    }

    // -b
    else if (exp instanceof AUnaryExpression) {
      addAllVarsInExpToSet(((AUnaryExpression) exp).getOperand());
    }

    // b op c; --> b is operand1, c is operand2
    else if (exp instanceof ABinaryExpression) {
      final ABinaryExpression binExp = (ABinaryExpression) exp;
      addAllVarsInExpToSet(binExp.getOperand1());
      addAllVarsInExpToSet(binExp.getOperand2());
    }

    // a fieldReference "b->c" is handled as one variable with the name "b->c".
    else if (exp instanceof CFieldReference) {
      track((CFieldReference) exp);
    }
  }

  private boolean isImportant(AExpression exp) {
    return isImportant(str(exp));
  }

  private boolean isImportant(ASimpleDeclaration exp) {
    return isImportant(exp.getQualifiedName());
  }

  private boolean isImportant(String var) {
    return importantVars.contains(var);
  }

  private void track(AExpression exp) {
    track(str(exp));
  }

  private void track(String var) { importantVars.add(var); }

  private void remove(AExpression exp) {
    remove(str(exp));
  }

  private void remove(ASimpleDeclaration exp) {
    remove(exp.getQualifiedName());
  }

  private void remove(String var) {
    importantVars.remove(var);
  }

  private String str(AExpression exp) {
    if (exp instanceof AIdExpression) {
      return ((AIdExpression) exp).getDeclaration().getQualifiedName();
    } else {
      return exp.toASTString();
    }
  }

  /** This method adds the current CFAEdge in front of the shortPath. */
  private void addCurrentCFAEdgeToShortPath() {

    // when an edge is important, remove the identical edge containing the Boolean value "false" and add the edge again with the Boolean value "true"
    if (shortPath.getFirst().getFirst() == currentCFAEdgeWithAssumptions) {
      shortPath.removeFirst();
    }

    //Add the set of recent assumptions to the important CFAEdgeWithAssumptions
    assumptions.addAll(currentCFAEdgeWithAssumptions.getExpStmts());

    Pair<CFAEdgeWithAssumptions, Boolean> importantPair =
        Pair.of(
            new CFAEdgeWithAssumptions(
                currentCFAEdgeWithAssumptions.getCFAEdge(),
                assumptions,
                currentCFAEdgeWithAssumptions.getComment()),
            Boolean.TRUE);

    // empty assumptions for fresh accumulation for next edge in short path
    assumptions = new HashSet<>();

    shortPath.addFirst(importantPair);
  }

}<|MERGE_RESOLUTION|>--- conflicted
+++ resolved
@@ -33,10 +33,7 @@
 import java.util.Iterator;
 import java.util.List;
 import java.util.Set;
-<<<<<<< HEAD
-=======
 import javax.annotation.Nullable;
->>>>>>> 753da3f7
 import org.sosy_lab.cpachecker.cfa.ast.AAssignment;
 import org.sosy_lab.cpachecker.cfa.ast.ABinaryExpression;
 import org.sosy_lab.cpachecker.cfa.ast.ADeclaration;
@@ -76,10 +73,7 @@
 import org.sosy_lab.cpachecker.core.counterexample.CFAEdgeWithAssumptions;
 import org.sosy_lab.cpachecker.core.counterexample.CFAPathWithAssumptions;
 import org.sosy_lab.cpachecker.cpa.arg.path.ARGPath;
-<<<<<<< HEAD
-=======
 import org.sosy_lab.cpachecker.util.Pair;
->>>>>>> 753da3f7
 
 
 /** The Class ErrorPathShrinker gets an targetPath and creates a new Path,
@@ -376,38 +370,38 @@
    * @return is the assumption part of a switchStatement? */
   private boolean isSwitchStatement(final AExpression assumeExp) {
 
-<<<<<<< HEAD
-    // Path can be empty at the end of a functionCall ("if (a) return b;")
-    if (!shortPath.isEmpty()) {
-
-      //TODO: Fragen ob das so funktioniert?
-      final CFAEdge lastEdge = shortPath.getFirst().getCFAEdge();
-
-      //check, if the last edge was an assumption
-      if (assumeExp instanceof ABinaryExpression
-              && lastEdge instanceof AssumeEdge) {
-        final AssumeEdge lastAss = (AssumeEdge) lastEdge;
-        final AExpression lastExp = lastAss.getExpression();
-
-        // check, if the last edge was like "a==b"
-        if (lastExp instanceof ABinaryExpression) {
-          final AExpression currentBinExpOp1 =
-                  ((ABinaryExpression) assumeExp).getOperand1();
-          final AExpression lastBinExpOp1 =
-                  ((ABinaryExpression) lastExp).getOperand1();
-
-          // only the first variable of the assignment is checked
-          final boolean isEqualVarName = currentBinExpOp1.toASTString().
-                  equals(lastBinExpOp1.toASTString());
-
-          // check, if lastEdge is the true-branch of "==" or the false-branch of "!="
-          ABinaryExpression aLastExp = ((ABinaryExpression) lastExp);
-          final boolean isEqualOp;
-
-          if (aLastExp instanceof CBinaryExpression) {
-            final CBinaryExpression.BinaryOperator op = (CBinaryExpression.BinaryOperator) aLastExp.getOperator();
-            isEqualOp = (op == CBinaryExpression.BinaryOperator.EQUALS && lastAss.getTruthAssumption())
-                    || (op == CBinaryExpression.BinaryOperator.NOT_EQUALS && !lastAss.getTruthAssumption());
+    // path can be empty at the end of a functionCall ("if (a) return b;")
+    if (!shortPath.isEmpty() && shortPath.iterator().next().getSecond()) {
+      final CFAEdge lastEdge = shortPath.getFirst().getFirst().getCFAEdge();
+
+        //check, if the last edge was an assumption
+        if (assumeExp instanceof ABinaryExpression
+            && lastEdge instanceof AssumeEdge) {
+          final AssumeEdge lastAss = (AssumeEdge) lastEdge;
+          final AExpression lastExp = lastAss.getExpression();
+
+          // check, if the last edge was like "a==b"
+          if (lastExp instanceof ABinaryExpression) {
+            final AExpression currentBinExpOp1 =
+                ((ABinaryExpression) assumeExp).getOperand1();
+            final AExpression lastBinExpOp1 =
+                ((ABinaryExpression) lastExp).getOperand1();
+
+            // only the first variable of the assignment is checked
+            final boolean isEqualVarName = currentBinExpOp1.toASTString().
+                equals(lastBinExpOp1.toASTString());
+
+            // check, if lastEdge is the true-branch of "==" or the false-branch of "!="
+            ABinaryExpression aLastExp = ((ABinaryExpression) lastExp);
+            final boolean isEqualOp;
+
+            if (aLastExp instanceof CBinaryExpression) {
+              final CBinaryExpression.BinaryOperator op =
+                  (CBinaryExpression.BinaryOperator) aLastExp.getOperator();
+              isEqualOp =
+                  (op == CBinaryExpression.BinaryOperator.EQUALS && lastAss.getTruthAssumption())
+                      || (op == CBinaryExpression.BinaryOperator.NOT_EQUALS && !lastAss
+                      .getTruthAssumption());
 
           } else if (aLastExp instanceof JSBinaryExpression) {
             final JSBinaryExpression.BinaryOperator op =
@@ -424,54 +418,12 @@
                     || (op == JBinaryExpression.BinaryOperator.NOT_EQUALS && !lastAss.getTruthAssumption());
           } else {
             throw new AssertionError("Unhandled expression " + aLastExp);
-=======
-    // path can be empty at the end of a functionCall ("if (a) return b;")
-    if (!shortPath.isEmpty() && shortPath.iterator().next().getSecond()) {
-      final CFAEdge lastEdge = shortPath.getFirst().getFirst().getCFAEdge();
-
-        //check, if the last edge was an assumption
-        if (assumeExp instanceof ABinaryExpression
-            && lastEdge instanceof AssumeEdge) {
-          final AssumeEdge lastAss = (AssumeEdge) lastEdge;
-          final AExpression lastExp = lastAss.getExpression();
-
-          // check, if the last edge was like "a==b"
-          if (lastExp instanceof ABinaryExpression) {
-            final AExpression currentBinExpOp1 =
-                ((ABinaryExpression) assumeExp).getOperand1();
-            final AExpression lastBinExpOp1 =
-                ((ABinaryExpression) lastExp).getOperand1();
-
-            // only the first variable of the assignment is checked
-            final boolean isEqualVarName = currentBinExpOp1.toASTString().
-                equals(lastBinExpOp1.toASTString());
-
-            // check, if lastEdge is the true-branch of "==" or the false-branch of "!="
-            ABinaryExpression aLastExp = ((ABinaryExpression) lastExp);
-            final boolean isEqualOp;
-
-            if (aLastExp instanceof CBinaryExpression) {
-              final CBinaryExpression.BinaryOperator op =
-                  (CBinaryExpression.BinaryOperator) aLastExp.getOperator();
-              isEqualOp =
-                  (op == CBinaryExpression.BinaryOperator.EQUALS && lastAss.getTruthAssumption())
-                      || (op == CBinaryExpression.BinaryOperator.NOT_EQUALS && !lastAss
-                      .getTruthAssumption());
-
-            } else {
-              final JBinaryExpression.BinaryOperator op =
-                  (JBinaryExpression.BinaryOperator) aLastExp.getOperator();
-              isEqualOp =
-                  (op == JBinaryExpression.BinaryOperator.EQUALS && lastAss.getTruthAssumption())
-                      || (op == JBinaryExpression.BinaryOperator.NOT_EQUALS && !lastAss
-                      .getTruthAssumption());
-
-            }
-            return (isEqualVarName && isEqualOp);
->>>>>>> 753da3f7
           }
+
+          return (isEqualVarName && isEqualOp);
         }
       }
+    }
     return false;
   }
 
