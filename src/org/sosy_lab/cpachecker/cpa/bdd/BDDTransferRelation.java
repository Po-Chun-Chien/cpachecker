--- conflicted
+++ resolved
@@ -294,35 +294,24 @@
     CExpression lhs = assignment.getLeftHandSide();
     if (!(lhs instanceof CIdExpression)) { return state; }
 
-<<<<<<< HEAD
-    String functionName = isGlobal(lhs) ? null : cfaEdge.getPredecessor().getFunctionName();
-    String varName = lhs.toASTString();
-    final String scopedVarName = buildVarName(functionName, varName);
-    if (!precision.isTracking(functionName, varName)) { return state; }
-=======
     final String scopedFunctionName = isGlobal(lhs) ? null : functionName;
     final String varName = lhs.toASTString();
 
     // next line is a shortcut, not necessary
     if (!precision.isTracking(scopedFunctionName, varName)) { return state; }
->>>>>>> 21982e81
 
     CRightHandSide rhs = assignment.getRightHandSide();
     if (rhs instanceof CExpression) {
       CExpression exp = (CExpression) rhs;
-<<<<<<< HEAD
-      if (isUsedInExpression(functionName, varName, exp)) {
-=======
       final Partition partition = varClass.getPartitionForEdge(edge);
       final int size = partitionToBitsize(partition);
 
       if (isUsedInExpression(scopedFunctionName, varName, exp)) {
->>>>>>> 21982e81
         // make tmp for assignment,
         // this is done to handle assignments like "a = !a;" as "tmp = !a; a = tmp;"
         String tmpVarName;
         if (initPartitions) {
-          tmpVarName = varsToTmpVar.get(varClass.getPartitionForVar(functionName, varName).getVars());
+          tmpVarName = varsToTmpVar.get(varClass.getPartitionForVar(scopedFunctionName, varName).getVars());
         } else {
           tmpVarName = TMP_VARIABLE;
         }
@@ -419,65 +408,6 @@
 
       // make variable (predicate) for LEFT SIDE of declaration,
       // delete variable, if it was initialized before i.e. in another block, with an existential operator
-<<<<<<< HEAD
-      String functionName = vdecl.isGlobal() ? null : cfaEdge.getPredecessor().getFunctionName();
-      String varName = vdecl.getName();
-      String scopedVarName = buildVarName(functionName, varName);
-      if (precision.isTracking(functionName, varName)) {
-
-        Partition partition = varClass.getPartitionForEdge(cfaEdge);
-        if (varClass.getBooleanPartitions().contains(partition)) {
-          Region var = createPredicate(scopedVarName);
-          Region newRegion = removePredicate(state.getRegion(), var);
-
-          // track vars, so we can delete them after returning from a function,
-          // see handleFunctionReturnEdge(...) for detail.
-          if (!vdecl.isGlobal()) {
-            assert functionName != null;
-            functionToVars.put(functionName, var);
-          }
-
-          // initializer on RIGHT SIDE available, make region for it
-          if (init != null) {
-            BDDBooleanCExpressionVisitor ev = new BDDBooleanCExpressionVisitor(functionName, precision);
-            Region regRHS = init.accept(ev);
-            newRegion = addEquality(var, regRHS, newRegion);
-            return new BDDState(rmgr, newRegion);
-          }
-
-        } else if (varClass.getDiscreteValuePartitions().contains(partition)) {
-          Region[] var = createPredicates(scopedVarName, partitionToBitsize(partition));
-          Region newRegion = removePredicate(state.getRegion(), var);
-
-          // track vars, so we can delete them after returning from a function,
-          // see handleFunctionReturnEdge(...) for detail.
-          if (!vdecl.isGlobal()) {
-            assert functionName != null;
-            for (int i = 0; i < var.length; i++) {
-              functionToVars.put(functionName, var[i]);
-            }
-          }
-
-          // initializer on RIGHT SIDE available, make region for it
-          if (init != null) {
-            final Region[] rhs = evaluateVectorExpression(functionName, precision, partition, init);
-            newRegion = addEquality(var, rhs, newRegion);
-            return new BDDState(rmgr, newRegion);
-          }
-
-        } else if (varClass.getSimpleCalcPartitions().contains(partition)) {
-          Region[] var = createPredicates(scopedVarName, bitsize);
-          Region newRegion = removePredicate(state.getRegion(), var);
-
-          // track vars, so we can delete them after returning from a function,
-          // see handleFunctionReturnEdge(...) for detail.
-          if (!vdecl.isGlobal()) {
-            assert functionName != null;
-            for (int i = 0; i < var.length; i++) {
-              functionToVars.put(functionName, var[i]);
-            }
-          }
-=======
       final String scopedFunctionName = vdecl.isGlobal() ? null : functionName;
       final String varName = vdecl.getName();
 
@@ -486,7 +416,6 @@
 
       Region[] var = createPredicates(scopedFunctionName, varName, size);
       Region newRegion = removePredicate(state.getRegion(), var);
->>>>>>> 21982e81
 
       // track vars, so we can delete them after returning from a function,
       // see handleFunctionReturnEdge(...) for detail.
@@ -517,22 +446,10 @@
       List<CExpression> args, List<CParameterDeclaration> params, String calledFunction) {
     Region newRegion = state.getRegion();
 
-<<<<<<< HEAD
-    // overtake arguments from last functioncall into function,
-    // get args from functioncall and make them equal with params from functionstart
-    final List<CExpression> args = cfaEdge.getArguments();
-    final List<CParameterDeclaration> params = cfaEdge.getSuccessor().getFunctionParameters();
-    assert args.size() == params.size();
-    final String innerFunctionName = cfaEdge.getSuccessor().getFunctionName();
-    final String outerFunctionName = cfaEdge.getSuccessor().getFunctionName();
-
-    for (int i = 0; i < args.size(); i++) {
-=======
     // var_args cannot be handled: func(int x, ...) --> we only handle the first n parameters
     assert args.size() >= params.size();
 
     for (int i = 0; i < params.size(); i++) {
->>>>>>> 21982e81
 
       // make variable (predicate) for param, this variable is not global
       String varName = params.get(i).getName();
@@ -560,12 +477,6 @@
       CFunctionSummaryEdge fnkCall, CFunctionCall summaryExpr, String outerFunctionName) {
     Region newRegion = state.getRegion();
 
-<<<<<<< HEAD
-    String outerFunctionName = cfaEdge.getSuccessor().getFunctionName();
-    String innerFunctionName = cfaEdge.getPredecessor().getFunctionName();// TODO correct?
-
-=======
->>>>>>> 21982e81
     // delete variables from returning function,
     // this results in a smaller BDD and allows to call a function twice.
     Collection<Region> innerVars = functionToVars.get(functionName);
@@ -585,10 +496,6 @@
 
       // make variable (predicate) for LEFT SIDE of assignment,
       // delete variable, if it was used before, this is done with an existential operator
-<<<<<<< HEAD
-      String function = isGlobal(lhs) ? null : outerFunctionName;
-      String varName = lhs.toASTString();
-=======
       final String function = isGlobal(lhs) ? null : outerFunctionName;
       final String varName = lhs.toASTString();
       // make region (predicate) for RIGHT SIDE
@@ -596,7 +503,6 @@
       final Region[] var = createPredicates(function, varName, size);
       newRegion = removePredicate(newRegion, var);
       newRegion = addEquality(var, retVar, newRegion);
->>>>>>> 21982e81
 
       // LAST ACTION: delete varname of right side
       newRegion = removePredicate(newRegion, retVar);
@@ -609,7 +515,6 @@
       assert false;
     }
 
-    System.out.println(cfaEdge.getRawStatement());
     return new BDDState(rmgr, newRegion);
   }
 
@@ -805,149 +710,6 @@
   }
 
   /** This Visitor evaluates the visited expression and creates a region for it. */
-<<<<<<< HEAD
-  private class BDDBooleanCExpressionVisitor
-      implements CExpressionVisitor<Region, RuntimeException> {
-
-    private String functionName;
-    private BDDPrecision precision;
-
-    BDDBooleanCExpressionVisitor(String function, BDDPrecision prec) {
-      this.functionName = function;
-      this.precision = prec;
-    }
-
-    /** This function returns a region containing a variable.
-     * The name of the variable is build from functionName and varName.
-     * If the precision does not allow to track this variable, NULL is returned. */
-    private Region makePredicate(CExpression exp, String functionName, BDDPrecision precision) {
-      String var = exp.toASTString();
-      String function = isGlobal(exp) ? null : functionName;
-
-      if (precision.isTracking(function, var)) {
-        return createPredicate(buildVarName(function, var));
-      } else {
-        return null;
-      }
-    }
-
-    @Override
-    public Region visit(CArraySubscriptExpression exp) {
-      return makePredicate(exp, functionName, precision);
-    }
-
-    @Override
-    public Region visit(CBinaryExpression exp) {
-      Region operand1 = exp.getOperand1().accept(this);
-      Region operand2 = exp.getOperand2().accept(this);
-
-      if (operand1 == null || operand2 == null) { return null; }
-
-      Region returnValue = null;
-      switch (exp.getOperator()) {
-
-      case BINARY_AND:
-      case LOGICAL_AND:
-        returnValue = rmgr.makeAnd(operand1, operand2);
-        break;
-
-      case BINARY_OR:
-      case LOGICAL_OR:
-        returnValue = rmgr.makeOr(operand1, operand2);
-        break;
-
-      case EQUALS:
-        returnValue = rmgr.makeEqual(operand1, operand2);
-        break;
-
-      case NOT_EQUALS:
-      case LESS_THAN:
-      case GREATER_THAN:
-      case BINARY_XOR:
-        returnValue = rmgr.makeUnequal(operand1, operand2);
-        break;
-
-      default:
-        // a+b, a-b, etc --> don't know anything
-      }
-      return returnValue;
-    }
-
-    @Override
-    public Region visit(CCastExpression exp) {
-      // we ignore casts, because Zero is Zero.
-      return exp.getOperand().accept(this);
-    }
-
-    @Override
-    public Region visit(CFieldReference exp) {
-      return null;
-    }
-
-    @Override
-    public Region visit(CIdExpression exp) {
-      return makePredicate(exp, functionName, precision);
-    }
-
-    @Override
-    public Region visit(CCharLiteralExpression exp) {
-      return null;
-    }
-
-    @Override
-    public Region visit(CFloatLiteralExpression exp) {
-      return null;
-    }
-
-    @Override
-    public Region visit(CIntegerLiteralExpression exp) {
-      Region region;
-      if (exp.getValue().equals(BigInteger.ZERO)) {
-        region = rmgr.makeFalse();
-      } else if (exp.getValue().equals(BigInteger.ONE)) {
-        region = rmgr.makeTrue();
-      } else {
-        region = null;
-      }
-      return region;
-    }
-
-    @Override
-    public Region visit(CStringLiteralExpression exp) {
-      return null;
-    }
-
-    @Override
-    public Region visit(CTypeIdExpression exp) {
-      return null;
-    }
-
-    @Override
-    public Region visit(CUnaryExpression exp) {
-      Region operand = exp.getOperand().accept(this);
-
-      if (operand == null) { return null; }
-
-      Region returnValue = null;
-      switch (exp.getOperator()) {
-      case NOT:
-        returnValue = rmgr.makeNot(operand);
-        break;
-      case PLUS: // (+X == 0) <==> (X == 0)
-      case MINUS: // (-X == 0) <==> (X == 0)
-        returnValue = operand;
-        break;
-      default:
-        // *exp --> don't know anything
-      }
-      return returnValue;
-    }
-  }
-
-
-  /** This Visitor evaluates the visited expression and creates a region for it. */
-=======
->>>>>>> 21982e81
   private class BDDVectorCExpressionVisitor
       extends DefaultCExpressionVisitor<Region[], RuntimeException> {
 
@@ -1008,16 +770,8 @@
         returnValue = bvmgr.makeBinaryAnd(operand1, operand2);
         break;
 
-      case LOGICAL_AND:
-        returnValue = bvmgr.makeLogicalAnd(operand1, operand2);
-        break;
-
       case BINARY_OR:
         returnValue = bvmgr.makeBinaryOr(operand1, operand2);
-        break;
-
-      case LOGICAL_OR:
-        returnValue = bvmgr.makeLogicalOr(operand1, operand2);
         break;
 
       case EQUALS:
