/*
 *  CPAchecker is a tool for configurable software verification.
 *  This file is part of CPAchecker.
 *
 *  Copyright (C) 2007-2014  Dirk Beyer
 *  All rights reserved.
 *
 *  Licensed under the Apache License, Version 2.0 (the "License");
 *  you may not use this file except in compliance with the License.
 *  You may obtain a copy of the License at
 *
 *      http://www.apache.org/licenses/LICENSE-2.0
 *
 *  Unless required by applicable law or agreed to in writing, software
 *  distributed under the License is distributed on an "AS IS" BASIS,
 *  WITHOUT WARRANTIES OR CONDITIONS OF ANY KIND, either express or implied.
 *  See the License for the specific language governing permissions and
 *  limitations under the License.
 *
 *
 *  CPAchecker web page:
 *    http://cpachecker.sosy-lab.org
 */
package org.sosy_lab.cpachecker.cpa.predicate;

import static com.google.common.collect.FluentIterable.from;
import static org.sosy_lab.cpachecker.cpa.arg.ARGUtils.getAllStatesOnPathsTo;
import static org.sosy_lab.cpachecker.util.AbstractStates.toState;
import static org.sosy_lab.cpachecker.util.statistics.StatisticsWriter.writingStatisticsTo;

<<<<<<< HEAD
import com.google.common.base.Function;
import com.google.common.base.Predicate;
import com.google.common.base.Predicates;
import com.google.common.collect.ImmutableList;
import com.google.common.collect.Lists;
import com.google.common.collect.Multimap;
import com.google.common.collect.UnmodifiableIterator;
=======
import java.io.PrintStream;
import java.util.Collection;
import java.util.Collections;
import java.util.HashMap;
import java.util.List;
import java.util.Map;
import java.util.Set;
import java.util.logging.Level;
>>>>>>> a5beede5

import org.sosy_lab.common.configuration.Configuration;
import org.sosy_lab.common.configuration.InvalidConfigurationException;
import org.sosy_lab.common.configuration.Option;
import org.sosy_lab.common.configuration.Options;
import org.sosy_lab.common.log.LogManager;
import org.sosy_lab.cpachecker.cfa.model.CFANode;
import org.sosy_lab.cpachecker.core.CPAcheckerResult.Result;
import org.sosy_lab.cpachecker.core.counterexample.CounterexampleInfo;
import org.sosy_lab.cpachecker.core.interfaces.AbstractState;
import org.sosy_lab.cpachecker.core.interfaces.Statistics;
import org.sosy_lab.cpachecker.core.interfaces.StatisticsProvider;
import org.sosy_lab.cpachecker.core.reachedset.ReachedSet;
import org.sosy_lab.cpachecker.cpa.arg.ARGBasedRefiner;
import org.sosy_lab.cpachecker.cpa.arg.ARGPath;
import org.sosy_lab.cpachecker.cpa.arg.ARGPath.PathIterator;
import org.sosy_lab.cpachecker.cpa.arg.ARGReachedSet;
import org.sosy_lab.cpachecker.cpa.arg.ARGState;
import org.sosy_lab.cpachecker.exceptions.CPAException;
import org.sosy_lab.cpachecker.exceptions.CPATransferException;
import org.sosy_lab.cpachecker.util.AbstractStates;
import org.sosy_lab.cpachecker.util.LoopStructure;
import org.sosy_lab.cpachecker.util.LoopStructure.Loop;
import org.sosy_lab.cpachecker.util.cwriter.LoopCollectingEdgeVisitor;
import org.sosy_lab.cpachecker.util.predicates.PathChecker;
import org.sosy_lab.cpachecker.util.predicates.interpolation.CounterexampleTraceInfo;
import org.sosy_lab.cpachecker.util.predicates.interpolation.InterpolationManager;
import org.sosy_lab.cpachecker.util.predicates.smt.FormulaManagerView;
import org.sosy_lab.cpachecker.util.refinement.InfeasiblePrefix;
import org.sosy_lab.cpachecker.util.refinement.PrefixProvider;
import org.sosy_lab.cpachecker.util.refinement.PrefixSelector;
import org.sosy_lab.cpachecker.util.refinement.PrefixSelector.PrefixPreference;
import org.sosy_lab.cpachecker.util.statistics.StatInt;
import org.sosy_lab.cpachecker.util.statistics.StatKind;
import org.sosy_lab.cpachecker.util.statistics.StatTimer;
import org.sosy_lab.cpachecker.util.statistics.StatisticsWriter;
import org.sosy_lab.solver.api.BooleanFormula;

<<<<<<< HEAD
import java.io.PrintStream;
import java.util.Collection;
import java.util.Collections;
import java.util.List;
import java.util.Set;
import java.util.logging.Level;
=======
import com.google.common.base.Optional;
import com.google.common.base.Predicate;
import com.google.common.base.Predicates;
import com.google.common.collect.Lists;
>>>>>>> a5beede5

/**
 * This class provides a basic refiner implementation for predicate analysis.
 * When a counterexample is found, it creates a path for it and checks it for
 * feasibility, getting the interpolants if possible.
 *
 * It does not define any strategy for using the interpolants to update the
 * abstraction, this is left to an instance of {@link RefinementStrategy}.
 *
 * It does, however, produce a nice error path in case of a feasible counterexample.
 */
@Options(prefix = "cpa.predicate.refinement")
public class PredicateCPARefiner implements ARGBasedRefiner, StatisticsProvider {

  @Option(secure=true, description="which sliced prefix should be used for interpolation")
  private List<PrefixPreference> prefixPreference = PrefixSelector.NO_SELECTION;

  @Option(
    secure = true,
    description =
        "For differing errorpaths, the loop for which"
            + " invariants should be generated may still be the same, with this option"
            + " you can set the maximal amount of invariant generation runs per loop."
            + " 0 means no upper limit given."
  )
  private int maxInvariantGenerationsPerLoop = 2;

  @Option(
    secure = true,
    description =
        "use only atoms from generated invariants" + "as predicates, and not the whole invariant"
  )
  private boolean atomicInvariants = false;

  @Option(secure=true, description="use only the atoms from the interpolants"
                                 + "as predicates, and not the whole interpolant")
  private boolean atomicInterpolants = true;

  // statistics
  private final StatInt totalPathLength = new StatInt(StatKind.AVG, "Avg. length of target path (in blocks)"); // measured in blocks
  private final StatTimer totalRefinement = new StatTimer("Time for refinement");
  private final StatTimer prefixExtractionTime = new StatTimer("Extracting infeasible sliced prefixes");

  private final StatTimer errorPathProcessing = new StatTimer("Error path post-processing");
  private final StatTimer getFormulasForPathTime = new StatTimer("Path-formulas extraction");

  private final StatInt totalPrefixes = new StatInt(StatKind.SUM, "Number of infeasible sliced prefixes");
  private final StatTimer prefixSelectionTime = new StatTimer("Selecting infeasible sliced prefixes");

  // the previously analyzed counterexample to detect repeated counterexamples
  private List<CFANode> lastErrorPath = null;

  private final PathChecker pathChecker;

  private final InvariantsManager invariantsManager;
  private final Optional<LoopStructure> loopStructure;
  private final Map<Loop, Integer> loopOccurrences = new HashMap<>();
  private boolean wereInvariantsUsedInLastRefinement = false;
  private boolean wereInvariantsusedInCurrentRefinement = false;

  // TODO Configuration should not be used at runtime, only during constructor
  private final Configuration config;

  private final PrefixProvider prefixProvider;
  private final PrefixSelector prefixSelector;
  private final LogManager logger;
  private final BlockFormulaStrategy blockFormulaStrategy;
  private final FormulaManagerView fmgr;
  private final InterpolationManager formulaManager;
  private final RefinementStrategy strategy;

  public PredicateCPARefiner(
      final Configuration pConfig,
      final LogManager pLogger,
      final Optional<LoopStructure> pLoopStructure,
      final BlockFormulaStrategy pBlockFormulaStrategy,
      final FormulaManagerView pFmgr,
      final InterpolationManager pInterpolationManager,
      final PathChecker pPathChecker,
      final PrefixProvider pPrefixProvider,
      final PrefixSelector pPrefixSelector,
      final InvariantsManager pInvariantsManager,
      final RefinementStrategy pStrategy)
      throws InvalidConfigurationException {
    pConfig.inject(this, PredicateCPARefiner.class);

    config = pConfig;
    logger = pLogger;
    loopStructure = pLoopStructure;
    blockFormulaStrategy = pBlockFormulaStrategy;
    fmgr = pFmgr;

    formulaManager = pInterpolationManager;
    pathChecker = pPathChecker;
    strategy = pStrategy;
    prefixProvider = pPrefixProvider;
    prefixSelector = pPrefixSelector;
    invariantsManager = pInvariantsManager;

    logger.log(Level.INFO, "Using refinement for predicate analysis with " + strategy.getClass().getSimpleName() + " strategy.");
  }

  /**
   * Extracts the elements on the given path. If no branching/merging occured
   * the returned Set is empty.
   */
  private Set<ARGState> extractElementsOnPath(final ARGPath path) {
    Set<ARGState> elementsOnPath = getAllStatesOnPathsTo(path.getLastState());

    assert elementsOnPath.containsAll(path.getStateSet());
    assert elementsOnPath.size() >= path.size();

    return elementsOnPath;
  }

  /**
   * Create list of formulas on path.
   */
<<<<<<< HEAD
  public List<BooleanFormula> createFormulasOnPath(final ARGPath allStatesTrace,
=======
  private List<BooleanFormula> createFormulasOnPath(final ARGPath allStatesTrace,
>>>>>>> a5beede5
                                                      final List<ARGState> abstractionStatesTrace)
                                                      throws CPAException, InterruptedException {
    List<BooleanFormula> formulas = (isRefinementSelectionEnabled())
        ? performRefinementSelection(allStatesTrace, abstractionStatesTrace)
        : getFormulasForPath(abstractionStatesTrace, allStatesTrace.getFirstState());

    // a user would expect "abstractionStatesTrace.size() == formulas.size()+1",
    // however we do not have the very first state in the trace,
    // because the rootState has always abstraction "True".
    assert abstractionStatesTrace.size() == formulas.size()
               : abstractionStatesTrace.size() + " != " + formulas.size();

    logger.log(Level.ALL, "Error path formulas: ", formulas);
    return formulas;
  }

  @Override
  public CounterexampleInfo performRefinementForPath(final ARGReachedSet pReached, final ARGPath allStatesTrace) throws CPAException, InterruptedException {
    totalRefinement.start();
    try {
<<<<<<< HEAD
      logger.log(Level.FINEST, "Starting interpolation-based refinement");

      Set<ARGState> elementsOnPath = extractElementsOnPath(allStatesTrace);

      // No branches/merges in path, it is precise.
      // We don't need to care about creating extra predicates for branching etc.
      boolean branchingOccurred = true;
      if (elementsOnPath.size() == allStatesTrace.size()) {
        elementsOnPath = Collections.emptySet();
        branchingOccurred = false;
      }

      // create path with all abstraction location elements (excluding the initial element)
      // the last element is the element corresponding to the error location
      final List<ARGState> abstractionStatesTrace = transformPath(allStatesTrace);
      totalPathLength.setNextValue(abstractionStatesTrace.size());

      logger.log(Level.ALL, "Abstraction trace is", abstractionStatesTrace);

      final List<BooleanFormula> formulas = createFormulasOnPath(allStatesTrace, abstractionStatesTrace);

      final List<CFANode> errorPath = Lists.transform(allStatesTrace.asStatesList(), AbstractStates.EXTRACT_LOCATION);
      final boolean repeatedCounterexample = errorPath.equals(lastErrorPath);
      lastErrorPath = errorPath;

      CounterexampleTraceInfo counterexample = buildCounterexampleTrace(elementsOnPath,
          abstractionStatesTrace, formulas, strategy.needsInterpolants());
=======
      final List<CFANode> errorPath =
          Lists.transform(allStatesTrace.asStatesList(), AbstractStates.EXTRACT_LOCATION);
      final boolean repeatedCounterexample = errorPath.equals(lastErrorPath);
      lastErrorPath = errorPath;

      Set<ARGState> elementsOnPath = extractElementsOnPath(allStatesTrace);
      // No branches/merges in path, it is precise.
      // We don't need to care about creating extra predicates for branching etc.
      boolean branchingOccurred = true;
      if (elementsOnPath.size() == allStatesTrace.size()) {
        elementsOnPath = Collections.emptySet();
        branchingOccurred = false;
      }

      // create path with all abstraction location elements (excluding the initial element)
      // the last element is the element corresponding to the error location
      final List<ARGState> abstractionStatesTrace = transformPath(allStatesTrace);
      totalPathLength.setNextValue(abstractionStatesTrace.size());

      logger.log(Level.ALL, "Abstraction trace is", abstractionStatesTrace);

      final List<BooleanFormula> formulas =
          createFormulasOnPath(allStatesTrace, abstractionStatesTrace);

      CounterexampleTraceInfo counterexample;

      // Compute invariants if desired, and if the counterexample is not a repeated one
      // (otherwise invariants for the same location didn't help before, so they won't help now).
      if (!repeatedCounterexample && invariantsManager.shouldInvariantsBeComputed()) {
        counterexample =
            performInvariantsRefinement(
                allStatesTrace,
                elementsOnPath,
                abstractionStatesTrace,
                formulas);

      } else {
        logger.log(Level.FINEST, "Starting interpolation-based refinement.");
        counterexample =
            performInterpolatingRefinement(abstractionStatesTrace, elementsOnPath, formulas);
      }

      // if error is spurious refine
      if (counterexample.isSpurious()) {
        logger.log(Level.FINEST, "Error trace is spurious, refining the abstraction");

        strategy.performRefinement(
            pReached,
            abstractionStatesTrace,
            counterexample.getInterpolants(),
            repeatedCounterexample && wereInvariantsUsedInLastRefinement);

        // set some invariants flags, they are necessary to make sure we
        // call performRefinement in a way that it doesn't think it is a repeated
        // counterexample due to weak invariants
        wereInvariantsUsedInLastRefinement = wereInvariantsusedInCurrentRefinement;
        wereInvariantsusedInCurrentRefinement = false;

        return CounterexampleInfo.spurious();

      } else {
        // we have a real error
        logger.log(Level.FINEST, "Error trace is not spurious");
        errorPathProcessing.start();
        try {
          return pathChecker.handleFeasibleCounterexample(allStatesTrace, counterexample, branchingOccurred);
        } finally {
          errorPathProcessing.stop();
        }
      }

    } finally {
      totalRefinement.stop();
    }
  }

  private CounterexampleTraceInfo performInterpolatingRefinement(
      final List<ARGState> abstractionStatesTrace,
      final Set<ARGState> elementsOnPath,
      final List<BooleanFormula> formulas)
      throws CPAException, InterruptedException {

    if (strategy instanceof PredicateAbstractionRefinementStrategy) {
      ((PredicateAbstractionRefinementStrategy) strategy)
          .setUseAtomicPredicates(atomicInterpolants);
    }

    return formulaManager.buildCounterexampleTrace(
        formulas,
        Lists.<AbstractState>newArrayList(abstractionStatesTrace),
        elementsOnPath,
        true);
  }

  private CounterexampleTraceInfo performInvariantsRefinement(
      final ARGPath allStatesTrace,
      final Set<ARGState> elementsOnPath,
      final List<ARGState> abstractionStatesTrace,
      final List<BooleanFormula> formulas)
      throws CPAException, InterruptedException {

    Set<Loop> loopsInPath;

    // check if invariants can be used at all
    if ((loopsInPath = canInvariantsBeUsed(allStatesTrace)).isEmpty()) {
      logger.log(
          Level.FINEST,
          "Starting interpolation-based refinement because invariants cannot be generated.");
      return performInterpolatingRefinement(abstractionStatesTrace, elementsOnPath, formulas);
    }

    CounterexampleTraceInfo counterexample =
        formulaManager.buildCounterexampleTrace(
            formulas,
            Lists.<AbstractState>newArrayList(abstractionStatesTrace),
            elementsOnPath,
            !invariantsManager.shouldInvariantsBeUsedForRefinement());
>>>>>>> a5beede5

      // if error is spurious refine
      if (counterexample.isSpurious()) {
        logger.log(Level.FINEST, "Error trace is spurious, refining the abstraction");

<<<<<<< HEAD
        if (strategy instanceof PredicateAbstractionRefinementStrategy) {
          ((PredicateAbstractionRefinementStrategy)strategy).setUseAtomicPredicates(atomicInterpolants);
        }

        strategy.performRefinement(pReached, abstractionStatesTrace, counterexample.getInterpolants(), repeatedCounterexample);

        return CounterexampleInfo.spurious();

      } else {
        // we have a real error
        logger.log(Level.FINEST, "Error trace is not spurious");
        CounterexampleInfo cex = handleRealError(allStatesTrace, branchingOccurred, counterexample);

        return cex;
      }
    } finally {
      totalRefinement.stop();
=======
      invariantsManager.findInvariants(allStatesTrace, abstractionStatesTrace, loopsInPath);

      // add invariant precision increment if necessary
      if (invariantsManager.shouldInvariantsBeUsedForRefinement()) {
        List<BooleanFormula> precisionIncrement = invariantsManager.getInvariantsForRefinement();

        if (precisionIncrement.isEmpty()) {
          // fall-back to interpolation
          logger.log(
              Level.FINEST,
              "Starting interpolation-based refinement because invariant generation was not successful.");
          return performInterpolatingRefinement(abstractionStatesTrace, elementsOnPath, formulas);

        } else {
          if (strategy instanceof PredicateAbstractionRefinementStrategy) {
            ((PredicateAbstractionRefinementStrategy) strategy)
                .setUseAtomicPredicates(atomicInvariants);
          }
          wereInvariantsusedInCurrentRefinement = true;
          return CounterexampleTraceInfo.infeasible(precisionIncrement);
        }

      } else {
        if (strategy instanceof PredicateAbstractionRefinementStrategy) {
          ((PredicateAbstractionRefinementStrategy) strategy)
              .setUseAtomicPredicates(atomicInterpolants);
        }
        return counterexample;
      }

    } else {
      return counterexample;
>>>>>>> a5beede5
    }
  }

  /**
   * Checks if necessary conditions for invariant generation are met. These are
   * - the loops for which invariants should be generated was not in the counter
   *     example path too often (depending on configuration). Most likely computing
   *     invariants over and over for the same loop doesn't make much sense, this
   *     is almost the same as for repeated counterexamples.
   *
   * @return An empty set signalizes that invariants cannot be used. Otherwise the
   *         loops occuring in the current path are given
   */
  private Set<Loop> canInvariantsBeUsed(final ARGPath allStatesTrace) {
    // get the relevant loops in the ARGPath and the number of occurrences of
    // the most often found one
    Set<Loop> loopsInPath = getRelevantLoops(allStatesTrace);
    int maxFoundLoop = getMaxCountOfOccuredLoop(loopsInPath);

    // no loops found, use normal interpolation refinement
    if (maxFoundLoop > maxInvariantGenerationsPerLoop || loopsInPath.isEmpty()) {
      return Collections.emptySet();
    }
    return loopsInPath;
  }

  /**
   * Returns the maximal number of occurences of one of the loops given in the
   * parameter. This method takes loops found in earlier refinements into account.
   */
<<<<<<< HEAD
  protected CounterexampleInfo handleRealError(final ARGPath allStatesTrace, boolean branchingOccurred,
      CounterexampleTraceInfo counterexample) throws InterruptedException, CPATransferException {
    final ARGPath targetPath;
    final CounterexampleTraceInfo preciseCounterexample;

    boolean isPreciseErrorPath = true;
    preciseCouterexampleTime.start();
    try {
      if (branchingOccurred) {
        Pair<ARGPath, CounterexampleTraceInfo> preciseInfo = findPreciseErrorPath(allStatesTrace, counterexample);

        if (preciseInfo != null) {
          targetPath = preciseInfo.getFirst();
          if (preciseInfo.getSecond() != null) {
            preciseCounterexample = preciseInfo.getSecond();
          } else {
            logger.log(Level.WARNING, "The satisfying assignment may be imprecise!");
            preciseCounterexample = counterexample;
          }
        } else {
          logger.log(Level.WARNING, "The error path and the satisfying assignment may be imprecise!");
          targetPath = allStatesTrace;
          preciseCounterexample = counterexample;
          isPreciseErrorPath = false;
=======
  private int getMaxCountOfOccuredLoop(Set<Loop> loopsInPath) {
    int maxFoundLoop = 0;
    for (Loop loop : loopsInPath) {
      if (loopOccurrences.containsKey(loop)) {
        int tmpFoundLoop = loopOccurrences.get(loop) + 1;
        if (tmpFoundLoop > maxFoundLoop) {
          maxFoundLoop = tmpFoundLoop;
>>>>>>> a5beede5
        }
        loopOccurrences.put(loop, tmpFoundLoop);
      } else {
<<<<<<< HEAD
        targetPath = allStatesTrace;
        preciseCounterexample = addVariableAssignmentToCounterexample(counterexample, targetPath);
      }
    } finally {
      preciseCouterexampleTime.stop();
    }
=======
        loopOccurrences.put(loop, 1);
        if (maxFoundLoop == 0) {
          maxFoundLoop = 1;
        }
      }
    }
    return maxFoundLoop;
  }
>>>>>>> a5beede5

  /**
   * This method returns the set of loops which are relevant for the given
   * ARGPath.
   */
  private Set<Loop> getRelevantLoops(final ARGPath allStatesTrace) {
    PathIterator pathIt = allStatesTrace.pathIterator();
    LoopCollectingEdgeVisitor loopFinder = null;

    try {
      // TODO what if loop structure does not exist?
      loopFinder = new LoopCollectingEdgeVisitor(loopStructure.get(), config);
    } catch (InvalidConfigurationException e1) {
      // this will never happen, but for the case it does, we just return
      // the empty set, therefore the refinement will be done without invariant
      // generation definitely and only with interpolation / static refinement
      // TODO of course this can happen and it should not be swallowed!
      return Collections.emptySet();
    }

    while (pathIt.hasNext()) {
      loopFinder.visit(pathIt.getAbstractState(), pathIt.getOutgoingEdge(), null);
      pathIt.advance();
    }

    return loopFinder.getRelevantLoops().keySet();
  }

  /**
   * This method determines whether or not to perform refinement selection.
   *
   * @return true, if refinement selection has to be performed, else false
   */
  private boolean isRefinementSelectionEnabled() {
    return !prefixPreference.equals(PrefixSelector.NO_SELECTION);
  }

  public static List<ARGState> transformPath(ARGPath pPath) {
    List<ARGState> result = from(pPath.asStatesList())
      .skip(1)
      .filter(Predicates.compose(PredicateAbstractState.FILTER_ABSTRACTION_STATES,
                                 toState(PredicateAbstractState.class)))
      .toList();

    assert from(result).allMatch(new Predicate<ARGState>() {
      @Override
      public boolean apply(ARGState pInput) {
        boolean correct = pInput.getParents().size() <= 1;
        assert correct : "PredicateCPARefiner expects abstraction states to have only one parent, but this state has more:" + pInput;
        return correct;
      }
    });

    assert pPath.getLastState() == result.get(result.size()-1);
    return result;
  }

  /**
   * Get the block formulas from a path.
   * @param path A list of all abstraction elements
   * @param initialState The initial element of the analysis (= the root element of the ARG)
   * @return A list of block formulas for this path.
   */
  private List<BooleanFormula> getFormulasForPath(List<ARGState> path, ARGState initialState)
      throws CPATransferException, InterruptedException {
    getFormulasForPathTime.start();
    try {
      return blockFormulaStrategy.getFormulasForPath(initialState, path);
    } finally {
      getFormulasForPathTime.stop();
    }
  }

  private List<BooleanFormula> performRefinementSelection(final ARGPath pAllStatesTrace,
      final List<ARGState> pAbstractionStatesTrace)
      throws InterruptedException, CPAException {

    final List<InfeasiblePrefix> infeasiblePrefixes;
    prefixExtractionTime.start();
    try {
      infeasiblePrefixes = prefixProvider.extractInfeasiblePrefixes(pAllStatesTrace);
    } finally {
      prefixExtractionTime.stop();
    }

    totalPrefixes.setNextValue(infeasiblePrefixes.size());

    if (infeasiblePrefixes.isEmpty()) {
      return getFormulasForPath(pAbstractionStatesTrace, pAllStatesTrace.getFirstState());
    }

    else {
<<<<<<< HEAD
      PrefixSelector selector = new PrefixSelector(cfa.getVarClassification(), cfa.getLoopStructure());

      final InfeasiblePrefix selectedPrefix;
      prefixSelectionTime.start();
      try {
        selectedPrefix = selector.selectSlicedPrefix(prefixPreference, infeasiblePrefixes);
      } finally {
        prefixSelectionTime.stop();
      }
=======
      prefixSelectionTime.start();
      InfeasiblePrefix selectedPrefix =
          prefixSelector.selectSlicedPrefix(prefixPreference, infeasiblePrefixes);
      prefixSelectionTime.stop();
>>>>>>> a5beede5

      List<BooleanFormula> formulas = selectedPrefix.getPathFormulae();
      while (formulas.size() < pAbstractionStatesTrace.size()) {
        formulas.add(fmgr.getBooleanFormulaManager().makeBoolean(true));
      }

      return formulas;
    }
  }

<<<<<<< HEAD
  private Pair<ARGPath, CounterexampleTraceInfo> findPreciseErrorPath(ARGPath pPath, CounterexampleTraceInfo counterexample) throws InterruptedException {
    errorPathProcessing.start();
    try {
      Multimap<Integer, Integer> directions = counterexample.getBranchingDirections();
      if (directions.isEmpty()) {
        logger.log(Level.WARNING, "No information about ARG branches available!");
        return null;
      }

      // find correct path
      ARGPath targetPath;
      try {
        ARGState root = pPath.getFirstState();
        ARGState target = pPath.getLastState();
        Set<ARGState> pathElements = ARGUtils.getAllStatesOnPathsTo(target);

        targetPath = ARGUtils.getPathFromBranchingInformation(root, target,
            pathElements, directions);

      } catch (IllegalArgumentException e) {
        logger.logUserException(Level.WARNING, e, null);
        return null;
      }

      // try to create a better satisfying assignment by replaying this single path
      CounterexampleTraceInfo info2;
      try {
        info2 = pathChecker.checkPath(targetPath);

      } catch (SolverException | CPATransferException e) {
        // path is now suddenly a problem
        logger.logUserException(Level.WARNING, e, "Could not replay error path");
        return null;
      }

      if (info2.isSpurious()) {
        logger.log(Level.WARNING, "Inconsistent replayed error path!");
        return Pair.of(targetPath, null);
      } else {
        return Pair.of(targetPath, info2);
      }

    } finally {
      errorPathProcessing.stop();
    }
  }

  private CounterexampleTraceInfo addVariableAssignmentToCounterexample(
      final CounterexampleTraceInfo counterexample, final ARGPath targetPath) throws CPATransferException, InterruptedException {

    List<SSAMap> ssamaps = pathChecker.calculatePreciseSSAMaps(targetPath);

    RichModel model = counterexample.getModel();

    Pair<CFAPathWithAssumptions, Multimap<CFAEdge, AssignableTerm>> pathAndTerms =
        pathChecker.extractVariableAssignment(targetPath, ssamaps, model);

    CFAPathWithAssumptions pathWithAssignments = pathAndTerms.getFirst();

    model = model.withAssignmentInformation(pathWithAssignments);
    return CounterexampleTraceInfo.feasible(counterexample.getCounterExampleFormulas(), model, counterexample.getBranchingDirections());
  }

=======
>>>>>>> a5beede5
  @Override
  public void collectStatistics(Collection<Statistics> pStatsCollection) {
    pStatsCollection.add(new Stats());
  }

  private class Stats implements Statistics {

    private final Statistics statistics = strategy.getStatistics();

    @Override
    public void printStatistics(PrintStream out, Result result, ReachedSet reached) {
      StatisticsWriter w0 = writingStatisticsTo(out);

      int numberOfRefinements = totalRefinement.getUpdateCount();
      w0.put("Number of predicate refinements", totalRefinement.getUpdateCount());
      if (numberOfRefinements > 0) {
        w0.put(totalPathLength)
          .put(totalPrefixes)
          .spacer()
          .put(totalRefinement);

        StatisticsWriter w1 = w0.beginLevel();
        formulaManager.printStatistics(w1);

        w1.put(getFormulasForPathTime);
        if (isRefinementSelectionEnabled()) {
          w1.put(prefixExtractionTime);
          w1.put(prefixSelectionTime);
        }
        w1.put(errorPathProcessing);

        statistics.printStatistics(out, result, reached);
      }
    }

    @Override
    public String getName() {
      return strategy.getStatistics().getName();
    }
  }
}<|MERGE_RESOLUTION|>--- conflicted
+++ resolved
@@ -28,24 +28,10 @@
 import static org.sosy_lab.cpachecker.util.AbstractStates.toState;
 import static org.sosy_lab.cpachecker.util.statistics.StatisticsWriter.writingStatisticsTo;
 
-<<<<<<< HEAD
-import com.google.common.base.Function;
+import com.google.common.base.Optional;
 import com.google.common.base.Predicate;
 import com.google.common.base.Predicates;
-import com.google.common.collect.ImmutableList;
 import com.google.common.collect.Lists;
-import com.google.common.collect.Multimap;
-import com.google.common.collect.UnmodifiableIterator;
-=======
-import java.io.PrintStream;
-import java.util.Collection;
-import java.util.Collections;
-import java.util.HashMap;
-import java.util.List;
-import java.util.Map;
-import java.util.Set;
-import java.util.logging.Level;
->>>>>>> a5beede5
 
 import org.sosy_lab.common.configuration.Configuration;
 import org.sosy_lab.common.configuration.InvalidConfigurationException;
@@ -84,19 +70,14 @@
 import org.sosy_lab.cpachecker.util.statistics.StatisticsWriter;
 import org.sosy_lab.solver.api.BooleanFormula;
 
-<<<<<<< HEAD
 import java.io.PrintStream;
 import java.util.Collection;
 import java.util.Collections;
+import java.util.HashMap;
 import java.util.List;
+import java.util.Map;
 import java.util.Set;
 import java.util.logging.Level;
-=======
-import com.google.common.base.Optional;
-import com.google.common.base.Predicate;
-import com.google.common.base.Predicates;
-import com.google.common.collect.Lists;
->>>>>>> a5beede5
 
 /**
  * This class provides a basic refiner implementation for predicate analysis.
@@ -215,11 +196,7 @@
   /**
    * Create list of formulas on path.
    */
-<<<<<<< HEAD
   public List<BooleanFormula> createFormulasOnPath(final ARGPath allStatesTrace,
-=======
-  private List<BooleanFormula> createFormulasOnPath(final ARGPath allStatesTrace,
->>>>>>> a5beede5
                                                       final List<ARGState> abstractionStatesTrace)
                                                       throws CPAException, InterruptedException {
     List<BooleanFormula> formulas = (isRefinementSelectionEnabled())
@@ -240,35 +217,6 @@
   public CounterexampleInfo performRefinementForPath(final ARGReachedSet pReached, final ARGPath allStatesTrace) throws CPAException, InterruptedException {
     totalRefinement.start();
     try {
-<<<<<<< HEAD
-      logger.log(Level.FINEST, "Starting interpolation-based refinement");
-
-      Set<ARGState> elementsOnPath = extractElementsOnPath(allStatesTrace);
-
-      // No branches/merges in path, it is precise.
-      // We don't need to care about creating extra predicates for branching etc.
-      boolean branchingOccurred = true;
-      if (elementsOnPath.size() == allStatesTrace.size()) {
-        elementsOnPath = Collections.emptySet();
-        branchingOccurred = false;
-      }
-
-      // create path with all abstraction location elements (excluding the initial element)
-      // the last element is the element corresponding to the error location
-      final List<ARGState> abstractionStatesTrace = transformPath(allStatesTrace);
-      totalPathLength.setNextValue(abstractionStatesTrace.size());
-
-      logger.log(Level.ALL, "Abstraction trace is", abstractionStatesTrace);
-
-      final List<BooleanFormula> formulas = createFormulasOnPath(allStatesTrace, abstractionStatesTrace);
-
-      final List<CFANode> errorPath = Lists.transform(allStatesTrace.asStatesList(), AbstractStates.EXTRACT_LOCATION);
-      final boolean repeatedCounterexample = errorPath.equals(lastErrorPath);
-      lastErrorPath = errorPath;
-
-      CounterexampleTraceInfo counterexample = buildCounterexampleTrace(elementsOnPath,
-          abstractionStatesTrace, formulas, strategy.needsInterpolants());
-=======
       final List<CFANode> errorPath =
           Lists.transform(allStatesTrace.asStatesList(), AbstractStates.EXTRACT_LOCATION);
       final boolean repeatedCounterexample = errorPath.equals(lastErrorPath);
@@ -326,7 +274,6 @@
         // counterexample due to weak invariants
         wereInvariantsUsedInLastRefinement = wereInvariantsusedInCurrentRefinement;
         wereInvariantsusedInCurrentRefinement = false;
-
         return CounterexampleInfo.spurious();
 
       } else {
@@ -386,31 +333,11 @@
             Lists.<AbstractState>newArrayList(abstractionStatesTrace),
             elementsOnPath,
             !invariantsManager.shouldInvariantsBeUsedForRefinement());
->>>>>>> a5beede5
-
-      // if error is spurious refine
-      if (counterexample.isSpurious()) {
-        logger.log(Level.FINEST, "Error trace is spurious, refining the abstraction");
-
-<<<<<<< HEAD
-        if (strategy instanceof PredicateAbstractionRefinementStrategy) {
-          ((PredicateAbstractionRefinementStrategy)strategy).setUseAtomicPredicates(atomicInterpolants);
-        }
-
-        strategy.performRefinement(pReached, abstractionStatesTrace, counterexample.getInterpolants(), repeatedCounterexample);
-
-        return CounterexampleInfo.spurious();
-
-      } else {
-        // we have a real error
-        logger.log(Level.FINEST, "Error trace is not spurious");
-        CounterexampleInfo cex = handleRealError(allStatesTrace, branchingOccurred, counterexample);
-
-        return cex;
-      }
-    } finally {
-      totalRefinement.stop();
-=======
+
+    // if error is spurious refine
+    if (counterexample.isSpurious()) {
+      logger.log(Level.FINEST, "Error trace is spurious, refining the abstraction");
+
       invariantsManager.findInvariants(allStatesTrace, abstractionStatesTrace, loopsInPath);
 
       // add invariant precision increment if necessary
@@ -431,6 +358,7 @@
           }
           wereInvariantsusedInCurrentRefinement = true;
           return CounterexampleTraceInfo.infeasible(precisionIncrement);
+          //isPreciseErrorPath = false;
         }
 
       } else {
@@ -443,7 +371,6 @@
 
     } else {
       return counterexample;
->>>>>>> a5beede5
     }
   }
 
@@ -474,32 +401,6 @@
    * Returns the maximal number of occurences of one of the loops given in the
    * parameter. This method takes loops found in earlier refinements into account.
    */
-<<<<<<< HEAD
-  protected CounterexampleInfo handleRealError(final ARGPath allStatesTrace, boolean branchingOccurred,
-      CounterexampleTraceInfo counterexample) throws InterruptedException, CPATransferException {
-    final ARGPath targetPath;
-    final CounterexampleTraceInfo preciseCounterexample;
-
-    boolean isPreciseErrorPath = true;
-    preciseCouterexampleTime.start();
-    try {
-      if (branchingOccurred) {
-        Pair<ARGPath, CounterexampleTraceInfo> preciseInfo = findPreciseErrorPath(allStatesTrace, counterexample);
-
-        if (preciseInfo != null) {
-          targetPath = preciseInfo.getFirst();
-          if (preciseInfo.getSecond() != null) {
-            preciseCounterexample = preciseInfo.getSecond();
-          } else {
-            logger.log(Level.WARNING, "The satisfying assignment may be imprecise!");
-            preciseCounterexample = counterexample;
-          }
-        } else {
-          logger.log(Level.WARNING, "The error path and the satisfying assignment may be imprecise!");
-          targetPath = allStatesTrace;
-          preciseCounterexample = counterexample;
-          isPreciseErrorPath = false;
-=======
   private int getMaxCountOfOccuredLoop(Set<Loop> loopsInPath) {
     int maxFoundLoop = 0;
     for (Loop loop : loopsInPath) {
@@ -507,18 +408,9 @@
         int tmpFoundLoop = loopOccurrences.get(loop) + 1;
         if (tmpFoundLoop > maxFoundLoop) {
           maxFoundLoop = tmpFoundLoop;
->>>>>>> a5beede5
         }
         loopOccurrences.put(loop, tmpFoundLoop);
       } else {
-<<<<<<< HEAD
-        targetPath = allStatesTrace;
-        preciseCounterexample = addVariableAssignmentToCounterexample(counterexample, targetPath);
-      }
-    } finally {
-      preciseCouterexampleTime.stop();
-    }
-=======
         loopOccurrences.put(loop, 1);
         if (maxFoundLoop == 0) {
           maxFoundLoop = 1;
@@ -527,7 +419,6 @@
     }
     return maxFoundLoop;
   }
->>>>>>> a5beede5
 
   /**
    * This method returns the set of loops which are relevant for the given
@@ -620,22 +511,10 @@
     }
 
     else {
-<<<<<<< HEAD
-      PrefixSelector selector = new PrefixSelector(cfa.getVarClassification(), cfa.getLoopStructure());
-
-      final InfeasiblePrefix selectedPrefix;
-      prefixSelectionTime.start();
-      try {
-        selectedPrefix = selector.selectSlicedPrefix(prefixPreference, infeasiblePrefixes);
-      } finally {
-        prefixSelectionTime.stop();
-      }
-=======
       prefixSelectionTime.start();
       InfeasiblePrefix selectedPrefix =
           prefixSelector.selectSlicedPrefix(prefixPreference, infeasiblePrefixes);
       prefixSelectionTime.stop();
->>>>>>> a5beede5
 
       List<BooleanFormula> formulas = selectedPrefix.getPathFormulae();
       while (formulas.size() < pAbstractionStatesTrace.size()) {
@@ -646,72 +525,6 @@
     }
   }
 
-<<<<<<< HEAD
-  private Pair<ARGPath, CounterexampleTraceInfo> findPreciseErrorPath(ARGPath pPath, CounterexampleTraceInfo counterexample) throws InterruptedException {
-    errorPathProcessing.start();
-    try {
-      Multimap<Integer, Integer> directions = counterexample.getBranchingDirections();
-      if (directions.isEmpty()) {
-        logger.log(Level.WARNING, "No information about ARG branches available!");
-        return null;
-      }
-
-      // find correct path
-      ARGPath targetPath;
-      try {
-        ARGState root = pPath.getFirstState();
-        ARGState target = pPath.getLastState();
-        Set<ARGState> pathElements = ARGUtils.getAllStatesOnPathsTo(target);
-
-        targetPath = ARGUtils.getPathFromBranchingInformation(root, target,
-            pathElements, directions);
-
-      } catch (IllegalArgumentException e) {
-        logger.logUserException(Level.WARNING, e, null);
-        return null;
-      }
-
-      // try to create a better satisfying assignment by replaying this single path
-      CounterexampleTraceInfo info2;
-      try {
-        info2 = pathChecker.checkPath(targetPath);
-
-      } catch (SolverException | CPATransferException e) {
-        // path is now suddenly a problem
-        logger.logUserException(Level.WARNING, e, "Could not replay error path");
-        return null;
-      }
-
-      if (info2.isSpurious()) {
-        logger.log(Level.WARNING, "Inconsistent replayed error path!");
-        return Pair.of(targetPath, null);
-      } else {
-        return Pair.of(targetPath, info2);
-      }
-
-    } finally {
-      errorPathProcessing.stop();
-    }
-  }
-
-  private CounterexampleTraceInfo addVariableAssignmentToCounterexample(
-      final CounterexampleTraceInfo counterexample, final ARGPath targetPath) throws CPATransferException, InterruptedException {
-
-    List<SSAMap> ssamaps = pathChecker.calculatePreciseSSAMaps(targetPath);
-
-    RichModel model = counterexample.getModel();
-
-    Pair<CFAPathWithAssumptions, Multimap<CFAEdge, AssignableTerm>> pathAndTerms =
-        pathChecker.extractVariableAssignment(targetPath, ssamaps, model);
-
-    CFAPathWithAssumptions pathWithAssignments = pathAndTerms.getFirst();
-
-    model = model.withAssignmentInformation(pathWithAssignments);
-    return CounterexampleTraceInfo.feasible(counterexample.getCounterExampleFormulas(), model, counterexample.getBranchingDirections());
-  }
-
-=======
->>>>>>> a5beede5
   @Override
   public void collectStatistics(Collection<Statistics> pStatsCollection) {
     pStatsCollection.add(new Stats());
