/*
 *  CPAchecker is a tool for configurable software verification.
 *  This file is part of CPAchecker.
 *
 *  Copyright (C) 2007-2014  Dirk Beyer
 *  All rights reserved.
 *
 *  Licensed under the Apache License, Version 2.0 (the "License");
 *  you may not use this file except in compliance with the License.
 *  You may obtain a copy of the License at
 *
 *      http://www.apache.org/licenses/LICENSE-2.0
 *
 *  Unless required by applicable law or agreed to in writing, software
 *  distributed under the License is distributed on an "AS IS" BASIS,
 *  WITHOUT WARRANTIES OR CONDITIONS OF ANY KIND, either express or implied.
 *  See the License for the specific language governing permissions and
 *  limitations under the License.
 *
 *
 *  CPAchecker web page:
 *    http://cpachecker.sosy-lab.org
 */
package org.sosy_lab.cpachecker.cpa.predicate;

import static com.google.common.collect.FluentIterable.from;
import static org.sosy_lab.cpachecker.cpa.arg.ARGUtils.getAllStatesOnPathsTo;
import static org.sosy_lab.cpachecker.util.AbstractStates.toState;
import static org.sosy_lab.cpachecker.util.statistics.StatisticsWriter.writingStatisticsTo;

import java.io.PrintStream;
import java.util.Collection;
import java.util.Collections;
import java.util.List;
import java.util.Map;
import java.util.Set;
import java.util.logging.Level;

import org.sosy_lab.common.Pair;
import org.sosy_lab.common.ShutdownNotifier;
import org.sosy_lab.common.configuration.Configuration;
import org.sosy_lab.common.configuration.FileOption;
import org.sosy_lab.common.configuration.InvalidConfigurationException;
import org.sosy_lab.common.configuration.Option;
import org.sosy_lab.common.configuration.Options;
import org.sosy_lab.common.io.PathCounterTemplate;
import org.sosy_lab.common.io.PathTemplate;
import org.sosy_lab.common.log.LogManager;
import org.sosy_lab.cpachecker.cfa.CFA;
import org.sosy_lab.cpachecker.cfa.model.CFAEdge;
import org.sosy_lab.cpachecker.cfa.model.CFANode;
import org.sosy_lab.cpachecker.core.CPAcheckerResult.Result;
import org.sosy_lab.cpachecker.core.CounterexampleInfo;
import org.sosy_lab.cpachecker.core.counterexample.CFAPathWithAssumptions;
import org.sosy_lab.cpachecker.core.counterexample.RichModel;
import org.sosy_lab.cpachecker.core.interfaces.AbstractState;
import org.sosy_lab.cpachecker.core.interfaces.ConfigurableProgramAnalysis;
import org.sosy_lab.cpachecker.core.interfaces.Statistics;
import org.sosy_lab.cpachecker.core.interfaces.StatisticsProvider;
import org.sosy_lab.cpachecker.core.reachedset.ReachedSet;
import org.sosy_lab.cpachecker.cpa.arg.ARGPath;
import org.sosy_lab.cpachecker.cpa.arg.ARGReachedSet;
import org.sosy_lab.cpachecker.cpa.arg.ARGState;
import org.sosy_lab.cpachecker.cpa.arg.ARGUtils;
import org.sosy_lab.cpachecker.cpa.arg.AbstractARGBasedRefiner;
import org.sosy_lab.cpachecker.cpa.location.LocationState;
import org.sosy_lab.cpachecker.exceptions.CPAException;
import org.sosy_lab.cpachecker.exceptions.CPATransferException;
import org.sosy_lab.cpachecker.util.AbstractStates;
import org.sosy_lab.cpachecker.util.CPAs;
import org.sosy_lab.cpachecker.util.predicates.BlockOperator;
import org.sosy_lab.cpachecker.util.predicates.PathChecker;
import org.sosy_lab.cpachecker.util.predicates.Solver;
import org.sosy_lab.cpachecker.util.predicates.interfaces.PathFormulaManager;
import org.sosy_lab.cpachecker.util.predicates.interfaces.view.BooleanFormulaManagerView;
import org.sosy_lab.cpachecker.util.predicates.interfaces.view.FormulaManagerView;
import org.sosy_lab.cpachecker.util.predicates.interpolation.CounterexampleTraceInfo;
import org.sosy_lab.cpachecker.util.predicates.interpolation.InterpolationManager;
import org.sosy_lab.cpachecker.util.predicates.pathformula.SSAMap;
import org.sosy_lab.cpachecker.util.refinement.InfeasiblePrefix;
import org.sosy_lab.cpachecker.util.refinement.PrefixProvider;
import org.sosy_lab.cpachecker.util.refinement.PrefixSelector;
import org.sosy_lab.cpachecker.util.refinement.PrefixSelector.PrefixPreference;
import org.sosy_lab.cpachecker.util.statistics.AbstractStatistics;
import org.sosy_lab.cpachecker.util.statistics.StatInt;
import org.sosy_lab.cpachecker.util.statistics.StatKind;
import org.sosy_lab.cpachecker.util.statistics.StatTimer;
import org.sosy_lab.cpachecker.util.statistics.StatisticsWriter;
import org.sosy_lab.solver.AssignableTerm;
import org.sosy_lab.solver.SolverException;
import org.sosy_lab.solver.api.BooleanFormula;

import com.google.common.base.Function;
import com.google.common.base.Predicate;
import com.google.common.base.Predicates;
import com.google.common.collect.ImmutableList;
import com.google.common.collect.Lists;
import com.google.common.collect.Multimap;
import com.google.common.collect.UnmodifiableIterator;

/**
 * This class provides a basic refiner implementation for predicate analysis.
 * When a counterexample is found, it creates a path for it and checks it for
 * feasibility, getting the interpolants if possible.
 *
 * It does not define any strategy for using the interpolants to update the
 * abstraction, this is left to an instance of {@link RefinementStrategy}.
 *
 * It does, however, produce a nice error path in case of a feasible counterexample.
 */
@Options(prefix="cpa.predicate.refinement")
public class PredicateCPARefiner extends AbstractARGBasedRefiner implements StatisticsProvider {

  @Option(secure=true, description="slice block formulas, experimental feature!")
  private boolean sliceBlockFormulas = false;

  @Option(secure=true, description="Conjunct the formulas that were computed as preconditions to get (infeasible) interpolation problems!")
  private boolean conjunctPreconditionFormulas = false;

  @Option(secure=true,
      description="where to dump the counterexample formula in case the error location is reached")
  @FileOption(FileOption.Type.OUTPUT_FILE)
  private PathTemplate dumpCounterexampleFile = PathTemplate.ofFormatString("ErrorPath.%d.smt2");

  @Option(secure=true, description="which sliced prefix should be used for interpolation")
  private PrefixPreference prefixPreference = PrefixPreference.NONE;

  @Option(secure=true, description="use only the atoms from the interpolants"
                                 + "as predicates, and not the whole interpolant")
  protected boolean atomicInterpolants = true;

  @Option(secure=true,
      description="Where to dump the automata that are used to narrow the"
                + " analysis used for invariant generation.")
  @FileOption(FileOption.Type.OUTPUT_FILE)
  private PathCounterTemplate dumpInvariantGenerationAutomataFile = PathCounterTemplate.ofFormatString("invgen.%d.spc");

  // statistics
  protected final StatInt totalPathLength = new StatInt(StatKind.AVG, "Avg. length of target path (in blocks)"); // measured in blocks
  protected final StatTimer totalRefinement = new StatTimer("Time for refinement");
  protected final StatTimer prefixExtractionTime = new StatTimer("Extracting infeasible sliced prefixes");

  private final StatTimer errorPathProcessing = new StatTimer("Error path post-processing");
  private final StatTimer getFormulasForPathTime = new StatTimer("Path-formulas extraction");
  private final StatTimer buildCounterexampeTraceTime = new StatTimer("Building the counterexample trace");
  private final StatTimer preciseCouterexampleTime = new StatTimer("Extracting precise counterexample");

  private final StatInt totalPrefixes = new StatInt(StatKind.SUM, "Number of infeasible sliced prefixes");
  private final StatTimer prefixSelectionTime = new StatTimer("Selecting infeasible sliced prefixes");

  // the previously analyzed counterexample to detect repeated counterexamples
  private List<CFANode> lastErrorPath = null;

  private final PathChecker pathChecker;
  private final Solver solver;
  private final PredicateAssumeStore assumesStore;

  protected final PrefixProvider prefixProvider;
  protected final LogManager logger;
  protected final PathFormulaManager pfmgr;
  protected final FormulaManagerView fmgr;
  protected final InterpolationManager formulaManager;
  protected final RefinementStrategy strategy;
  protected final CFA cfa;
  protected final ShutdownNotifier shutdownNotifier;

  public PredicateCPARefiner(final Configuration pConfig, final LogManager pLogger,
      final ConfigurableProgramAnalysis pCpa,
      final InterpolationManager pInterpolationManager,
      final PathChecker pPathChecker,
      final PrefixProvider pPrefixProvider,
      final PathFormulaManager pPathFormulaManager,
      final RefinementStrategy pStrategy,
      final Solver pSolver,
      final PredicateAssumeStore pAssumesStore,
      final CFA pCfa)
          throws InvalidConfigurationException {

    super(pCpa);

    pConfig.inject(this, PredicateCPARefiner.class);

    assumesStore = pAssumesStore;
    solver = pSolver;
    logger = pLogger;
    formulaManager = pInterpolationManager;
    pathChecker = pPathChecker;
    pfmgr = pPathFormulaManager;
    fmgr = solver.getFormulaManager();
    strategy = pStrategy;
    cfa = pCfa;
    shutdownNotifier = CPAs.retrieveCPA(pCpa, PredicateCPA.class).getShutdownNotifier();
    prefixProvider = pPrefixProvider;

    logger.log(Level.INFO, "Using refinement for predicate analysis with " + strategy.getClass().getSimpleName() + " strategy.");
  }

  /**
   * Extracts the elements on the given path. If no branching/merging occured
   * the returned Set is empty.
   */
  protected Set<ARGState> extractElementsOnPath(final ARGPath path) {
    Set<ARGState> elementsOnPath = getAllStatesOnPathsTo(path.getLastState());

    assert elementsOnPath.containsAll(path.getStateSet());
    assert elementsOnPath.size() >= path.size();

    return elementsOnPath;
  }

  /**
   * Create list of formulas on path.
   */
  protected List<BooleanFormula> createFormulasOnPath(final ARGPath allStatesTrace,
                                                      final List<ARGState> abstractionStatesTrace)
                                                      throws CPAException, InterruptedException {
    List<BooleanFormula> formulas;
    try {
      formulas = (isRefinementSelectionEnabled())
        ? performRefinementSelection(allStatesTrace, abstractionStatesTrace)
        : getFormulasForPath(abstractionStatesTrace, allStatesTrace.getFirstState());
    } catch (SolverException e) {
      throw new CPAException("Solver Exception", e);
    }

    // a user would expect "abstractionStatesTrace.size() == formulas.size()+1",
    // however we do not have the very first state in the trace,
    // because the rootState has always abstraction "True".
    assert abstractionStatesTrace.size() == formulas.size()
               : abstractionStatesTrace.size() + " != " + formulas.size();

    logger.log(Level.ALL, "Error path formulas: ", formulas);
    return formulas;
  }

  @Override
  public CounterexampleInfo performRefinement(final ARGReachedSet pReached, final ARGPath allStatesTrace) throws CPAException, InterruptedException {
    totalRefinement.start();
    logger.log(Level.FINEST, "Starting interpolation-based refinement");

    Set<ARGState> elementsOnPath = extractElementsOnPath(allStatesTrace);

    // No branches/merges in path, it is precise.
    // We don't need to care about creating extra predicates for branching etc.
    boolean branchingOccurred = true;
    if (elementsOnPath.size() == allStatesTrace.size()) {
      elementsOnPath = Collections.emptySet();
      branchingOccurred = false;
    }

    // create path with all abstraction location elements (excluding the initial element)
    // the last element is the element corresponding to the error location
    final List<ARGState> abstractionStatesTrace = transformPath(allStatesTrace);
    totalPathLength.setNextValue(abstractionStatesTrace.size());

    logger.log(Level.ALL, "Abstraction trace is", abstractionStatesTrace);

    final List<BooleanFormula> formulas = createFormulasOnPath(allStatesTrace, abstractionStatesTrace);


    final List<CFANode> errorPath = Lists.transform(allStatesTrace.asStatesList(), AbstractStates.EXTRACT_LOCATION);
    final boolean repeatedCounterexample = errorPath.equals(lastErrorPath);
    lastErrorPath = errorPath;

    CounterexampleTraceInfo counterexample =formulaManager.buildCounterexampleTrace(formulas,
        Lists.<AbstractState>newArrayList(abstractionStatesTrace),
        elementsOnPath, strategy.needsInterpolants());

    // if error is spurious refine
    if (counterexample.isSpurious()) {
      logger.log(Level.FINEST, "Error trace is spurious, refining the abstraction");

      if (strategy instanceof PredicateAbstractionRefinementStrategy) {
        ((PredicateAbstractionRefinementStrategy)strategy).setUseAtomicPredicates(atomicInterpolants);
      }

      strategy.performRefinement(pReached, abstractionStatesTrace, counterexample.getInterpolants(), repeatedCounterexample);

      totalRefinement.stop();
      return CounterexampleInfo.spurious();

    } else {
      // we have a real error
      logger.log(Level.FINEST, "Error trace is not spurious");
      CounterexampleInfo cex = handleRealError(allStatesTrace, branchingOccurred, counterexample);

      totalRefinement.stop();
      return cex;
    }
  }

  /**
   * Creates a new CounterexampleInfo object out of the given parameters.
   */
  protected CounterexampleInfo handleRealError(final ARGPath allStatesTrace, boolean branchingOccurred,
      CounterexampleTraceInfo counterexample) throws InterruptedException, CPATransferException {
    final ARGPath targetPath;
    final CounterexampleTraceInfo preciseCounterexample;

    preciseCouterexampleTime.start();
    if (branchingOccurred) {
      Pair<ARGPath, CounterexampleTraceInfo> preciseInfo = findPreciseErrorPath(allStatesTrace, counterexample);

      if (preciseInfo != null) {
        targetPath = preciseInfo.getFirst();
        if (preciseInfo.getSecond() != null) {
          preciseCounterexample = preciseInfo.getSecond();
        } else {
          logger.log(Level.WARNING, "The satisfying assignment may be imprecise!");
          preciseCounterexample = counterexample;
        }
      } else {
        logger.log(Level.WARNING, "The error path and the satisfying assignment may be imprecise!");
        targetPath = allStatesTrace;
        preciseCounterexample = counterexample;
      }
    } else {
      targetPath = allStatesTrace;
      preciseCounterexample = addVariableAssignmentToCounterexample(counterexample, targetPath);
    }
    preciseCouterexampleTime.stop();

    CounterexampleInfo cex = CounterexampleInfo.feasible(targetPath, preciseCounterexample.getModel());
    cex.addFurtherInformation(formulaManager.dumpCounterexample(preciseCounterexample),
        dumpCounterexampleFile);
    return cex;
  }

  /**
   * This method determines whether or not to perform refinement selection.
   *
   * @return true, if refinement selection has to be performed, else false
   */
  private boolean isRefinementSelectionEnabled() {
    return prefixPreference != PrefixPreference.NONE;
  }

  static List<ARGState> transformPath(ARGPath pPath) {
    List<ARGState> result = from(pPath.asStatesList())
      .skip(1)
      .filter(Predicates.compose(PredicateAbstractState.FILTER_ABSTRACTION_STATES,
                                 toState(PredicateAbstractState.class)))
      .toList();

    assert from(result).allMatch(new Predicate<ARGState>() {
      @Override
      public boolean apply(ARGState pInput) {
        boolean correct = pInput.getParents().size() <= 1;
        assert correct : "PredicateCPARefiner expects abstraction states to have only one parent, but this state has more:" + pInput;
        return correct;
      }
    });

    assert pPath.getLastState() == result.get(result.size()-1);
    return result;
  }

  static final Function<PredicateAbstractState, BooleanFormula> GET_BLOCK_FORMULA
                = new Function<PredicateAbstractState, BooleanFormula>() {
                    @Override
                    public BooleanFormula apply(PredicateAbstractState e) {
                      assert e.isAbstractionState();
                      return e.getAbstractionFormula().getBlockFormula().getFormula();
                    }
                  };

  /**
   * Get the block formulas from a path.
   * @param path A list of all abstraction elements
   * @param initialState The initial element of the analysis (= the root element of the ARG)
   * @return A list of block formulas for this path.
   * @throws SolverException
   */
  protected List<BooleanFormula> getFormulasForPath(List<ARGState> path, ARGState initialState)
      throws CPATransferException, InterruptedException, SolverException {
    getFormulasForPathTime.start();
    try {
      if (conjunctPreconditionFormulas) {
        ImmutableList<ARGState> predicateStates = from(path).toList();

        List<BooleanFormula> result = Lists.newArrayList();
        UnmodifiableIterator<ARGState> abstractionIt = predicateStates.iterator();

        final BooleanFormulaManagerView bfmgr = fmgr.getBooleanFormulaManager();
        BooleanFormula traceFormula = bfmgr.makeBoolean(true);

        // each abstraction location has a corresponding block formula

        while (abstractionIt.hasNext()) {
          final ARGState argState = abstractionIt.next();

          final LocationState locState = AbstractStates.extractStateByType(argState, LocationState.class);
          final CFANode loc = locState.getLocationNode();

          final PredicateAbstractState predState = AbstractStates.extractStateByType(argState, PredicateAbstractState.class);
          assert predState.isAbstractionState();

          final BooleanFormula blockFormula = predState.getAbstractionFormula().getBlockFormula().getFormula();
          final SSAMap blockSsaMap = predState.getAbstractionFormula().getBlockFormula().getSsa();

          traceFormula = bfmgr.and(traceFormula, blockFormula);

          if (!BlockOperator.isFirstLocationInFunctionBody(loc) || solver.isUnsat(traceFormula)) { // Add the precondition only if the trace formula is SAT!!
            result.add(blockFormula);

          } else {
            final BooleanFormula eliminationResult = fmgr.eliminateDeadVariables(traceFormula, blockSsaMap);
            final BooleanFormula blockPrecondition = assumesStore.conjunctAssumeToLocation(loc, fmgr.makeNot(eliminationResult));

            result.add(bfmgr.and(blockFormula, blockPrecondition));
          }

        }
        return result;

      } else if (sliceBlockFormulas) {
        BlockFormulaSlicer bfs = new BlockFormulaSlicer(pfmgr);
        return bfs.sliceFormulasForPath(path, initialState);

      } else {
        return from(path)
            .transform(toState(PredicateAbstractState.class))
            .transform(GET_BLOCK_FORMULA)
            .toList();
      }
    } finally {
      getFormulasForPathTime.stop();
    }
  }

  private List<BooleanFormula> performRefinementSelection(final ARGPath pAllStatesTrace,
      final List<ARGState> pAbstractionStatesTrace)
      throws InterruptedException, CPAException, SolverException {

    prefixExtractionTime.start();
    List<InfeasiblePrefix> infeasiblePrefixes = prefixProvider.extractInfeasiblePrefixes(pAllStatesTrace);
    prefixExtractionTime.stop();

    totalPrefixes.setNextValue(infeasiblePrefixes.size());

    if (infeasiblePrefixes.isEmpty()) {
      return getFormulasForPath(pAbstractionStatesTrace, pAllStatesTrace.getFirstState());
    }

    else {
      PrefixSelector selector = new PrefixSelector(cfa.getVarClassification(), cfa.getLoopStructure());

      prefixSelectionTime.start();
      InfeasiblePrefix selectedPrefix = selector.selectSlicedPrefix(prefixPreference, infeasiblePrefixes);
      prefixSelectionTime.stop();

      List<BooleanFormula> formulas = selectedPrefix.getPathFormulae();
      while (formulas.size() < pAbstractionStatesTrace.size()) {
        formulas.add(solver.getFormulaManager().getBooleanFormulaManager().makeBoolean(true));
      }

      return formulas;
    }
  }

  private Pair<ARGPath, CounterexampleTraceInfo> findPreciseErrorPath(ARGPath pPath, CounterexampleTraceInfo counterexample) throws InterruptedException {
    errorPathProcessing.start();
    try {
      Map<Integer, Boolean> preds = counterexample.getBranchingPredicates();
      if (preds.isEmpty()) {
        logger.log(Level.WARNING, "No information about ARG branches available!");
        return null;
      }

      // find correct path
      ARGPath targetPath;
      try {
        ARGState root = pPath.getFirstState();
        ARGState target = pPath.getLastState();
        Set<ARGState> pathElements = ARGUtils.getAllStatesOnPathsTo(target);

        targetPath = ARGUtils.getPathFromBranchingInformation(root, target,
            pathElements, preds);

      } catch (IllegalArgumentException e) {
        logger.logUserException(Level.WARNING, e, null);
        return null;
      }

      // try to create a better satisfying assignment by replaying this single path
      CounterexampleTraceInfo info2;
      try {
        info2 = pathChecker.checkPath(targetPath.getInnerEdges());

      } catch (SolverException | CPATransferException e) {
        // path is now suddenly a problem
        logger.logUserException(Level.WARNING, e, "Could not replay error path");
        return null;
      }

      if (info2.isSpurious()) {
        logger.log(Level.WARNING, "Inconsistent replayed error path!");
        return Pair.of(targetPath, null);
      } else {
        return Pair.of(targetPath, info2);
      }

    } finally {
      errorPathProcessing.stop();
    }
  }

  private CounterexampleTraceInfo addVariableAssignmentToCounterexample(
      final CounterexampleTraceInfo counterexample, final ARGPath targetPath) throws CPATransferException, InterruptedException {

    List<CFAEdge> edges = targetPath.getInnerEdges();

    List<SSAMap> ssamaps = pathChecker.calculatePreciseSSAMaps(edges);

    RichModel model = counterexample.getModel();

    Pair<CFAPathWithAssumptions, Multimap<CFAEdge, AssignableTerm>> pathAndTerms =
        pathChecker.extractVariableAssignment(edges, ssamaps, model);

    CFAPathWithAssumptions pathWithAssignments = pathAndTerms.getFirst();

    model = model.withAssignmentInformation(pathWithAssignments);
    return CounterexampleTraceInfo.feasible(counterexample.getCounterExampleFormulas(), model, counterexample.getBranchingPredicates());
  }

  @Override
  public void collectStatistics(Collection<Statistics> pStatsCollection) {
    pStatsCollection.add(new Stats());
  }

<<<<<<< HEAD
  public RefinementStrategy getStrategy() {
    return strategy;
  }

=======
  class Stats extends AbstractStatistics {

    private final Statistics statistics = strategy.getStatistics();

    @Override
    public void printStatistics(PrintStream out, Result result, ReachedSet reached) {
      StatisticsWriter w0 = writingStatisticsTo(out);

      int numberOfRefinements = totalRefinement.getUpdateCount();
      if (numberOfRefinements > 0) {
        w0.put(totalPathLength)
          .put(totalPrefixes)
          .spacer()
          .put(totalRefinement);

        formulaManager.printStatistics(out, result, reached);

        w0.beginLevel().put(errorPathProcessing);
        w0.beginLevel().put(getFormulasForPathTime);
        w0.beginLevel().put(buildCounterexampeTraceTime);
        w0.beginLevel().put(preciseCouterexampleTime);
        w0.beginLevel().put(prefixExtractionTime);
        w0.beginLevel().put(prefixSelectionTime);
      }

      statistics.printStatistics(out, result, reached);
    }

    @Override
    public String getName() {
      return strategy.getStatistics().getName();
    }
  }
>>>>>>> 830c5ff1
}<|MERGE_RESOLUTION|>--- conflicted
+++ resolved
@@ -528,12 +528,10 @@
     pStatsCollection.add(new Stats());
   }
 
-<<<<<<< HEAD
   public RefinementStrategy getStrategy() {
     return strategy;
   }
 
-=======
   class Stats extends AbstractStatistics {
 
     private final Statistics statistics = strategy.getStatistics();
@@ -567,5 +565,5 @@
       return strategy.getStatistics().getName();
     }
   }
->>>>>>> 830c5ff1
+
 }