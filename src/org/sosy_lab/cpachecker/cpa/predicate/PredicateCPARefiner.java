--- conflicted
+++ resolved
@@ -452,11 +452,6 @@
   private CounterexampleTraceInfo performNewtonRefinement(
       final ARGPath pAllStatesTrace, final BlockFormulas pFormulas)
       throws CPAException, InterruptedException {
-<<<<<<< HEAD
-
-    assert newtonManager.isPresent();
-=======
->>>>>>> 5ad922ee
     // Delegate the refinement task to the NewtonManager
     return newtonManager.get().buildCounterexampleTrace(pAllStatesTrace, pFormulas);
   }
