/*
 *  CPAchecker is a tool for configurable software verification.
 *  This file is part of CPAchecker.
 *
 *  Copyright (C) 2007-2012  Dirk Beyer
 *  All rights reserved.
 *
 *  Licensed under the Apache License, Version 2.0 (the "License");
 *  you may not use this file except in compliance with the License.
 *  You may obtain a copy of the License at
 *
 *      http://www.apache.org/licenses/LICENSE-2.0
 *
 *  Unless required by applicable law or agreed to in writing, software
 *  distributed under the License is distributed on an "AS IS" BASIS,
 *  WITHOUT WARRANTIES OR CONDITIONS OF ANY KIND, either express or implied.
 *  See the License for the specific language governing permissions and
 *  limitations under the License.
 *
 *
 *  CPAchecker web page:
 *    http://cpachecker.sosy-lab.org
 */
package org.sosy_lab.cpachecker.cpa.abm;

import static org.sosy_lab.cpachecker.util.AbstractStates.extractLocation;

import java.util.ArrayList;
import java.util.HashMap;
import java.util.List;
import java.util.Map;

import org.sosy_lab.common.Pair;
import org.sosy_lab.common.Timer;
import org.sosy_lab.common.configuration.InvalidConfigurationException;
import org.sosy_lab.cpachecker.cfa.model.CFAEdge;
import org.sosy_lab.cpachecker.core.CounterexampleInfo;
import org.sosy_lab.cpachecker.core.interfaces.ConfigurableProgramAnalysis;
import org.sosy_lab.cpachecker.core.interfaces.Precision;
import org.sosy_lab.cpachecker.core.reachedset.ReachedSet;
<<<<<<< HEAD
=======
import org.sosy_lab.cpachecker.cpa.abm.ABMTransferRelation.BackwardARGState;
import org.sosy_lab.cpachecker.cpa.arg.ARGPath;
>>>>>>> 30d65383
import org.sosy_lab.cpachecker.cpa.arg.ARGReachedSet;
import org.sosy_lab.cpachecker.cpa.arg.ARGState;
import org.sosy_lab.cpachecker.cpa.arg.AbstractARGBasedRefiner;
import org.sosy_lab.cpachecker.cpa.arg.Path;
import org.sosy_lab.cpachecker.exceptions.CPAException;
import org.sosy_lab.cpachecker.exceptions.CPATransferException;

import com.google.common.base.Preconditions;

/**
 * This is an extension of {@link AbstractARGBasedRefiner} that takes care of
 * flattening the ARG before calling {@link #performRefinement0(ReachedSet)}.
 *
 * Warning: Although the ARG is flattened at this point, the elements in it have
 * not been expanded due to performance reasons.
 */
public abstract class AbstractABMBasedRefiner extends AbstractARGBasedRefiner {

  final Timer computePathTimer = new Timer();
  final Timer computeSubtreeTimer = new Timer();
  final Timer computeCounterexampleTimer = new Timer();

  private final ABMTransferRelation transfer;
  private final Map<ARGState, ARGState> pathStateToReachedState = new HashMap<ARGState, ARGState>();

  protected AbstractABMBasedRefiner(ConfigurableProgramAnalysis pCpa)
      throws InvalidConfigurationException {
    super(pCpa);

    ABMCPA abmCpa = (ABMCPA)pCpa;
    transfer = abmCpa.getTransferRelation();
    abmCpa.getStatistics().addRefiner(this);
  }

  /**
   * When inheriting from this class, implement this method instead of
   * {@link #performRefinement(ReachedSet)}.
   */
  protected abstract CounterexampleInfo performRefinement0(ARGReachedSet pReached, Path pPath) throws CPAException, InterruptedException;

  @Override
  protected final CounterexampleInfo performRefinement(ARGReachedSet pReached, Path pPath) throws CPAException, InterruptedException {
    if (pPath == null) {
      return CounterexampleInfo.spurious();
    } else {
      return performRefinement0(new ABMReachedSet(transfer, pReached, pPath, pathStateToReachedState), pPath);
    }
  }

  @Override
  protected final Path computePath(ARGState pLastElement, ARGReachedSet pReachedSet) throws InterruptedException, CPATransferException {
    assert pLastElement.isTarget();

    pathStateToReachedState.clear();

    computePathTimer.start();
    try {
      ARGState subgraph;
      computeSubtreeTimer.start();
      try {
        subgraph = transfer.computeCounterexampleSubgraph(pLastElement, pReachedSet, new BackwardARGState(pLastElement.getWrappedState(), null), pathStateToReachedState);
        if (subgraph == null) {
          return null;
        }
      } finally {
        computeSubtreeTimer.stop();
      }

      computeCounterexampleTimer.start();
      try {
        return computeCounterexample(subgraph);
      } finally {
        computeCounterexampleTimer.stop();
      }
    } finally {
      computePathTimer.stop();
    }
  }

  private Path computeCounterexample(ARGState root) {
    Path path = new Path();
    ARGState currentElement = root;
    while (currentElement.getChildren().size() > 0) {
      ARGState child = currentElement.getChildren().iterator().next();

      CFAEdge edge = currentElement.getEdgeToChild(child);
      path.add(Pair.of(currentElement, edge));

      currentElement = child;
    }
    path.add(Pair.of(currentElement, extractLocation(currentElement).getLeavingEdge(0)));
    return path;
  }

  private static class ABMReachedSet extends ARGReachedSet.ForwardingARTReachedSet {

    private final ABMTransferRelation transfer;
    private final Path path;
    private final Map<ARGState, ARGState> pathStateToReachedState;

    private ABMReachedSet(ABMTransferRelation pTransfer, ARGReachedSet pReached, Path pPath, Map<ARGState, ARGState> pPathElementToReachedState) {
      super(pReached);
      this.transfer = pTransfer;
      this.path = pPath;
      this.pathStateToReachedState = pPathElementToReachedState;
    }

    @Override
<<<<<<< HEAD
    public void removeSubtree(ARGState element, Precision newPrecision) {
      transfer.removeSubtree(delegate, path, element, newPrecision, pathStateToReachedState);
=======
    public void removeSubtree(ARGState element, Precision newPrecision,
        Class<? extends Precision> pPrecisionType) {
      ArrayList<Precision> listP = new ArrayList<>();
      listP.add(newPrecision);
      ArrayList<Class<? extends Precision>> listPT = new ArrayList<>();
      listPT.add(pPrecisionType);
      removeSubtree(element, listP, listPT);
    }

    @Override
    public void removeSubtree(ARGState element, List<Precision> newPrecisions, List<Class<? extends Precision>> pPrecisionTypes) {
      Preconditions.checkArgument(newPrecisions.size()==pPrecisionTypes.size());
      transfer.removeSubtree(delegate, path, element, newPrecisions, pPrecisionTypes, pathStateToReachedState);
>>>>>>> 30d65383
    }

    @Override
    public void removeSubtree(ARGState pE) {
      throw new UnsupportedOperationException();
    }
  }
}<|MERGE_RESOLUTION|>--- conflicted
+++ resolved
@@ -2,7 +2,7 @@
  *  CPAchecker is a tool for configurable software verification.
  *  This file is part of CPAchecker.
  *
- *  Copyright (C) 2007-2012  Dirk Beyer
+ *  Copyright (C) 2007-2013  Dirk Beyer
  *  All rights reserved.
  *
  *  Licensed under the Apache License, Version 2.0 (the "License");
@@ -38,15 +38,11 @@
 import org.sosy_lab.cpachecker.core.interfaces.ConfigurableProgramAnalysis;
 import org.sosy_lab.cpachecker.core.interfaces.Precision;
 import org.sosy_lab.cpachecker.core.reachedset.ReachedSet;
-<<<<<<< HEAD
-=======
 import org.sosy_lab.cpachecker.cpa.abm.ABMTransferRelation.BackwardARGState;
 import org.sosy_lab.cpachecker.cpa.arg.ARGPath;
->>>>>>> 30d65383
 import org.sosy_lab.cpachecker.cpa.arg.ARGReachedSet;
 import org.sosy_lab.cpachecker.cpa.arg.ARGState;
 import org.sosy_lab.cpachecker.cpa.arg.AbstractARGBasedRefiner;
-import org.sosy_lab.cpachecker.cpa.arg.Path;
 import org.sosy_lab.cpachecker.exceptions.CPAException;
 import org.sosy_lab.cpachecker.exceptions.CPATransferException;
 
@@ -66,7 +62,7 @@
   final Timer computeCounterexampleTimer = new Timer();
 
   private final ABMTransferRelation transfer;
-  private final Map<ARGState, ARGState> pathStateToReachedState = new HashMap<ARGState, ARGState>();
+  private final Map<ARGState, ARGState> pathStateToReachedState = new HashMap<>();
 
   protected AbstractABMBasedRefiner(ConfigurableProgramAnalysis pCpa)
       throws InvalidConfigurationException {
@@ -81,10 +77,10 @@
    * When inheriting from this class, implement this method instead of
    * {@link #performRefinement(ReachedSet)}.
    */
-  protected abstract CounterexampleInfo performRefinement0(ARGReachedSet pReached, Path pPath) throws CPAException, InterruptedException;
+  protected abstract CounterexampleInfo performRefinement0(ARGReachedSet pReached, ARGPath pPath) throws CPAException, InterruptedException;
 
   @Override
-  protected final CounterexampleInfo performRefinement(ARGReachedSet pReached, Path pPath) throws CPAException, InterruptedException {
+  protected final CounterexampleInfo performRefinement(ARGReachedSet pReached, ARGPath pPath) throws CPAException, InterruptedException {
     if (pPath == null) {
       return CounterexampleInfo.spurious();
     } else {
@@ -93,7 +89,7 @@
   }
 
   @Override
-  protected final Path computePath(ARGState pLastElement, ARGReachedSet pReachedSet) throws InterruptedException, CPATransferException {
+  protected final ARGPath computePath(ARGState pLastElement, ARGReachedSet pReachedSet) throws InterruptedException, CPATransferException {
     assert pLastElement.isTarget();
 
     pathStateToReachedState.clear();
@@ -122,8 +118,8 @@
     }
   }
 
-  private Path computeCounterexample(ARGState root) {
-    Path path = new Path();
+  private ARGPath computeCounterexample(ARGState root) {
+    ARGPath path = new ARGPath();
     ARGState currentElement = root;
     while (currentElement.getChildren().size() > 0) {
       ARGState child = currentElement.getChildren().iterator().next();
@@ -137,13 +133,13 @@
     return path;
   }
 
-  private static class ABMReachedSet extends ARGReachedSet.ForwardingARTReachedSet {
+  private static class ABMReachedSet extends ARGReachedSet.ForwardingARGReachedSet {
 
     private final ABMTransferRelation transfer;
-    private final Path path;
+    private final ARGPath path;
     private final Map<ARGState, ARGState> pathStateToReachedState;
 
-    private ABMReachedSet(ABMTransferRelation pTransfer, ARGReachedSet pReached, Path pPath, Map<ARGState, ARGState> pPathElementToReachedState) {
+    private ABMReachedSet(ABMTransferRelation pTransfer, ARGReachedSet pReached, ARGPath pPath, Map<ARGState, ARGState> pPathElementToReachedState) {
       super(pReached);
       this.transfer = pTransfer;
       this.path = pPath;
@@ -151,10 +147,6 @@
     }
 
     @Override
-<<<<<<< HEAD
-    public void removeSubtree(ARGState element, Precision newPrecision) {
-      transfer.removeSubtree(delegate, path, element, newPrecision, pathStateToReachedState);
-=======
     public void removeSubtree(ARGState element, Precision newPrecision,
         Class<? extends Precision> pPrecisionType) {
       ArrayList<Precision> listP = new ArrayList<>();
@@ -168,7 +160,6 @@
     public void removeSubtree(ARGState element, List<Precision> newPrecisions, List<Class<? extends Precision>> pPrecisionTypes) {
       Preconditions.checkArgument(newPrecisions.size()==pPrecisionTypes.size());
       transfer.removeSubtree(delegate, path, element, newPrecisions, pPrecisionTypes, pathStateToReachedState);
->>>>>>> 30d65383
     }
 
     @Override
