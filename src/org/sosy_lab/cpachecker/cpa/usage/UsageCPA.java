--- conflicted
+++ resolved
@@ -55,11 +55,7 @@
 import org.sosy_lab.cpachecker.core.interfaces.StopOperator;
 import org.sosy_lab.cpachecker.core.interfaces.TransferRelation;
 import org.sosy_lab.cpachecker.cpa.callstack.CallstackCPA;
-<<<<<<< HEAD
-import org.sosy_lab.cpachecker.cpa.callstack.CallstackTransferRelation;
 import org.sosy_lab.cpachecker.cpa.local.LocalState.DataType;
-=======
->>>>>>> f77035ab
 import org.sosy_lab.cpachecker.cpa.lock.LockCPA;
 import org.sosy_lab.cpachecker.cpa.lock.LockTransferRelation;
 import org.sosy_lab.cpachecker.util.CPAs;
@@ -118,16 +114,11 @@
             pConfig,
             pLogger,
             statistics,
-<<<<<<< HEAD
-            (CallstackTransferRelation)
-                (CPAs.retrieveCPA(this, CallstackCPA.class)).getTransferRelation());
+            CPAs.retrieveCPA(this, CallstackCPA.class).getTransferRelation());
 
     PresisionParser parser = new PresisionParser(cfa, logger);
     localMap = parser.parse(outputFileName);
     usageProcessor = new UsageProcessor(pConfig, logger, localMap, transferRelation.getBinderFunctionInfo());
-=======
-            CPAs.retrieveCPA(this, CallstackCPA.class).getTransferRelation());
->>>>>>> f77035ab
   }
 
   @Override
