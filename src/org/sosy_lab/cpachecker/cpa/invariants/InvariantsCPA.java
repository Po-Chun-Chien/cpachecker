--- conflicted
+++ resolved
@@ -23,8 +23,6 @@
  */
 package org.sosy_lab.cpachecker.cpa.invariants;
 
-<<<<<<< HEAD
-=======
 import java.util.ArrayDeque;
 import java.util.ArrayList;
 import java.util.Collection;
@@ -40,7 +38,6 @@
 import org.sosy_lab.common.Pair;
 import org.sosy_lab.common.configuration.Configuration;
 import org.sosy_lab.common.configuration.InvalidConfigurationException;
->>>>>>> 30d65383
 import org.sosy_lab.common.configuration.Option;
 import org.sosy_lab.common.configuration.Options;
 import org.sosy_lab.cpachecker.cfa.CFA;
@@ -106,10 +103,6 @@
     @Option(values={"JOIN", "SEP"}, toUppercase=true,
         description="which merge operator to use for InvariantCPA")
     private String merge = "JOIN";
-<<<<<<< HEAD
-  }
-
-=======
 
     @Option(description="determine target locations in advance and analyse paths to the target locations only.")
     private boolean analyzeTargetPathsOnly = true;
@@ -163,15 +156,10 @@
    *
    * @return a factory for creating InvariantCPAs.
    */
->>>>>>> 30d65383
   public static CPAFactory factory() {
     return AutomaticCPAFactory.forType(InvariantsCPA.class).withOptions(InvariantsOptions.class);
   }
 
-<<<<<<< HEAD
-  public InvariantsCPA(InvariantsOptions options) {
-    super(options.merge, "sep", InvariantsDomain.INSTANCE, InvariantsTransferRelation.INSTANCE);
-=======
   /**
    * Creates an InvariantCPA.
    *
@@ -191,14 +179,10 @@
     this.reachedSetFactory = pReachedSetFactory;
     this.cfa = pCfa;
     this.options = options;
->>>>>>> 30d65383
   }
 
   @Override
   public AbstractState getInitialState(CFANode pNode) {
-<<<<<<< HEAD
-    return new InvariantsState();
-=======
     Set<CFANode> relevantLocations = new LinkedHashSet<>();
     Set<CFANode> targetLocations = new LinkedHashSet<>();
 
@@ -534,6 +518,5 @@
 
         handleAssignment(pFunctionReturnEdge.getSuccessor().getFunctionName(), pFunctionReturnEdge, funcExp.getLeftHandSide(), value, pRelevantVariables, pLimit);
       }
->>>>>>> 30d65383
   }
 }