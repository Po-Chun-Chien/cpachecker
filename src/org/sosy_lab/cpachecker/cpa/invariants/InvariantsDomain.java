--- conflicted
+++ resolved
@@ -23,21 +23,8 @@
  */
 package org.sosy_lab.cpachecker.cpa.invariants;
 
-<<<<<<< HEAD
-import java.util.HashMap;
-import java.util.Map;
-import java.util.Map.Entry;
-
 import org.sosy_lab.cpachecker.core.interfaces.AbstractDomain;
 import org.sosy_lab.cpachecker.core.interfaces.AbstractState;
-
-import com.google.common.collect.MapDifference;
-import com.google.common.collect.MapDifference.ValueDifference;
-import com.google.common.collect.Maps;
-=======
-import org.sosy_lab.cpachecker.core.interfaces.AbstractDomain;
-import org.sosy_lab.cpachecker.core.interfaces.AbstractState;
->>>>>>> 30d65383
 
 enum InvariantsDomain implements AbstractDomain {
 
@@ -45,53 +32,6 @@
 
   @Override
   public InvariantsState join(AbstractState pElement1, AbstractState pElement2) {
-<<<<<<< HEAD
-    InvariantsState element1 = (InvariantsState)pElement1;
-    InvariantsState element2 = (InvariantsState)pElement2;
-
-    MapDifference<String, SimpleInterval> differences = Maps.difference(element1.getIntervals(), element2.getIntervals());
-
-    if (differences.areEqual()) {
-      return element2;
-    }
-
-    Map<String, SimpleInterval> result = new HashMap<String, SimpleInterval>(element1.getIntervals().size());
-    result.putAll(differences.entriesInCommon());
-
-    for (Entry<String, ValueDifference<SimpleInterval>> entry : differences.entriesDiffering().entrySet()) {
-      ValueDifference<SimpleInterval> values = entry.getValue();
-      result.put(entry.getKey(), SimpleInterval.span(values.leftValue(), values.rightValue()));
-    }
-
-    return new InvariantsState(result);
-  }
-
-  @Override
-  public boolean isLessOrEqual(AbstractState pElement1, AbstractState pElement2) {
-    // check whether element 1 (or left) contains more information than element 2 (or right)
-    InvariantsState element1 = (InvariantsState)pElement1;
-    InvariantsState element2 = (InvariantsState)pElement2;
-
-    MapDifference<String, SimpleInterval> differences = Maps.difference(element1.getIntervals(), element2.getIntervals());
-
-    if (differences.areEqual()) {
-      return true;
-    }
-
-    if (!differences.entriesOnlyOnRight().isEmpty()) {
-      // right knows more, so it is not greater than left
-      return false;
-    }
-
-    for (ValueDifference<SimpleInterval> values : differences.entriesDiffering().values()) {
-      if (!values.rightValue().contains(values.leftValue())) {
-        // right is more specific, so it has more information
-        return false;
-      }
-    }
-
-    return true;
-=======
     InvariantsState element1 = (InvariantsState) pElement1;
     InvariantsState element2 = (InvariantsState) pElement2;
     InvariantsState result = element1.join(element2, false);
@@ -106,7 +46,6 @@
     InvariantsState element1 = (InvariantsState) pElement1;
     InvariantsState element2 = (InvariantsState) pElement2;
     return element1.isLessThanOrEqualTo(element2);
->>>>>>> 30d65383
   }
 
 }