/*
 *  CPAchecker is a tool for configurable software verification.
 *  This file is part of CPAchecker.
 *
 *  Copyright (C) 2007-2015  Dirk Beyer
 *  All rights reserved.
 *
 *  Licensed under the Apache License, Version 2.0 (the "License");
 *  you may not use this file except in compliance with the License.
 *  You may obtain a copy of the License at
 *
 *      http://www.apache.org/licenses/LICENSE-2.0
 *
 *  Unless required by applicable law or agreed to in writing, software
 *  distributed under the License is distributed on an "AS IS" BASIS,
 *  WITHOUT WARRANTIES OR CONDITIONS OF ANY KIND, either express or implied.
 *  See the License for the specific language governing permissions and
 *  limitations under the License.
 *
 *
 *  CPAchecker web page:
 *    http://cpachecker.sosy-lab.org
 */
package org.sosy_lab.cpachecker.cpa.bam;

import static com.google.common.base.Preconditions.checkNotNull;
import static org.sosy_lab.cpachecker.util.AbstractStates.extractLocation;

import com.google.common.base.Preconditions;
import com.google.common.base.Predicate;
import com.google.common.collect.ImmutableList;
import com.google.common.collect.Iterables;
import java.util.ArrayDeque;
import java.util.ArrayList;
import java.util.Deque;
import java.util.HashSet;
import java.util.LinkedHashMap;
import java.util.List;
import java.util.Map;
import java.util.Map.Entry;
import java.util.Set;
import java.util.TreeSet;
import java.util.logging.Level;
import org.sosy_lab.common.log.LogManager;
import org.sosy_lab.cpachecker.cfa.blocks.Block;
import org.sosy_lab.cpachecker.cfa.blocks.BlockPartitioning;
import org.sosy_lab.cpachecker.core.interfaces.AbstractState;
import org.sosy_lab.cpachecker.core.interfaces.Precision;
import org.sosy_lab.cpachecker.core.reachedset.ReachedSet;
import org.sosy_lab.cpachecker.core.reachedset.UnmodifiableReachedSet;
import org.sosy_lab.cpachecker.cpa.arg.ARGPath;
import org.sosy_lab.cpachecker.cpa.arg.ARGReachedSet;
import org.sosy_lab.cpachecker.cpa.arg.ARGState;
import org.sosy_lab.cpachecker.cpa.bam.BAMSubgraphComputer.BackwardARGState;
import org.sosy_lab.cpachecker.util.AbstractStates;
import org.sosy_lab.cpachecker.util.Precisions;
import org.sosy_lab.cpachecker.util.statistics.StatTimer;

public class BAMReachedSet extends ARGReachedSet.ForwardingARGReachedSet {

  private final BlockPartitioning partitioning;
  private final BAMDataManager data;
  private final ARGPath path;
  private final StatTimer removeCachedSubtreeTimer;
  private final LogManager logger;

  public BAMReachedSet(BAMCPA cpa, ARGReachedSet pMainReachedSet, ARGPath pPath,
      StatTimer pRemoveCachedSubtreeTimer) {
    super(pMainReachedSet);
    this.partitioning = cpa.getBlockPartitioning();
    this.data = cpa.getData();
    this.logger = cpa.getLogger();
    this.path = pPath;
    this.removeCachedSubtreeTimer = pRemoveCachedSubtreeTimer;

    assert path.getFirstState().getSubgraph().containsAll(path.asStatesList()) : "path should traverse reachable states";
  }

  @Override
  public UnmodifiableReachedSet asReachedSet() {
    return new BAMReachedSetView(path.getFirstState(), path.getLastState(),
        s -> super.asReachedSet().getPrecision(super.asReachedSet().getLastState()));
    // TODO do we really need the target-precision for refinements and not the actual one?
  }

  @Override
  public void removeSubtree(
      ARGState element, Precision newPrecision, Predicate<? super Precision> pPrecisionType)
      throws InterruptedException {
    removeSubtree(element, ImmutableList.of(newPrecision), ImmutableList.of(pPrecisionType));
  }

  @Override
  public void removeSubtree(
      ARGState cutState,
      List<Precision> pPrecisions,
      List<Predicate<? super Precision>> pPrecisionTypes)
      throws InterruptedException {
<<<<<<< HEAD
    Preconditions.checkArgument(pPrecisionTypes.size() == pPrecisionTypes.size());
    assert rootOfSubgraph.getSubgraph().contains(cutState);

    // get blocks that need to be touched
    Map<BackwardARGState, ARGState> blockInitAndExitStates =
        getBlockInitAndExitStates(path.asStatesList());
    Deque<ARGState> relevantCallStates = getRelevantCallStates(path.asStatesList(), cutState);
    assert relevantCallStates.peekLast() == rootOfSubgraph
        : "root should be relevant: " + relevantCallStates.peekLast() + " + " + rootOfSubgraph;
    assert relevantCallStates.size() >= 1
        : "at least the main-function should be open at the target-state";
    // TODO add element's block, if necessary?

    ARGState tmp = cutState;
    for (ARGState callState : relevantCallStates) {

      logger.logf(Level.FINEST, "removing %s from reachedset with root %s", tmp, callState);

      removeCachedSubtreeTimer.start();

      handleSubtree(
          ((BackwardARGState) callState).getARGState(),
          checkNotNull(blockInitAndExitStates.get(callState)),
          data.getInnermostState(((BackwardARGState) tmp).getARGState()),
          pPrecisions,
          pPrecisionTypes);
      tmp = callState;

      removeCachedSubtreeTimer.stop();
    }

    // post-processing, cleanup data-structures: We remove all states reachable from 'element'.
=======
    Preconditions.checkArgument(newPrecisions.size()==pPrecisionTypes.size());
    assert path.getFirstState().getSubgraph().contains(element);
    final ARGSubtreeRemover argSubtreeRemover = new ARGSubtreeRemover(bamCpa, removeCachedSubtreeTimer);
    argSubtreeRemover.removeSubtree(delegate, path, element, newPrecisions, pPrecisionTypes);

    // post-processing, cleanup data-structures.
    // We remove all states reachable from 'element'. This step is not precise,
    // because sub-reached-sets might be changed and we do not remove the corresponding states.
>>>>>>> c0b08ed8
    // The only important step is to remove the last state of the reached-set,
    // because without this step there is an assertion in Predicate-RefinementStrategy.
    // We can ignore waitlist-updates and coverage here, because there is no coverage in a BAM-CEX.
    for (ARGState state : cutState.getSubgraph()) {
      state.removeFromARG();
    }

    super.delegate.removeSubtree((ARGState) super.delegate.asReachedSet().getLastState());
  }

  private Map<BackwardARGState, ARGState> getBlockInitAndExitStates(ImmutableList<ARGState> path) {
    final Map<BackwardARGState, ARGState> blockInitAndExitStates = new LinkedHashMap<>();
    final Deque<BackwardARGState> openCallStates = new ArrayDeque<>();
    for (final ARGState bamState : path) {
      final ARGState state = ((BackwardARGState) bamState).getARGState();

      // ASSUMPTION: there can be several block-exits at once per location, but only one block-entry per location.

      // we use a loop here, because a return-node can be the exit of several blocks at once.
      for (AbstractState exitState : data.getExpandedStateList(state)) {
        // we are leaving a block, remove the start-state from the stack.
        BackwardARGState initialState = openCallStates.pop();
        AbstractState reducedExitState = data.getReducedStateForExpandedState(exitState);
        assert null
            != data.getReachedSetForInitialState(initialState.getWrappedState(), reducedExitState);
        blockInitAndExitStates.put(initialState, (ARGState) reducedExitState);
      }

      if (data.hasInitialState(state)) {
        assert partitioning.isCallNode(extractLocation(state))
            : "the mapping of initial state to reached-set should only exist for block-start-locations";
        // we start a new sub-reached-set, add state as start-state of a (possibly) open block.
        // if we are at lastState, we do not want to enter the block
        openCallStates.push((BackwardARGState) bamState);
      }
    }

    assert openCallStates.isEmpty()
        : "empty callstack expected after traversing the path: " + openCallStates;
    return blockInitAndExitStates;
  }

  /**
   * This method clones a reached-set partially and inserts it into the caches.
   * The cloned reached-set contains all abstract states
   * except the cutState and the subtree below the cutState.
   * The predecessor of the cutState (and other states covered by subtree-states)
   * will be updated with a new precision.
   *
   * @param rootState the non-reduced initial state of the reached-set. This state is not part of
   *     the reached-set
   * @param cutState where to abort cloning, no child will be cloned, and states covered by children
   *     will be added to waitlist. This state is part of the reached-set.
   * @param pPrecisions new precision for the cutState
   * @param pPrecisionTypes new precision for the cutState
   */
  private void handleSubtree(
      final ARGState rootState,
      final ARGState exitState,
      final ARGState cutState,
      final List<Precision> pPrecisions,
      final List<Predicate<? super Precision>> pPrecisionTypes) {
    ReachedSet reached = data.getReachedSetForInitialState(rootState, exitState);
    assert reached.contains(cutState);
    assert reached.contains(exitState);

    ReachedSet clone = cloneReachedSetPartially(reached, cutState, pPrecisions, pPrecisionTypes);
    Block block = partitioning.getBlockForCallNode(AbstractStates.extractLocation(rootState));

    data.bamCache.remove(clone.getFirstState(), clone.getPrecision(clone.getFirstState()), block);
    data.bamCache.put(
        clone.getFirstState(), clone.getPrecision(clone.getFirstState()), block, clone);
  }

  /**
   * returns only those states, where a block starts that is 'open' at the cutState. We use the most
   * inner block as reference point for the cut-state.
   * Order of result is from most inner block to most outer block (=mainBlock).
   */
  private Deque<ARGState> getRelevantCallStates(
      final List<ARGState> path, final ARGState bamCutState) {
    final Deque<ARGState> openCallStates = new ArrayDeque<>();
    for (final ARGState bamState : path) {

      final ARGState state = ((BackwardARGState) bamState).getARGState();

      if (bamCutState == bamState) {
        // do not enter or leave a block, when we found the cutState.
        break;
      }

      // ASSUMPTION: there can be several block-exits at once per location, but only one block-entry per location.

      // we use a loop here, because a return-node can be the exit of several blocks at once.
      ARGState tmp = state;
      while (data.hasExpandedState(tmp) && bamCutState != bamState) {
        assert partitioning.isReturnNode(extractLocation(tmp))
            : "the mapping of expanded to reduced state should only exist for block-return-locations";
        // we are leaving a block, remove the start-state from the stack.
        tmp = (ARGState) data.getReducedStateForExpandedState(tmp);
        openCallStates.pop();
        // INFO:
        // if we leave several blocks at once, we leave the blocks in reverse order,
        // because the call-state of the most outer block is checked first.
        // We ignore this here, because we just need the 'number' of block-exits.
      }

      if (data.hasInitialState(state)) {
        assert partitioning.isCallNode(extractLocation(state))
            : "the mapping of initial state to reached-set should only exist for block-start-locations";
        // we start a new sub-reached-set, add state as start-state of a (possibly) open block.
        // if we are at lastState, we do not want to enter the block
        openCallStates.push(bamState);
      }
    }

    return openCallStates;
  }

  /**
   * This method creates a copy of the given {@link ReachedSet}, without a subtree of states
   * collected as children of cutState (inclusive). Nested Block-ReachedSets are only referenced,
   * not cloned.
   *
   * <p>We assume that all abstract states (except first level {@link ARGState}s) are immutable,
   * because we only build new {@link ARGState}s and re-use their content directly.
   */
  private ReachedSet cloneReachedSetPartially(
      final ReachedSet pReached,
      final ARGState cutState,
      final List<Precision> pPrecisions,
      final List<Predicate<? super Precision>> pPrecisionTypes) {

    assert pReached.contains(cutState);

    Set<ARGState> reachedStates = ((ARGState) pReached.getFirstState()).getSubgraph();
    Set<ARGState> toRemove = cutState.getSubgraph();

    // collect all elements covered by the subtree
    List<ARGState> newToUnreach = new ArrayList<>();
    for (ARGState ae : toRemove) {
      newToUnreach.addAll(ae.getCoveredByThis());
    }
    toRemove.addAll(newToUnreach);

    Predicate<AbstractState> keepStates = s -> !toRemove.contains(s); // negated filter

    assert reachedStates.size() > toRemove.size() : "removing all states is not possible";
    assert reachedStates.containsAll(pReached.asCollection())
        : "reachedset should be subset of all states";
    assert reachedStates.containsAll(toRemove)
        : "states to be removed should be subset of all states";

    Map<ARGState, ARGState> cloneMapping = new LinkedHashMap<>();

    // build cloned states
    reachedStates = new TreeSet<>(reachedStates);
    for (AbstractState abstractState : Iterables.filter(reachedStates, keepStates)) {
      ARGState state = (ARGState) abstractState;
      ARGState clonedState = new ARGState(state.getWrappedState(), null /* add parents later */);
      cloneMapping.put(state, clonedState);
    }

    // add parents
    for (Entry<ARGState, ARGState> e : cloneMapping.entrySet()) {
      for (ARGState parent : Iterables.filter(e.getKey().getParents(), keepStates)) {
        e.getValue().addParent(cloneMapping.get(parent));
      }
    }

    // add coverage
    Set<ARGState> coveredStates = new HashSet<>();
    for (Entry<ARGState, ARGState> e : cloneMapping.entrySet()) {
      for (ARGState covered : Iterables.filter(e.getKey().getCoveredByThis(), keepStates)) {
        cloneMapping.get(covered).setCovered(cloneMapping.get(e.getKey()));
        coveredStates.add(covered);
      }
    }

    // update all BAM-related mappings
    for (Entry<ARGState, ARGState> e : cloneMapping.entrySet()) {
      ARGState state = e.getKey();
      ARGState clonedState = e.getValue();
      if (data.hasInitialState(state)) {
        for (ARGState child : state.getChildren()) {
          assert data.hasExpandedState(child);
          ARGState reducedExitState = (ARGState) data.getReducedStateForExpandedState(child);
          ReachedSet reached = data.getReachedSetForInitialState(state, reducedExitState);
          data.registerInitialState(clonedState, reducedExitState, reached);
        }
      }
      if (data.hasExpandedState(state)) {
        data.registerExpandedState(
            clonedState,
            data.getExpandedPrecisionForExpandedState(state),
            data.getReducedStateForExpandedState(state),
            data.getInnerBlockForExpandedState(state));
      }
    }

    // build reachedset, iteration order is very important here,
    // because pReached and clonedReached should behave similar, e.g. first state is equal
    ReachedSet clonedReached = data.reachedSetFactory.create();
    for (AbstractState abstractState : Iterables.filter(pReached, keepStates)) {
      ARGState state = (ARGState) abstractState;
      ARGState clonedState = cloneMapping.get(state);

      // add cloned state to reached (and to waitlist)
      clonedReached.add(clonedState, pReached.getPrecision(state));

      // maybe we do not need to visit the state again, because its analysis is already finished
      boolean isStateFinished = !pReached.getWaitlist().contains(state);

      // all parent are cloned
      isStateFinished &= Iterables.all(state.getParents(), keepStates);

      // all children are cloned
      isStateFinished &= Iterables.all(state.getChildren(), keepStates);

      if (isStateFinished) {
        clonedReached.removeOnlyFromWaitlist(clonedState);
      } else {
        clonedReached.updatePrecision(
            clonedState,
            updatePrecision(pReached.getPrecision(state), pPrecisions, pPrecisionTypes));
      }
    }

    assert clonedReached.size() < pReached.size();
    return clonedReached;
  }

  private Precision updatePrecision(
      Precision statePrec,
      final List<Precision> pPrecisions,
      final List<Predicate<? super Precision>> pPrecisionTypes) {
    Preconditions.checkNotNull(statePrec);
    for (int i = 0; i < pPrecisions.size(); i++) {
      Precision adaptedPrec =
          Precisions.replaceByType(statePrec, pPrecisions.get(i), pPrecisionTypes.get(i));
      // adaptedPrec == null, if the precision component was not changed
      if (adaptedPrec != null) {
        statePrec = adaptedPrec;
      }
      Preconditions.checkNotNull(statePrec);
    }
    return statePrec;
  }

  @Override
  public void removeSubtree(ARGState pE) {
    throw new UnsupportedOperationException();
  }

  @Override
  public String toString(){
    return "BAMReachedSet {{" + asReachedSet().asCollection().toString() + "}}";
  }
}<|MERGE_RESOLUTION|>--- conflicted
+++ resolved
@@ -96,16 +96,15 @@
       List<Precision> pPrecisions,
       List<Predicate<? super Precision>> pPrecisionTypes)
       throws InterruptedException {
-<<<<<<< HEAD
     Preconditions.checkArgument(pPrecisionTypes.size() == pPrecisionTypes.size());
-    assert rootOfSubgraph.getSubgraph().contains(cutState);
+    assert path.getFirstState().getSubgraph().contains(cutState);
 
     // get blocks that need to be touched
     Map<BackwardARGState, ARGState> blockInitAndExitStates =
         getBlockInitAndExitStates(path.asStatesList());
     Deque<ARGState> relevantCallStates = getRelevantCallStates(path.asStatesList(), cutState);
-    assert relevantCallStates.peekLast() == rootOfSubgraph
-        : "root should be relevant: " + relevantCallStates.peekLast() + " + " + rootOfSubgraph;
+    assert relevantCallStates.peekLast() == path.getFirstState()
+        : "root should be relevant: " + relevantCallStates.peekLast() + " + " + path.getFirstState();
     assert relevantCallStates.size() >= 1
         : "at least the main-function should be open at the target-state";
     // TODO add element's block, if necessary?
@@ -129,16 +128,6 @@
     }
 
     // post-processing, cleanup data-structures: We remove all states reachable from 'element'.
-=======
-    Preconditions.checkArgument(newPrecisions.size()==pPrecisionTypes.size());
-    assert path.getFirstState().getSubgraph().contains(element);
-    final ARGSubtreeRemover argSubtreeRemover = new ARGSubtreeRemover(bamCpa, removeCachedSubtreeTimer);
-    argSubtreeRemover.removeSubtree(delegate, path, element, newPrecisions, pPrecisionTypes);
-
-    // post-processing, cleanup data-structures.
-    // We remove all states reachable from 'element'. This step is not precise,
-    // because sub-reached-sets might be changed and we do not remove the corresponding states.
->>>>>>> c0b08ed8
     // The only important step is to remove the last state of the reached-set,
     // because without this step there is an assertion in Predicate-RefinementStrategy.
     // We can ignore waitlist-updates and coverage here, because there is no coverage in a BAM-CEX.
