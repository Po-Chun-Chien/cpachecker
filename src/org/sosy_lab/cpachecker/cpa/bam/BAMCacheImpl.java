--- conflicted
+++ resolved
@@ -276,21 +276,6 @@
 
     int sumCalls = cacheMisses + partialCacheHits + fullCacheHits;
 
-<<<<<<< HEAD
-    StatHist argSizes = new StatHist("Sizes of ARGs");
-    for (UnmodifiableReachedSet subreached : getAllCachedReachedStates()) {
-      argSizes.insertValue(subreached.size());
-    }
-
-    StatHist resultSizes = new StatHist("Number of block-exit states");
-    for (Collection<AbstractState> result : returnCache.values()) {
-      resultSizes.insertValue(result.size());
-    }
-
-    out.println("Total size of all ARGs:                              " + argSizes.getSum());
-    out.println("Sizes of ARGs:                                       " + argSizes);
-    out.println("Number of block-exit states:                         " + resultSizes);
-=======
     StatHist argStats = new StatHist("") {
           @Override
           public String toString() {
@@ -304,7 +289,6 @@
     }
 
     out.println("Total size of all ARGs:                              " + argStats);
->>>>>>> 5358f9f8
     out.println("Total number of recursive CPA calls:                 " + sumCalls);
     out.println("  Number of cache misses:                            " + cacheMisses + " (" + toPercent(cacheMisses, sumCalls) + " of all calls)");
     out.println("  Number of partial cache hits:                      " + partialCacheHits + " (" + toPercent(partialCacheHits, sumCalls) + " of all calls)");
