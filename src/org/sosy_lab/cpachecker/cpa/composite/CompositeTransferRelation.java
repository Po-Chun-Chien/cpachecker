--- conflicted
+++ resolved
@@ -66,25 +66,15 @@
 import org.sosy_lab.cpachecker.exceptions.CPATransferException;
 import org.sosy_lab.cpachecker.util.AbstractStates;
 
-<<<<<<< HEAD
-public class CompositeTransferRelation implements TransferRelation {
-=======
-final class CompositeTransferRelation implements WrapperTransferRelation {
->>>>>>> 9135a456
-
-  protected final ImmutableList<TransferRelation> transferRelations;
+public final class CompositeTransferRelation implements WrapperTransferRelation {
+
+  private final ImmutableList<TransferRelation> transferRelations;
   private final CFA cfa;
-<<<<<<< HEAD
-  protected final int size;
-  private final int assumptionIndex;
-  private final int predicatesIndex;
-=======
   private final int size;
   private final boolean predicatesPresent;
->>>>>>> 9135a456
   private final boolean aggregateBasicBlocks;
 
-  protected CompositeTransferRelation(
+  CompositeTransferRelation(
       ImmutableList<TransferRelation> pTransferRelations, CFA pCFA, boolean pAggregateBasicBlocks) {
     transferRelations = pTransferRelations;
     cfa = pCFA;
@@ -92,17 +82,9 @@
     aggregateBasicBlocks = pAggregateBasicBlocks;
 
     // prepare special case handling if both predicates and assumptions are used
-<<<<<<< HEAD
-    this.predicatesIndex =
-        indexOf(pTransferRelations, Predicates.instanceOf(PredicateTransferRelation.class));
-    this.assumptionIndex =
-        indexOf(pTransferRelations, Predicates.instanceOf(AssumptionStorageTransferRelation.class));
-      }
-=======
     predicatesPresent =
         (indexOf(pTransferRelations, Predicates.instanceOf(PredicateTransferRelation.class)) != -1);
   }
->>>>>>> 9135a456
 
   @Override
   public Collection<CompositeState> getAbstractSuccessors(
