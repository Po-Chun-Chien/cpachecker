/*
 *  CPAchecker is a tool for configurable software verification.
 *  This file is part of CPAchecker.
 *
 *  Copyright (C) 2007-2014  Dirk Beyer
 *  All rights reserved.
 *
 *  Licensed under the Apache License, Version 2.0 (the "License");
 *  you may not use this file except in compliance with the License.
 *  You may obtain a copy of the License at
 *
 *      http://www.apache.org/licenses/LICENSE-2.0
 *
 *  Unless required by applicable law or agreed to in writing, software
 *  distributed under the License is distributed on an "AS IS" BASIS,
 *  WITHOUT WARRANTIES OR CONDITIONS OF ANY KIND, either express or implied.
 *  See the License for the specific language governing permissions and
 *  limitations under the License.
 *
 *
 *  CPAchecker web page:
 *    http://cpachecker.sosy-lab.org
 */
package org.sosy_lab.cpachecker.cpa.value;

import java.io.IOException;
import java.nio.charset.Charset;
import java.util.Collection;
import java.util.List;
import java.util.Map;
import java.util.logging.Level;
import java.util.regex.Matcher;
import java.util.regex.Pattern;

import org.sosy_lab.common.log.LogManager;
import org.sosy_lab.common.configuration.Configuration;
import org.sosy_lab.common.configuration.FileOption;
import org.sosy_lab.common.configuration.InvalidConfigurationException;
import org.sosy_lab.common.configuration.Option;
import org.sosy_lab.common.configuration.Options;
import org.sosy_lab.common.io.Path;
import org.sosy_lab.cpachecker.cfa.CFA;
import org.sosy_lab.cpachecker.cfa.model.CFAEdge;
import org.sosy_lab.cpachecker.cfa.model.CFANode;
import org.sosy_lab.cpachecker.core.ShutdownNotifier;
import org.sosy_lab.cpachecker.core.defaults.AutomaticCPAFactory;
import org.sosy_lab.cpachecker.core.defaults.MergeJoinOperator;
import org.sosy_lab.cpachecker.core.defaults.MergeSepOperator;
import org.sosy_lab.cpachecker.core.defaults.StaticPrecisionAdjustment;
import org.sosy_lab.cpachecker.core.defaults.StopJoinOperator;
import org.sosy_lab.cpachecker.core.defaults.StopNeverOperator;
import org.sosy_lab.cpachecker.core.defaults.StopSepOperator;
import org.sosy_lab.cpachecker.core.interfaces.AbstractDomain;
import org.sosy_lab.cpachecker.core.interfaces.AbstractState;
import org.sosy_lab.cpachecker.core.interfaces.CPAFactory;
import org.sosy_lab.cpachecker.core.interfaces.ConfigurableProgramAnalysisWithBAM;
import org.sosy_lab.cpachecker.core.interfaces.MergeOperator;
import org.sosy_lab.cpachecker.core.interfaces.Precision;
import org.sosy_lab.cpachecker.core.interfaces.PrecisionAdjustment;
import org.sosy_lab.cpachecker.core.interfaces.Reducer;
import org.sosy_lab.cpachecker.core.interfaces.Statistics;
import org.sosy_lab.cpachecker.core.interfaces.StatisticsProvider;
import org.sosy_lab.cpachecker.core.interfaces.StopOperator;
import org.sosy_lab.cpachecker.core.interfaces.TransferRelation;
import org.sosy_lab.cpachecker.core.interfaces.pcc.ProofChecker;
import org.sosy_lab.cpachecker.cpa.value.ValueAnalysisState.MemoryLocation;
import org.sosy_lab.cpachecker.cpa.value.refiner.ValueAnalysisStaticRefiner;
import org.sosy_lab.cpachecker.exceptions.CPAException;
import org.sosy_lab.cpachecker.exceptions.CPATransferException;

import com.google.common.collect.HashMultimap;
import com.google.common.collect.Maps;
import com.google.common.collect.Multimap;

@Options(prefix="cpa.value")
public class ValueAnalysisCPA implements ConfigurableProgramAnalysisWithBAM, StatisticsProvider, ProofChecker {

  @Option(name="merge", toUppercase=true, values={"SEP", "JOIN"},
      description="which merge operator to use for ValueAnalysisCPA")
  private String mergeType = "SEP";

  @Option(name="stop", toUppercase=true, values={"SEP", "JOIN", "NEVER"},
      description="which stop operator to use for ValueAnalysisCPA")
  private String stopType = "SEP";

  @Option(name="variableBlacklist",
      description="blacklist regex for variables that won't be tracked by ValueAnalysisCPA")
  private String variableBlacklist = "";

  @Option(description="enables target checking for value-analysis, needed for predicate-analysis")
  private boolean doTargetCheck = false;

  @Option(name="inPredicatedAnalysis",
      description="enable if will be used in predicated analysis but all variables should be tracked, no refinement")
  private boolean useInPredicatedAnalysisWithoutRefinement = false;

  @Option(name="refiner.performInitialStaticRefinement",
      description="use heuristic to extract a precision from the CFA statically on first refinement")
  private boolean performInitialStaticRefinement = false;

  @Option(description="get an initial precison from file")
  @FileOption(FileOption.Type.OPTIONAL_INPUT_FILE)
  private Path initialPrecisionFile = null;

  public static CPAFactory factory() {
    return AutomaticCPAFactory.forType(ValueAnalysisCPA.class);
  }

  private AbstractDomain abstractDomain;
  private MergeOperator mergeOperator;
  private StopOperator stopOperator;
  private TransferRelation transferRelation;
  private ValueAnalysisPrecision precision;
  private PrecisionAdjustment precisionAdjustment;
  private final ValueAnalysisStaticRefiner staticRefiner;
  private final ValueAnalysisReducer reducer;
  private final ValueAnalysisCPAStatistics statistics;

  private final Configuration config;
  private final LogManager logger;
  private final ShutdownNotifier shutdownNotifier;
  private final CFA cfa;

  private ValueAnalysisCPA(Configuration config, LogManager logger,
      ShutdownNotifier pShutdownNotifier, CFA cfa) throws InvalidConfigurationException {
    this.config           = config;
    this.logger           = logger;
    this.shutdownNotifier = pShutdownNotifier;
    this.cfa              = cfa;

    config.inject(this);

    abstractDomain      = new ValueAnalysisDomain();
    transferRelation    = new ValueAnalysisTransferRelation(config, logger, cfa);
    precision           = initializePrecision(config, cfa);
    mergeOperator       = initializeMergeOperator();
    stopOperator        = initializeStopOperator();
    staticRefiner       = initializeStaticRefiner(cfa);
    precisionAdjustment = StaticPrecisionAdjustment.getInstance();
<<<<<<< HEAD
    reducer             = new ValueAnalysisReducer(cfa.getMachineModel(), logger);
    statistics          = new ValueAnalysisCPAStatistics(this);
=======
    reducer             = new ValueAnalysisReducer();
    statistics          = new ValueAnalysisCPAStatistics(this, config);
>>>>>>> 8133f7cf

    if (doTargetCheck) {
      ValueAnalysisState.initChecker(config);
    }
  }

  private MergeOperator initializeMergeOperator() {
    if (mergeType.equals("SEP")) {
      return MergeSepOperator.getInstance();
    }

    else if (mergeType.equals("JOIN")) {
      return new MergeJoinOperator(abstractDomain);
    }

    return null;
  }

  private StopOperator initializeStopOperator() {
    if (stopType.equals("SEP")) {
      return new StopSepOperator(abstractDomain);
    }

    else if (stopType.equals("JOIN")) {
      return new StopJoinOperator(abstractDomain);
    }

    else if (stopType.equals("NEVER")) {
      return new StopNeverOperator();
    }

    return null;
  }

  private ValueAnalysisStaticRefiner initializeStaticRefiner(CFA cfa) throws InvalidConfigurationException {
    if (performInitialStaticRefinement) {
      return new ValueAnalysisStaticRefiner(config, logger, precision);
    }

    return null;
  }

  private ValueAnalysisPrecision initializePrecision(Configuration config, CFA cfa) throws InvalidConfigurationException {
    if(refinementWithoutAbstraction(config) && !useInPredicatedAnalysisWithoutRefinement) {
      logger.log(Level.WARNING, "ValueAnalysis with refinement needs " +
            "ComponentAwarePrecisionAdjustment. Please set option cpa.composite.precAdjust to 'COMPONENT'");
    }

    // create default (empty) precision
    ValueAnalysisPrecision precision = new ValueAnalysisPrecision(variableBlacklist, config, cfa.getVarClassification());

    // refine it with precision from file
    return new ValueAnalysisPrecision(precision, restoreMappingFromFile(cfa));
  }

  /**
   * This method checks if refinement is enabled, but the proper precision adjustment operator is not in use.
   *
   * @param config the current configuration
   * @return true, if refinement is enabled, but abstraction is not available, else false
   */
  private boolean refinementWithoutAbstraction(Configuration config) {
    return Boolean.parseBoolean(config.getProperty("analysis.algorithm.CEGAR")) &&
            !config.getProperty("cpa.composite.precAdjust").equals("COMPONENT");
  }

  private Multimap<CFANode, MemoryLocation> restoreMappingFromFile(CFA cfa) throws InvalidConfigurationException {
    Multimap<CFANode, MemoryLocation> mapping = HashMultimap.create();
    if (initialPrecisionFile == null) {
      return mapping;
    }

    List<String> contents = null;
    try {
      contents = initialPrecisionFile.asCharSource(Charset.defaultCharset()).readLines();
    } catch (IOException e) {
      logger.logUserException(Level.WARNING, e, "Could not read precision from file named " + initialPrecisionFile);
      return mapping;
    }

    Map<Integer, CFANode> idToCfaNode = createMappingForCFANodes(cfa);
    final Pattern CFA_NODE_PATTERN = Pattern.compile("N([0-9][0-9]*)");

    CFANode location = getDefaultLocation(idToCfaNode);
    for (String currentLine : contents) {
      if (currentLine.trim().isEmpty()) {
        continue;
      }

      else if(currentLine.endsWith(":")) {
        String scopeSelectors = currentLine.substring(0, currentLine.indexOf(":"));
        Matcher matcher = CFA_NODE_PATTERN.matcher(scopeSelectors);
        if (matcher.matches()) {
          location = idToCfaNode.get(Integer.parseInt(matcher.group(1)));
        }
      }

      else {
        mapping.put(location, MemoryLocation.valueOf(currentLine));
      }
    }

    return mapping;
  }

  private CFANode getDefaultLocation(Map<Integer, CFANode> idToCfaNode) {
    return idToCfaNode.values().iterator().next();
  }

  private Map<Integer, CFANode> createMappingForCFANodes(CFA cfa) {
    Map<Integer, CFANode> idToNodeMap = Maps.newHashMap();
    for (CFANode n : cfa.getAllNodes()) {
      idToNodeMap.put(n.getNodeNumber(), n);
    }
    return idToNodeMap;
  }

  @Override
  public AbstractDomain getAbstractDomain() {
    return abstractDomain;
  }

  @Override
  public MergeOperator getMergeOperator() {
    return mergeOperator;
  }

  @Override
  public StopOperator getStopOperator() {
    return stopOperator;
  }

  @Override
  public TransferRelation getTransferRelation() {
    return transferRelation;
  }

  @Override
  public AbstractState getInitialState(CFANode node) {
    return new ValueAnalysisState();
  }

  @Override
  public Precision getInitialPrecision(CFANode pNode) {
    return precision;
  }

  ValueAnalysisPrecision getPrecision() {
    return precision;
  }

  public ValueAnalysisStaticRefiner getStaticRefiner() {
    return staticRefiner;
  }

  @Override
  public PrecisionAdjustment getPrecisionAdjustment() {
    return precisionAdjustment;
  }

  public Configuration getConfiguration() {
    return config;
  }

  public LogManager getLogger() {
    return logger;
  }

  public ShutdownNotifier getShutdownNotifier() {
    return shutdownNotifier;
  }

  public CFA getCFA() {
    return cfa;
  }

  @Override
  public Reducer getReducer() {
    return reducer;
  }

  @Override
  public void collectStatistics(Collection<Statistics> pStatsCollection) {
    pStatsCollection.add(statistics);
  }

  public ValueAnalysisCPAStatistics getStats() {
    return statistics;
  }

  @Override
  public boolean areAbstractSuccessors(AbstractState pState, CFAEdge pCfaEdge,
      Collection<? extends AbstractState> pSuccessors) throws CPATransferException, InterruptedException {
    try {
      Collection<? extends AbstractState> computedSuccessors = transferRelation.getAbstractSuccessors(pState, null, pCfaEdge);
      boolean found;
      for(AbstractState comp:computedSuccessors){
        found = false;
        for(AbstractState e:pSuccessors){
          if(isCoveredBy(comp, e)){
            found = true;
            break;
          }
        }
        if(!found){
          return false;
        }
      }
    } catch (CPAException e) {
      e.printStackTrace();
    }
    return true;
  }

  @Override
  public boolean isCoveredBy(AbstractState pState, AbstractState pOtherState) throws CPAException, InterruptedException {
     return abstractDomain.isLessOrEqual(pState, pOtherState);
  }
}<|MERGE_RESOLUTION|>--- conflicted
+++ resolved
@@ -137,13 +137,8 @@
     stopOperator        = initializeStopOperator();
     staticRefiner       = initializeStaticRefiner(cfa);
     precisionAdjustment = StaticPrecisionAdjustment.getInstance();
-<<<<<<< HEAD
     reducer             = new ValueAnalysisReducer(cfa.getMachineModel(), logger);
-    statistics          = new ValueAnalysisCPAStatistics(this);
-=======
-    reducer             = new ValueAnalysisReducer();
     statistics          = new ValueAnalysisCPAStatistics(this, config);
->>>>>>> 8133f7cf
 
     if (doTargetCheck) {
       ValueAnalysisState.initChecker(config);
