// This file is part of CPAchecker,
// a tool for configurable software verification:
// https://cpachecker.sosy-lab.org
//
// SPDX-FileCopyrightText: 2007-2020 Dirk Beyer <https://www.sosy-lab.org>
//
// SPDX-License-Identifier: Apache-2.0

package org.sosy_lab.cpachecker.cpa.automaton;

import static com.google.common.truth.Truth.assertThat;
import static com.google.common.truth.Truth.assert_;
import static org.mockito.ArgumentMatchers.any;
import static org.mockito.ArgumentMatchers.eq;
import static org.mockito.Mockito.mock;
import static org.mockito.Mockito.verify;

import com.google.common.collect.ImmutableList;
import com.google.common.collect.ImmutableMap;
import com.google.common.io.CharSource;
import com.google.common.io.CharStreams;
import com.google.common.io.MoreFiles;
import com.google.common.truth.Fact;
import com.google.common.truth.FailureMetadata;
import com.google.common.truth.StringSubject;
import com.google.common.truth.Subject;
import edu.umd.cs.findbugs.annotations.SuppressFBWarnings;
import java.io.IOException;
import java.io.Reader;
import java.nio.charset.StandardCharsets;
import java.nio.file.Path;
import java.util.HashMap;
import java.util.List;
import java.util.Map;
import java.util.logging.Level;
import java_cup.runtime.ComplexSymbolFactory;
import java_cup.runtime.Symbol;
import org.junit.Test;
import org.sosy_lab.common.ShutdownNotifier;
import org.sosy_lab.common.log.LogManager;
import org.sosy_lab.cpachecker.cfa.CParser;
import org.sosy_lab.cpachecker.cfa.CParser.ParserOptions;
import org.sosy_lab.cpachecker.cfa.CProgramScope;
import org.sosy_lab.cpachecker.cfa.ast.c.CAstNode;
import org.sosy_lab.cpachecker.cfa.types.MachineModel;
import org.sosy_lab.cpachecker.cfa.types.c.CNumericTypes;
import org.sosy_lab.cpachecker.core.interfaces.AbstractState;
import org.sosy_lab.cpachecker.cpa.automaton.AutomatonASTComparator.ASTMatcher;
import org.sosy_lab.cpachecker.cpa.automaton.AutomatonVariable.AutomatonIntVariable;
import org.sosy_lab.cpachecker.cpa.automaton.AutomatonVariable.AutomatonSetVariable;
import org.sosy_lab.cpachecker.exceptions.CPATransferException;
import org.sosy_lab.cpachecker.util.CParserUtils;
import org.sosy_lab.cpachecker.util.test.TestDataTools;

/**
 * This class contains Tests for the AutomatonAnalysis
 */
public class AutomatonInternalTest {

  private final LogManager logger;
  private final CParser parser;

  private static final Path defaultSpecPath =
<<<<<<< HEAD
      Paths.get("test/config/automata/defaultSpecification.spc");
=======
      Path.of("test/config/automata/defaultSpecification.spc");
>>>>>>> 94963de0
  private static final CharSource defaultSpec =
      MoreFiles.asCharSource(defaultSpecPath, StandardCharsets.UTF_8);

  public AutomatonInternalTest() {
    logger = LogManager.createTestLogManager();

    ParserOptions options = CParser.Factory.getDefaultOptions();
    parser =
        CParser.Factory.getParser(
            logger, options, MachineModel.LINUX32, ShutdownNotifier.createDummy());
  }

  @Test
  public void testScanner() throws IOException {
    ComplexSymbolFactory sf1 = new ComplexSymbolFactory();
    try (Reader input = defaultSpec.openBufferedStream()) {
      AutomatonScanner s = new AutomatonScanner(input, defaultSpecPath, logger, sf1);
      Symbol symb = s.next_token();
      while (symb.sym != AutomatonSym.EOF) {
        symb = s.next_token();
      }
    }
  }

  @Test
  public void testParser() throws Exception {
    ComplexSymbolFactory sf = new ComplexSymbolFactory();
    try (Reader input = defaultSpec.openBufferedStream()) {
      AutomatonScanner scanner = new AutomatonScanner(input, defaultSpecPath, logger, sf);
      Symbol symbol =
          new AutomatonParser(
                  scanner, sf, logger, parser, MachineModel.LINUX32, CProgramScope.empty())
              .parse();
      @SuppressWarnings("unchecked")
      List<Automaton> as = (List<Automaton>) symbol.value;
      for (Automaton a : as) {
        a.writeDotFile(CharStreams.nullWriter());
      }
    }
  }

  @Test
  public void testAndOr() throws CPATransferException {
    // will always return MaybeBoolean.MAYBE
    AutomatonBoolExpr cannot = new AutomatonBoolExpr.CPAQuery("none", "none");
    Map<String, AutomatonVariable> vars = ImmutableMap.of();
    List<AbstractState> elements = ImmutableList.of();
    AutomatonExpressionArguments args = new AutomatonExpressionArguments(null, vars, elements, null, null);
    AutomatonBoolExpr ex;
    AutomatonBoolExpr myTrue= AutomatonBoolExpr.TRUE;
    AutomatonBoolExpr myFalse= AutomatonBoolExpr.FALSE;

    ex = new AutomatonBoolExpr.And(myTrue, myTrue);
    assertThat(ex.eval(args).getValue()).isTrue();

    ex = new AutomatonBoolExpr.And(myTrue, myFalse);
    assertThat(ex.eval(args).getValue()).isFalse();

    ex = new AutomatonBoolExpr.And(myTrue, cannot);
    assertThat(ex.eval(args).canNotEvaluate()).isTrue();

    ex = new AutomatonBoolExpr.And(myFalse, myTrue);
    assertThat(ex.eval(args).getValue()).isFalse();

    ex = new AutomatonBoolExpr.And(myFalse, myFalse);
    assertThat(ex.eval(args).getValue()).isFalse();

    ex = new AutomatonBoolExpr.And(myFalse, cannot);
    assertThat(ex.eval(args).getValue()).isFalse();

    ex = new AutomatonBoolExpr.And(cannot, myTrue);
    assertThat(ex.eval(args).canNotEvaluate()).isTrue();

    ex = new AutomatonBoolExpr.And(cannot, myFalse);
    assertThat(ex.eval(args).getValue()).isFalse();

    ex = new AutomatonBoolExpr.And(cannot, cannot);
    assertThat(ex.eval(args).canNotEvaluate()).isTrue();

    ex = new AutomatonBoolExpr.Or(myTrue, myTrue);
    assertThat(ex.eval(args).getValue()).isTrue();

    ex = new AutomatonBoolExpr.Or(myTrue, myFalse);
    assertThat(ex.eval(args).getValue()).isTrue();

    ex = new AutomatonBoolExpr.Or(myTrue, cannot);
    assertThat(ex.eval(args).getValue()).isTrue();

    ex = new AutomatonBoolExpr.Or(myFalse, myTrue);
    assertThat(ex.eval(args).getValue()).isTrue();

    ex = new AutomatonBoolExpr.Or(myFalse, myFalse);
    assertThat(ex.eval(args).getValue()).isFalse();

    ex = new AutomatonBoolExpr.Or(myFalse, cannot);
    assertThat(ex.eval(args).canNotEvaluate()).isTrue();

    ex = new AutomatonBoolExpr.Or(cannot, myTrue);
    assertThat(ex.eval(args).getValue()).isTrue();

    ex = new AutomatonBoolExpr.Or(cannot, myFalse);
    assertThat(ex.eval(args).canNotEvaluate()).isTrue();

    ex = new AutomatonBoolExpr.Or(cannot, cannot);
    assertThat(ex.eval(args).canNotEvaluate()).isTrue();
  }

  @Test
  public void testJokerReplacementInPattern() {
    // tests the replacement of Joker expressions in the AST comparison
    String result = AutomatonASTComparator.replaceJokersInPattern("$20 = $?");
    assertThat(result)
        .contains(
            "CPAchecker_AutomatonAnalysis_JokerExpression_Num20  = "
                + " CPAchecker_AutomatonAnalysis_JokerExpression");
    result = AutomatonASTComparator.replaceJokersInPattern("$1 = $?");
    assertThat(result)
        .contains(
            "CPAchecker_AutomatonAnalysis_JokerExpression_Num1  = "
                + " CPAchecker_AutomatonAnalysis_JokerExpression");
    result = AutomatonASTComparator.replaceJokersInPattern("$? = $?");
    assertThat(result)
        .contains(
            "CPAchecker_AutomatonAnalysis_JokerExpression_Wildcard0  = "
                + " CPAchecker_AutomatonAnalysis_JokerExpression_Wildcard1");
    result = AutomatonASTComparator.replaceJokersInPattern("$1 = $5");
    assertThat(result)
        .contains(
            "CPAchecker_AutomatonAnalysis_JokerExpression_Num1  = "
                + " CPAchecker_AutomatonAnalysis_JokerExpression_Num5 ");
  }

  @Test
  public void testJokerReplacementInAST() throws InterruptedException {
    // tests the replacement of Joker expressions in the AST comparison
    final String pattern = "$20 = $5($1, $?);";
    final String source = "var1 = function(var2, egal);";

    assert_()
        .about(ASTMatcherSubject::new)
        .that(pattern)
        .matches(source)
        .andVariable(20)
        .isEqualTo("var1");
    assert_()
        .about(ASTMatcherSubject::new)
        .that(pattern)
        .matches(source)
        .andVariable(1)
        .isEqualTo("var2");
    assert_()
        .about(ASTMatcherSubject::new)
        .that(pattern)
        .matches(source)
        .andVariable(5)
        .isEqualTo("function");
  }

  @Test
  public void transitionVariableReplacement() {
    LogManager mockLogger = mock(LogManager.class);
    AutomatonExpressionArguments args = new AutomatonExpressionArguments(null, null, null, null, mockLogger);
    args.putTransitionVariable(1, TestDataTools.makeVariable("hi", CNumericTypes.INT));
    args.putTransitionVariable(2, TestDataTools.makeVariable("hello", CNumericTypes.INT));
    // actual test
    String result = args.replaceVariables("$1 == $2");
    assertThat(result).isEqualTo("hi == hello");
    result = args.replaceVariables("$1 == $1");
    assertThat(result).isEqualTo("hi == hi");

    result = args.replaceVariables("$1 == $5");
    assertThat(result).isNull(); // $5 has not been found
    // this test should issue a log message!
    verify(mockLogger).log(eq(Level.WARNING), (Object[]) any());
  }

  @Test
  public void automataVariableReplacement() {
    LogManager mockLogger = mock(LogManager.class);
    Map<String, AutomatonVariable> automatonVariables = new HashMap<>();
    AutomatonVariable intVar1 = AutomatonVariable.createAutomatonVariable("int", "intVar1");
    AutomatonVariable intVar2 = AutomatonVariable.createAutomatonVariable("Integer", "intVar2");
    ((AutomatonIntVariable) intVar2).setValue(10);
    AutomatonVariable setVar1 = AutomatonVariable.createAutomatonVariable("Set", "setVar1", "int");
    AutomatonVariable setVar2 =
        AutomatonVariable.createAutomatonVariable("SET", "setVar2", "string", "elem1, elem2");

    automatonVariables.putAll(
        ImmutableMap.of(
            intVar1.getName(),
            intVar1,
            intVar2.getName(),
            intVar2,
            setVar1.getName(),
            setVar1,
            setVar2.getName(),
            setVar2));

    AutomatonExpressionArguments args =
        new AutomatonExpressionArguments(null, automatonVariables, null, null, mockLogger);
    args.putTransitionVariable(1, TestDataTools.makeVariable("programVar", CNumericTypes.INT));

    // actual test
    String result = args.replaceVariables("$1 == $$intVar1");
    assertThat(result).isEqualTo("programVar == 0");

    result = args.replaceVariables("$$intVar2 == 0");
    assertThat(result).isEqualTo("10 == 0");

    ((AutomatonIntVariable) intVar1).setValue(5);
    result = args.replaceVariables("$1 + $$intVar1");
    assertThat(result).isEqualTo("programVar + 5");

    result = args.replaceVariables("$$setVar1");
    assertThat(result).isEqualTo("0");

    result = args.replaceVariables("$$setVar2");
    assertThat(result).isEqualTo("1");

    ((AutomatonSetVariable<?>) setVar1).add(1);
    result = args.replaceVariables("$$setVar1");
    assertThat(result).isEqualTo("1");

    ((AutomatonSetVariable<?>) setVar2).remove("elem1");
    ((AutomatonSetVariable<?>) setVar2).remove("elem2");
    result = args.replaceVariables("$$setVar2");
    assertThat(result).isEqualTo("0");

    result = args.replaceVariables("$1 == $$intVar3");
    assertThat(result).isNull(); // automaton variable intVar3 does not exist
    // this test should issue a log message!
    verify(mockLogger).log(eq(Level.WARNING), (Object[]) any());
  }

  @Test
  public void testASTcomparison() throws InterruptedException {
    assert_().about(ASTMatcherSubject::new).that("x= $?;").matches("x=5;");
    assert_().about(ASTMatcherSubject::new).that("x= 10;").doesNotMatch("x=5;");
    assert_().about(ASTMatcherSubject::new).that("$? =10;").doesNotMatch("x=5;");
    assert_().about(ASTMatcherSubject::new).that("$?=$?;").matches("x  = 5;");

    assert_().about(ASTMatcherSubject::new).that("b    = 5;").doesNotMatch("a = 5;");

    assert_().about(ASTMatcherSubject::new).that("init($?);").matches("init(a);");
    assert_().about(ASTMatcherSubject::new).that("init($?);").matches("init();");
    assert_().about(ASTMatcherSubject::new).that("init($1);").doesNotMatch("init();");

    assert_().about(ASTMatcherSubject::new).that("init($?, b);").matches("init(a, b);");
    assert_().about(ASTMatcherSubject::new).that("init($?, c);").doesNotMatch("init(a, b);");

    assert_().about(ASTMatcherSubject::new).that("x=$?").matches("x = 5;");
    assert_().about(ASTMatcherSubject::new).that("x=$?;").matches("x = 5");

    assert_().about(ASTMatcherSubject::new).that("f($?);").matches("f();");
    assert_().about(ASTMatcherSubject::new).that("f($?);").matches("f(x);");
    assert_().about(ASTMatcherSubject::new).that("f($?);").matches("f(x, y);");

    // Too-large number in a joker makes it be ignored.
    assert_().about(ASTMatcherSubject::new).that("$12345678901;").doesNotMatch("x");
  }

  @Test
  public void testAstMatcherParameters() throws InterruptedException {
    assert_().about(ASTMatcherSubject::new).that("f();").matches("f();");
    assert_().about(ASTMatcherSubject::new).that("f();").doesNotMatch("f(x);");
    assert_().about(ASTMatcherSubject::new).that("f();").doesNotMatch("f(x, y);");

    assert_().about(ASTMatcherSubject::new).that("f($1);").doesNotMatch("f();");
    assert_()
        .about(ASTMatcherSubject::new)
        .that("f($1);")
        .matches("f(x);")
        .andVariable(1)
        .isEqualTo("x");
    assert_().about(ASTMatcherSubject::new).that("f($1);").doesNotMatch("f(x, y);");

    assert_().about(ASTMatcherSubject::new).that("f($?);").matches("f();");
    assert_().about(ASTMatcherSubject::new).that("f($?);").matches("f(x);");
    assert_().about(ASTMatcherSubject::new).that("f($?);").matches("f(x, y);");

    assert_().about(ASTMatcherSubject::new).that("f(x, $?);").doesNotMatch("f(x);");
    assert_().about(ASTMatcherSubject::new).that("f(x, $?);").matches("f(x, y);");
    assert_().about(ASTMatcherSubject::new).that("f(x, $?);").doesNotMatch("f(x, y, z);");
  }

  @Test
  public void testAstMatcherFunctionCall() throws InterruptedException {
    assert_().about(ASTMatcherSubject::new).that("$?();").matches("f();");
    assert_().about(ASTMatcherSubject::new).that("$?();").doesNotMatch("x = f();");
    assert_()
        .about(ASTMatcherSubject::new)
        .that("$1();")
        .matches("f();")
        .andVariable(1)
        .isEqualTo("f");

    assert_().about(ASTMatcherSubject::new).that("x = $?();").doesNotMatch("f();");
    assert_().about(ASTMatcherSubject::new).that("x = $?();").matches("x = f();");
    assert_()
        .about(ASTMatcherSubject::new)
        .that("x = $1();")
        .matches("x = f();")
        .andVariable(1)
        .isEqualTo("f");

    assert_().about(ASTMatcherSubject::new).that("$?($?);").matches("f();");
    assert_().about(ASTMatcherSubject::new).that("$?($?);").matches("f(y);");
    assert_().about(ASTMatcherSubject::new).that("$?($?);").matches("f(y, z);");
    assert_().about(ASTMatcherSubject::new).that("$?($?);").doesNotMatch("x = f();");

    assert_().about(ASTMatcherSubject::new).that("$? = $1($?);").matches("x = f();");
    assert_().about(ASTMatcherSubject::new).that("$? = $1($?);").matches("x = f(y);");
    assert_().about(ASTMatcherSubject::new).that("$? = $1($?);").matches("x = f(y, z);");
    assert_().about(ASTMatcherSubject::new).that("$? = $1($?);").doesNotMatch("f();");
  }

  /**
   * {@link Subject} subclass for testing ASTMatchers with Truth (allows to use
   * assert_().about(astMatcher).that("ast pattern").matches(...)).
   */
  @SuppressFBWarnings("EQ_DOESNT_OVERRIDE_EQUALS")
  private class ASTMatcherSubject extends Subject {

    private final String pattern;
    private final AutomatonExpressionArguments args = new AutomatonExpressionArguments(null, null, null, null, null);

    public ASTMatcherSubject(FailureMetadata pMetadata, String pPattern) {
      super(pMetadata, pPattern);
      pattern = pPattern;
    }

    private boolean matches0(String src) throws InvalidAutomatonException, InterruptedException {
      CAstNode sourceAST;
      ASTMatcher matcher;
      try {
        sourceAST = CParserUtils.parseSingleStatement(src, parser, CProgramScope.empty());
      } catch (InvalidAutomatonException e) {
        throw new RuntimeException("Cannot parse source code for test", e);
      }
      matcher = AutomatonASTComparator.generatePatternAST(pattern, parser, CProgramScope.empty());

      return matcher.matches(sourceAST, args);
    }

    public Matches matches(final String src) throws InterruptedException {
      boolean matches;
      try {
        matches = matches0(src);
      } catch (InvalidAutomatonException e) {
        failWithoutActual(
            Fact.simpleFact("expected to be a valid pattern"),
            Fact.fact("but was", pattern),
            Fact.fact("which cannot be parsed", e));
        return new Matches() {
          @Override
          public StringSubject andVariable(int pVar) {
            // Cannot test value of variable with failed parsing.
            return ASTMatcherSubject.this.ignoreCheck().that("");
          }
        };
      }

      if (!matches) {
        failWithActual(Fact.fact("expected to match", src));
        return new Matches() {
          @Override
          public StringSubject andVariable(int pVar) {
            // Cannot test value of variable if pattern does not match.
            return ASTMatcherSubject.this.ignoreCheck().that("");
          }
        };
      }
      return new Matches() {
        @Override
        public StringSubject andVariable(int pVar) {
          check("getTransitionVariables()").that(args.getTransitionVariables()).containsKey(pVar);
          return ASTMatcherSubject.this
              .check("transition variable $%s", pVar)
              .that(args.getTransitionVariable(pVar).toASTString());
        }
      };
    }

    public void doesNotMatch(String src) throws InterruptedException {
      try {
        if (matches0(src)) {
          if (args.getTransitionVariables().isEmpty()) {
            failWithActual(Fact.fact("expected to not match", src));
          } else {
            failWithoutActual(
                Fact.fact("expected to not match", src),
                Fact.fact("but was", pattern),
                Fact.fact("with transition variables", args.getTransitionVariables()));
          }
        }
      } catch (InvalidAutomatonException e) {
        failWithoutActual(
            Fact.simpleFact("expected to be a valid pattern"),
            Fact.fact("but was", pattern),
            Fact.fact("which cannot be parsed", e));
      }
    }
  }

  private interface Matches {
    StringSubject andVariable(int var);
  }
}<|MERGE_RESOLUTION|>--- conflicted
+++ resolved
@@ -29,6 +29,7 @@
 import java.io.Reader;
 import java.nio.charset.StandardCharsets;
 import java.nio.file.Path;
+
 import java.util.HashMap;
 import java.util.List;
 import java.util.Map;
@@ -61,11 +62,7 @@
   private final CParser parser;
 
   private static final Path defaultSpecPath =
-<<<<<<< HEAD
-      Paths.get("test/config/automata/defaultSpecification.spc");
-=======
       Path.of("test/config/automata/defaultSpecification.spc");
->>>>>>> 94963de0
   private static final CharSource defaultSpec =
       MoreFiles.asCharSource(defaultSpecPath, StandardCharsets.UTF_8);
 
