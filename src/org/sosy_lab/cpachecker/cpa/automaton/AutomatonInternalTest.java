--- conflicted
+++ resolved
@@ -2,7 +2,7 @@
  *  CPAchecker is a tool for configurable software verification.
  *  This file is part of CPAchecker.
  *
- *  Copyright (C) 2007-2012  Dirk Beyer
+ *  Copyright (C) 2007-2013  Dirk Beyer
  *  All rights reserved.
  *
  *  Licensed under the Apache License, Version 2.0 (the "License");
@@ -24,14 +24,9 @@
 package org.sosy_lab.cpachecker.cpa.automaton;
 
 import java.io.File;
-import java.io.FileInputStream;
 import java.io.IOException;
-<<<<<<< HEAD
-import java.io.PrintStream;
-=======
 import java.io.InputStream;
 import java.nio.file.Files;
->>>>>>> 30d65383
 import java.util.Collections;
 import java.util.List;
 import java.util.Map;
@@ -39,8 +34,8 @@
 
 import java_cup.runtime.ComplexSymbolFactory;
 import java_cup.runtime.Symbol;
-import junit.framework.Assert;
-
+
+import org.junit.Assert;
 import org.junit.Test;
 import org.sosy_lab.common.LogManager;
 import org.sosy_lab.common.configuration.Configuration;
@@ -51,15 +46,12 @@
 import org.sosy_lab.cpachecker.cfa.CParser;
 import org.sosy_lab.cpachecker.cfa.CParser.ParserOptions;
 import org.sosy_lab.cpachecker.cfa.ast.c.CAstNode;
+import org.sosy_lab.cpachecker.cfa.types.MachineModel;
 import org.sosy_lab.cpachecker.core.interfaces.AbstractState;
 import org.sosy_lab.cpachecker.cpa.automaton.AutomatonASTComparator.ASTMatcher;
 import org.sosy_lab.cpachecker.exceptions.CPATransferException;
 
-<<<<<<< HEAD
-import com.google.common.io.NullOutputStream;
-=======
 import com.google.common.io.CharStreams;
->>>>>>> 30d65383
 
 /**
  * This class contains Tests for the AutomatonAnalysis
@@ -68,6 +60,7 @@
 
   private final Configuration config;
   private final LogManager logger;
+  private final CParser parser;
 
   private static final File defaultSpec = new File("test/config/automata/defaultSpecification.spc");
 
@@ -78,30 +71,24 @@
     logger = new BasicLogManager(config);
 
     ParserOptions options = CParser.Factory.getDefaultOptions();
-    AutomatonASTComparator.parser = CParser.Factory.getParser(logger, options);
+    parser = CParser.Factory.getParser(config, logger, options, MachineModel.LINUX32);
   }
 
   @Test
   public void testScanner() throws InvalidConfigurationException, IOException {
     ComplexSymbolFactory sf1 = new ComplexSymbolFactory();
-    AutomatonScanner s = new AutomatonScanner(new FileInputStream(defaultSpec), defaultSpec, config, logger, sf1);
-    Symbol symb = s.next_token();
-    while (symb.sym != AutomatonSym.EOF) {
-      symb = s.next_token();
+    try (InputStream input = Files.newInputStream(defaultSpec.toPath())) {
+      AutomatonScanner s = new AutomatonScanner(input, defaultSpec, config, logger, sf1);
+      Symbol symb = s.next_token();
+      while (symb.sym != AutomatonSym.EOF) {
+        symb = s.next_token();
+      }
     }
   }
 
   @Test
   public void testParser() throws Exception {
     ComplexSymbolFactory sf = new ComplexSymbolFactory();
-<<<<<<< HEAD
-    AutomatonScanner scanner = new AutomatonScanner(new java.io.FileInputStream(defaultSpec), defaultSpec, config, logger, sf);
-    Symbol symbol = new AutomatonParser(scanner, sf, logger).parse();
-    @SuppressWarnings("unchecked")
-    List<Automaton> as = (List<Automaton>) symbol.value;
-    for (Automaton a : as) {
-      a.writeDotFile(new PrintStream(new NullOutputStream()));
-=======
     try (InputStream input = Files.newInputStream(defaultSpec.toPath())) {
       AutomatonScanner scanner = new AutomatonScanner(input, defaultSpec, config, logger, sf);
       Symbol symbol = new AutomatonParser(scanner, sf, logger, parser).parse();
@@ -110,7 +97,6 @@
       for (Automaton a : as) {
         a.writeDotFile(CharStreams.nullWriter());
       }
->>>>>>> 30d65383
     }
   }
 
@@ -125,25 +111,79 @@
     AutomatonBoolExpr myTrue= AutomatonBoolExpr.TRUE;
     AutomatonBoolExpr myFalse= AutomatonBoolExpr.FALSE;
 
-    ex = new AutomatonBoolExpr.And(myTrue, myTrue); if (!ex.eval(args).getValue().equals(Boolean.TRUE)) Assert.fail();
-    ex = new AutomatonBoolExpr.And(myTrue, myFalse); if (!ex.eval(args).getValue().equals(Boolean.FALSE)) Assert.fail();
-    ex = new AutomatonBoolExpr.And(myTrue, cannot); if (!ex.eval(args).canNotEvaluate()) Assert.fail();
-    ex = new AutomatonBoolExpr.And(myFalse, myTrue); if (!ex.eval(args).getValue().equals(Boolean.FALSE)) Assert.fail();
-    ex = new AutomatonBoolExpr.And(myFalse, myFalse); if (!ex.eval(args).getValue().equals(Boolean.FALSE)) Assert.fail();
-    ex = new AutomatonBoolExpr.And(myFalse, cannot); if (!ex.eval(args).getValue().equals(Boolean.FALSE)) Assert.fail();
-    ex = new AutomatonBoolExpr.And(cannot, myTrue); if (!ex.eval(args).canNotEvaluate()) Assert.fail();
-    ex = new AutomatonBoolExpr.And(cannot, myFalse); if (!ex.eval(args).getValue().equals(Boolean.FALSE)) Assert.fail();
-    ex = new AutomatonBoolExpr.And(cannot, cannot); if (!ex.eval(args).canNotEvaluate()) Assert.fail();
-
-    ex = new AutomatonBoolExpr.Or(myTrue, myTrue); if (!ex.eval(args).getValue().equals(Boolean.TRUE)) Assert.fail();
-    ex = new AutomatonBoolExpr.Or(myTrue, myFalse); if (!ex.eval(args).getValue().equals(Boolean.TRUE)) Assert.fail();
-    ex = new AutomatonBoolExpr.Or(myTrue, cannot); if (!ex.eval(args).getValue().equals(Boolean.TRUE)) Assert.fail();
-    ex = new AutomatonBoolExpr.Or(myFalse, myTrue); if (!ex.eval(args).getValue().equals(Boolean.TRUE)) Assert.fail();
-    ex = new AutomatonBoolExpr.Or(myFalse, myFalse); if (!ex.eval(args).getValue().equals(Boolean.FALSE)) Assert.fail();
-    ex = new AutomatonBoolExpr.Or(myFalse, cannot); if (!ex.eval(args).canNotEvaluate()) Assert.fail();
-    ex = new AutomatonBoolExpr.Or(cannot, myTrue); if (!ex.eval(args).getValue().equals(Boolean.TRUE)) Assert.fail();
-    ex = new AutomatonBoolExpr.Or(cannot, myFalse); if (!ex.eval(args).canNotEvaluate()) Assert.fail();
-    ex = new AutomatonBoolExpr.Or(cannot, cannot); if (!ex.eval(args).canNotEvaluate()) Assert.fail();
+    ex = new AutomatonBoolExpr.And(myTrue, myTrue);
+    if (!ex.eval(args).getValue().equals(Boolean.TRUE)) {
+      Assert.fail();
+    }
+    ex = new AutomatonBoolExpr.And(myTrue, myFalse);
+    if (!ex.eval(args).getValue().equals(Boolean.FALSE)) {
+      Assert.fail();
+    }
+    ex = new AutomatonBoolExpr.And(myTrue, cannot);
+    if (!ex.eval(args).canNotEvaluate()) {
+      Assert.fail();
+    }
+    ex = new AutomatonBoolExpr.And(myFalse, myTrue);
+    if (!ex.eval(args).getValue().equals(Boolean.FALSE)) {
+      Assert.fail();
+    }
+    ex = new AutomatonBoolExpr.And(myFalse, myFalse);
+    if (!ex.eval(args).getValue().equals(Boolean.FALSE)) {
+      Assert.fail();
+    }
+    ex = new AutomatonBoolExpr.And(myFalse, cannot);
+    if (!ex.eval(args).getValue().equals(Boolean.FALSE)) {
+      Assert.fail();
+    }
+    ex = new AutomatonBoolExpr.And(cannot, myTrue);
+    if (!ex.eval(args).canNotEvaluate()) {
+      Assert.fail();
+    }
+    ex = new AutomatonBoolExpr.And(cannot, myFalse);
+    if (!ex.eval(args).getValue().equals(Boolean.FALSE)) {
+      Assert.fail();
+    }
+    ex = new AutomatonBoolExpr.And(cannot, cannot);
+    if (!ex.eval(args).canNotEvaluate()) {
+      Assert.fail();
+    }
+
+    ex = new AutomatonBoolExpr.Or(myTrue, myTrue);
+    if (!ex.eval(args).getValue().equals(Boolean.TRUE)) {
+      Assert.fail();
+    }
+    ex = new AutomatonBoolExpr.Or(myTrue, myFalse);
+    if (!ex.eval(args).getValue().equals(Boolean.TRUE)) {
+      Assert.fail();
+    }
+    ex = new AutomatonBoolExpr.Or(myTrue, cannot);
+    if (!ex.eval(args).getValue().equals(Boolean.TRUE)) {
+      Assert.fail();
+    }
+    ex = new AutomatonBoolExpr.Or(myFalse, myTrue);
+    if (!ex.eval(args).getValue().equals(Boolean.TRUE)) {
+      Assert.fail();
+    }
+    ex = new AutomatonBoolExpr.Or(myFalse, myFalse);
+    if (!ex.eval(args).getValue().equals(Boolean.FALSE)) {
+      Assert.fail();
+    }
+    ex = new AutomatonBoolExpr.Or(myFalse, cannot);
+    if (!ex.eval(args).canNotEvaluate()) {
+      Assert.fail();
+    }
+    ex = new AutomatonBoolExpr.Or(cannot, myTrue);
+    if (!ex.eval(args).getValue().equals(Boolean.TRUE)) {
+      Assert.fail();
+    }
+    ex = new AutomatonBoolExpr.Or(cannot, myFalse);
+    if (!ex.eval(args).canNotEvaluate()) {
+      Assert.fail();
+    }
+    ex = new AutomatonBoolExpr.Or(cannot, cannot);
+    if (!ex.eval(args).canNotEvaluate()) {
+      Assert.fail();
+    }
 
   }
 
@@ -161,10 +201,10 @@
   }
 
   @Test
-  public void testJokerReplacementInAST() throws InvalidAutomatonException {
+  public void testJokerReplacementInAST() throws InvalidAutomatonException, InvalidConfigurationException {
     // tests the replacement of Joker expressions in the AST comparison
-    ASTMatcher patternAST = AutomatonASTComparator.generatePatternAST("$20 = $5($1, $?);");
-    CAstNode sourceAST  = AutomatonASTComparator.generateSourceAST("var1 = function(var2, egal);");
+    ASTMatcher patternAST = AutomatonASTComparator.generatePatternAST("$20 = $5($1, $?);", parser);
+    CAstNode sourceAST  = AutomatonASTComparator.generateSourceAST("var1 = function(var2, egal);", parser);
     AutomatonExpressionArguments args = new AutomatonExpressionArguments(null, null, null, null);
 
     boolean result = patternAST.matches(sourceAST, args);
@@ -192,7 +232,7 @@
   }
 
   @Test
-  public void testASTcomparison() throws InvalidAutomatonException {
+  public void testASTcomparison() throws InvalidAutomatonException, InvalidConfigurationException {
 
    testAST("x=5;", "x= $?;", true);
    testAST("x=5;", "x= 10;", false);
@@ -225,11 +265,12 @@
    * Tests the equality of two strings as used the ASTComparison transition.
    * @param src sourcecode string
    * @param pattern string in the automaton definition (may contain $?)
+   * @throws InvalidConfigurationException
    */
-  public void testAST(String src, String pattern, boolean result) throws InvalidAutomatonException {
+  public void testAST(String src, String pattern, boolean result) throws InvalidAutomatonException, InvalidConfigurationException {
     AutomatonExpressionArguments args = new AutomatonExpressionArguments(null, null, null, null);
-    CAstNode sourceAST  = AutomatonASTComparator.generateSourceAST(src);
-    ASTMatcher patternAST = AutomatonASTComparator.generatePatternAST(pattern);
+    CAstNode sourceAST  = AutomatonASTComparator.generateSourceAST(src, parser);
+    ASTMatcher patternAST = AutomatonASTComparator.generatePatternAST(pattern, parser);
 
     Assert.assertEquals(result, patternAST.matches(sourceAST, args));
   }
