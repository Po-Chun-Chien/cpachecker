--- conflicted
+++ resolved
@@ -43,16 +43,13 @@
 import org.sosy_lab.cpachecker.core.waitlist.Waitlist;
 import org.sosy_lab.cpachecker.core.waitlist.Waitlist.WaitlistFactory;
 import org.sosy_lab.cpachecker.cpa.automaton.AutomatonVariableWaitlist;
-<<<<<<< HEAD
-=======
 import org.sosy_lab.cpachecker.cpa.usage.UsageReachedSet;
->>>>>>> 9f0a5a0a
 
 @Options(prefix="analysis")
 public class ReachedSetFactory {
 
   private static enum ReachedSetType {
-    NORMAL, LOCATIONMAPPED, PARTITIONED, PSEUDOPARTITIONED, USAGESTATISTICS
+    NORMAL, LOCATIONMAPPED, PARTITIONED, PSEUDOPARTITIONED, USAGE
   }
 
   @Option(secure=true, name="traversal.order",
@@ -132,22 +129,13 @@
       + "(maybe faster for some special analyses which use merge_sep and stop_sep")
   ReachedSetType reachedSet = ReachedSetType.PARTITIONED;
 
-<<<<<<< HEAD
-  private Configuration config;
-
-  public ReachedSetFactory(Configuration pConfig) throws InvalidConfigurationException {
-    pConfig.inject(this);
-
-    this.config = pConfig;
-=======
-  final Configuration config;
-  final LogManager logger;
+  private final Configuration config;
+  private final LogManager logger;
 
   public ReachedSetFactory(Configuration pConfig, LogManager pLogger) throws InvalidConfigurationException {
     pConfig.inject(this);
     config = pConfig;
     logger = pLogger;
->>>>>>> 9f0a5a0a
   }
 
   public ReachedSet create() {
@@ -206,7 +194,7 @@
     case LOCATIONMAPPED:
       return new LocationMappedReachedSet(waitlistFactory);
 
-    case USAGESTATISTICS:
+    case USAGE:
       return new UsageReachedSet(waitlistFactory, config, logger);
 
     case NORMAL:
