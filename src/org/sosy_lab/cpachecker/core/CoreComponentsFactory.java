/*
 *  CPAchecker is a tool for configurable software verification.
 *  This file is part of CPAchecker.
 *
 *  Copyright (C) 2007-2014  Dirk Beyer
 *  All rights reserved.
 *
 *  Licensed under the Apache License, Version 2.0 (the "License");
 *  you may not use this file except in compliance with the License.
 *  You may obtain a copy of the License at
 *
 *      http://www.apache.org/licenses/LICENSE-2.0
 *
 *  Unless required by applicable law or agreed to in writing, software
 *  distributed under the License is distributed on an "AS IS" BASIS,
 *  WITHOUT WARRANTIES OR CONDITIONS OF ANY KIND, either express or implied.
 *  See the License for the specific language governing permissions and
 *  limitations under the License.
 *
 *
 *  CPAchecker web page:
 *    http://cpachecker.sosy-lab.org
 */
package org.sosy_lab.cpachecker.core;

import static com.google.common.base.Verify.verifyNotNull;

import org.sosy_lab.common.ShutdownManager;
import org.sosy_lab.common.ShutdownNotifier;
import org.sosy_lab.common.configuration.Configuration;
import org.sosy_lab.common.configuration.InvalidConfigurationException;
import org.sosy_lab.common.configuration.Option;
import org.sosy_lab.common.configuration.Options;
import org.sosy_lab.common.log.LogManager;
import org.sosy_lab.cpachecker.cfa.CFA;
import org.sosy_lab.cpachecker.core.algorithm.Algorithm;
import org.sosy_lab.cpachecker.core.algorithm.AnalysisWithRefinableEnablerCPAAlgorithm;
import org.sosy_lab.cpachecker.core.algorithm.AssumptionCollectorAlgorithm;
import org.sosy_lab.cpachecker.core.algorithm.BDDCPARestrictionAlgorithm;
import org.sosy_lab.cpachecker.core.algorithm.CEGARAlgorithm;
import org.sosy_lab.cpachecker.core.algorithm.CPAAlgorithm;
import org.sosy_lab.cpachecker.core.algorithm.CustomInstructionRequirementsExtractingAlgorithm;
import org.sosy_lab.cpachecker.core.algorithm.ExceptionHandlingAlgorithm;
import org.sosy_lab.cpachecker.core.algorithm.ExternalCBMCAlgorithm;
import org.sosy_lab.cpachecker.core.algorithm.ParallelAlgorithm;
import org.sosy_lab.cpachecker.core.algorithm.RestartAlgorithm;
import org.sosy_lab.cpachecker.core.algorithm.RestartAlgorithmWithARGReplay;
import org.sosy_lab.cpachecker.core.algorithm.RestartWithConditionsAlgorithm;
import org.sosy_lab.cpachecker.core.algorithm.RestrictedProgramDomainAlgorithm;
import org.sosy_lab.cpachecker.core.algorithm.bmc.BMCAlgorithm;
import org.sosy_lab.cpachecker.core.algorithm.counterexamplecheck.CounterexampleCheckAlgorithm;
import org.sosy_lab.cpachecker.core.algorithm.impact.ImpactAlgorithm;
import org.sosy_lab.cpachecker.core.algorithm.pcc.AlgorithmWithPropertyCheck;
import org.sosy_lab.cpachecker.core.algorithm.pcc.ProofCheckAlgorithm;
import org.sosy_lab.cpachecker.core.algorithm.pcc.ResultCheckAlgorithm;
import org.sosy_lab.cpachecker.core.interfaces.ConfigurableProgramAnalysis;
import org.sosy_lab.cpachecker.core.reachedset.AggregatedReachedSets;
import org.sosy_lab.cpachecker.core.reachedset.ForwardingReachedSet;
import org.sosy_lab.cpachecker.core.reachedset.HistoryForwardingReachedSet;
import org.sosy_lab.cpachecker.core.reachedset.ReachedSet;
import org.sosy_lab.cpachecker.core.reachedset.ReachedSetFactory;
import org.sosy_lab.cpachecker.cpa.PropertyChecker.PropertyCheckerCPA;
import org.sosy_lab.cpachecker.cpa.location.LocationCPA;
import org.sosy_lab.cpachecker.exceptions.CPAException;

import java.util.logging.Level;

import javax.annotation.Nullable;

/**
 * Factory class for the three core components of CPAchecker:
 * algorithm, cpa and reached set.
 */
@Options(prefix="analysis")
public class CoreComponentsFactory {

  @Option(secure=true, description="use assumption collecting algorithm")
  private boolean collectAssumptions = false;

  @Option(secure=true, name="algorithm.conditionAdjustment",
      description="use adjustable conditions algorithm")
  private boolean useAdjustableConditions = false;

  @Option(secure=true, name="algorithm.CEGAR",
      description = "use CEGAR algorithm for lazy counter-example guided analysis"
        + "\nYou need to specify a refiner with the cegar.refiner option."
        + "\nCurrently all refiner require the use of the ARGCPA.")
  private boolean useCEGAR = false;

  @Option(secure=true, description="use a second model checking run (e.g., with CBMC or a different CPAchecker configuration) to double-check counter-examples")
  private boolean checkCounterexamples = false;

  @Option(secure=true,
      description="use counterexample check and the BDDCPA Restriction option")
  private boolean checkCounterexamplesWithBDDCPARestriction = false;

  @Option(secure=true, name="algorithm.BMC",
      description="use a BMC like algorithm that checks for satisfiability "
        + "after the analysis has finished, works only with PredicateCPA")
  private boolean useBMC = false;

  @Option(secure=true, name="algorithm.impact",
      description="Use McMillan's Impact algorithm for lazy interpolation")
  private boolean useImpactAlgorithm = false;

  @Option(secure=true, name="restartAfterUnknown",
      description="restart the analysis using a different configuration after unknown result")
  private boolean useRestartingAlgorithm = false;

  @Option(
    secure = true,
    name = "useParallelAnalyses",
    description =
        "Use analyses parallely. The resulting reachedset is the one of the first"
        + " analysis finishing in time. All other analyses are terminated."
  )
  private boolean useParallelAlgorithm = false;

  @Option(secure=true,
      description="memorize previously used (incomplete) reached sets after a restart of the analysis")
  private boolean memorizeReachedAfterRestart = false;

  @Option(secure=true, name="algorithm.analysisWithEnabler",
      description="use a analysis which proves if the program satisfies a specified property"
          + " with the help of an enabler CPA to separate differnt program paths")
  private boolean useAnalysisWithEnablerCPAAlgorithm = false;

  @Option(secure=true, name="algorithm.proofCheck",
      description="use a proof check algorithm to validate a previously generated proof")
  private boolean useProofCheckAlgorithm = false;

  @Option(secure=true, name="algorithm.propertyCheck",
      description = "do analysis and then check "
      + "if reached set fulfills property specified by ConfigurableProgramAnalysisWithPropertyChecker")
  private boolean usePropertyCheckingAlgorithm = false;

  @Option(secure=true, name="checkProof",
      description = "do analysis and then check analysis result")
  private boolean useResultCheckAlgorithm = false;

  @Option(secure=true, name="extractRequirements.customInstruction", description="do analysis and then extract pre- and post conditions for custom instruction from analysis result")
  private boolean useCustomInstructionRequirementExtraction = false;

  @Option(secure=true, name="restartAlgorithmWithARGReplay",
      description = "run a sequence of analysis, where the previous ARG is inserted into the current ARGReplayCPA.")
  private boolean useRestartAlgorithmWithARGReplay = false;

  @Option(secure=true, name="unknownIfUnrestrictedProgram",
      description="stop the analysis with the result unknown if the program does not satisfies certain restrictions.")
  private boolean unknownIfUnrestrictedProgram = false;

  @Option(
    secure = true,
    name = "algorithm.CBMC",
    description = "use CBMC as an external tool from CPAchecker"
  )
  boolean runCBMCasExternalTool = false;

  private final Configuration config;
  private final LogManager logger;
  private final @Nullable ShutdownManager shutdownManager;
  private final ShutdownNotifier shutdownNotifier;

  private final ReachedSetFactory reachedSetFactory;
  private final CPABuilder cpaFactory;
  private final AggregatedReachedSets aggregatedReachedSets;

  public CoreComponentsFactory(
      Configuration pConfig,
      LogManager pLogger,
      ShutdownNotifier pShutdownNotifier,
      AggregatedReachedSets pAggregatedReachedSets)
      throws InvalidConfigurationException {
    config = pConfig;
    logger = pLogger;

    config.inject(this);

    if (analysisNeedsShutdownManager()) {
      shutdownManager = ShutdownManager.createWithParent(pShutdownNotifier);
      shutdownNotifier = shutdownManager.getNotifier();
    } else {
      shutdownManager = null;
      shutdownNotifier = pShutdownNotifier;
    }

    reachedSetFactory = new ReachedSetFactory(config);
    aggregatedReachedSets = pAggregatedReachedSets;
    cpaFactory = new CPABuilder(config, logger, shutdownNotifier, reachedSetFactory);

    if (checkCounterexamplesWithBDDCPARestriction) {
      checkCounterexamples = true;
    }
  }

  private boolean analysisNeedsShutdownManager() {
    // BMCAlgorithm needs to get a ShutdownManager that also affects the CPA it is used with.
    // We must not create such a new ShutdownManager if it is not needed,
    // because otherwise the GC will throw it away and shutdowns will NOT WORK!
    return !useProofCheckAlgorithm
        && !useRestartingAlgorithm
        && !useImpactAlgorithm
        && !useRestartAlgorithmWithARGReplay
        && !runCBMCasExternalTool
        && useBMC;
  }

  public Algorithm createAlgorithm(
      final ConfigurableProgramAnalysis cpa,
      final String programDenotation,
      final CFA cfa,
      final Specification specification)
      throws InvalidConfigurationException, CPAException {
    logger.log(Level.FINE, "Creating algorithms");

    Algorithm algorithm;

    if (useProofCheckAlgorithm) {
      logger.log(Level.INFO, "Using Proof Check Algorithm");
      algorithm =
          new ProofCheckAlgorithm(cpa, config, logger, shutdownNotifier, cfa, specification);

    } else if (useRestartingAlgorithm) {
      logger.log(Level.INFO, "Using Restarting Algorithm");
      algorithm =
          RestartAlgorithm.create(
              config, logger, shutdownNotifier, specification, programDenotation, cfa);

    } else if (useImpactAlgorithm) {
      algorithm = new ImpactAlgorithm(config, logger, shutdownNotifier, cpa, cfa);

    } else if (useRestartAlgorithmWithARGReplay) {
      algorithm =
          new RestartAlgorithmWithARGReplay(config, logger, shutdownNotifier, cfa, specification);

    } else if (runCBMCasExternalTool) {
      algorithm = new ExternalCBMCAlgorithm(programDenotation, config, logger);

    } else if (useParallelAlgorithm) {
      algorithm =
          new ParallelAlgorithm(
<<<<<<< HEAD
              config, logger, shutdownNotifier, cfa, programDenotation, aggregatedReachedSets);
=======
              config, logger, shutdownNotifier, specification, cfa, programDenotation);
>>>>>>> b30b1351

    } else {
      algorithm = CPAAlgorithm.create(cpa, logger, config, shutdownNotifier);

      if (useAnalysisWithEnablerCPAAlgorithm) {
        algorithm = new AnalysisWithRefinableEnablerCPAAlgorithm(algorithm, cpa, cfa, logger, config, shutdownNotifier);
      }

      if (useCEGAR) {
        algorithm = new CEGARAlgorithm(algorithm, cpa, config, logger);
      }

      if (useBMC) {
        verifyNotNull(shutdownManager);
        algorithm =
            new BMCAlgorithm(
                algorithm,
                cpa,
                config,
                logger,
                reachedSetFactory,
                shutdownManager,
                cfa,
                specification);
      }

      if (checkCounterexamples) {
        algorithm = new CounterexampleCheckAlgorithm(algorithm, cpa, config, logger, shutdownNotifier, cfa, programDenotation);
      }

      algorithm =
          ExceptionHandlingAlgorithm.create(
              config, algorithm, cpa, logger, shutdownNotifier, checkCounterexamples, useCEGAR);

      if (checkCounterexamplesWithBDDCPARestriction) {
        algorithm = new BDDCPARestrictionAlgorithm(algorithm, cpa, config, logger);
      }

      if (collectAssumptions) {
        algorithm = new AssumptionCollectorAlgorithm(algorithm, cpa, cfa, shutdownNotifier, config, logger);
      }

      if (useAdjustableConditions) {
        algorithm = new RestartWithConditionsAlgorithm(algorithm, cpa, config, logger);
      }

      if (usePropertyCheckingAlgorithm) {
        if (!(cpa instanceof PropertyCheckerCPA)) {
          throw new InvalidConfigurationException(
              "Property checking algorithm requires CPAWithPropertyChecker as Top CPA");
        }
        algorithm =
            new AlgorithmWithPropertyCheck(algorithm, logger, (PropertyCheckerCPA) cpa);
      }

      if (useResultCheckAlgorithm) {
        algorithm =
            new ResultCheckAlgorithm(
                algorithm, cpa, cfa, config, logger, shutdownNotifier, specification);
      }

      if (useCustomInstructionRequirementExtraction) {
        algorithm = new CustomInstructionRequirementsExtractingAlgorithm(algorithm, cpa, config, logger, shutdownNotifier, cfa);
      }

      if (unknownIfUnrestrictedProgram) {
        algorithm = new RestrictedProgramDomainAlgorithm(algorithm, cfa);
      }
    }

    return algorithm;
  }

  public ReachedSetFactory getReachedSetFactory() {
    return reachedSetFactory;
  }

  public ReachedSet createReachedSet() {
    ReachedSet reached = reachedSetFactory.create();

    if (useRestartingAlgorithm || useRestartAlgorithmWithARGReplay || useParallelAlgorithm) {
      // this algorithm needs an indirection so that it can change
      // the actual reached set instance on the fly
      if (memorizeReachedAfterRestart) {
        reached = new HistoryForwardingReachedSet(reached);
      } else {
        reached = new ForwardingReachedSet(reached);
      }
    }

    return reached;
  }

<<<<<<< HEAD
  public ConfigurableProgramAnalysis createCPA(
      final CFA cfa, SpecAutomatonCompositionType composeWithSpecificationCPAs)
=======
  public ConfigurableProgramAnalysis createCPA(final CFA cfa, final Specification specification)
>>>>>>> b30b1351
      throws InvalidConfigurationException, CPAException {
    logger.log(Level.FINE, "Creating CPAs");

    if (useRestartingAlgorithm) {
      // hard-coded dummy CPA
      return LocationCPA.factory().set(cfa, CFA.class).setConfiguration(config).createInstance();
    }

<<<<<<< HEAD
    final ConfigurableProgramAnalysis cpa;
    switch (composeWithSpecificationCPAs) {
      case TARGET_SPEC:
        cpa = cpaFactory.buildCPAWithSpecAutomatas(cfa, aggregatedReachedSets);
        break;
      case BACKWARD_TO_ENTRY_SPEC:
        cpa = cpaFactory.buildCPAWithBackwardSpecAutomatas(cfa, aggregatedReachedSets);
        break;
      default:
        cpa = cpaFactory.buildCPAs(cfa, null, aggregatedReachedSets);
    }

    return cpa;
=======
    return cpaFactory.buildCPAs(cfa, specification);
>>>>>>> b30b1351
  }
}<|MERGE_RESOLUTION|>--- conflicted
+++ resolved
@@ -90,8 +90,7 @@
   @Option(secure=true, description="use a second model checking run (e.g., with CBMC or a different CPAchecker configuration) to double-check counter-examples")
   private boolean checkCounterexamples = false;
 
-  @Option(secure=true,
-      description="use counterexample check and the BDDCPA Restriction option")
+  @Option(secure = true, description = "use counterexample check and the BDDCPA Restriction option")
   private boolean checkCounterexamplesWithBDDCPARestriction = false;
 
   @Option(secure=true, name="algorithm.BMC",
@@ -239,11 +238,13 @@
     } else if (useParallelAlgorithm) {
       algorithm =
           new ParallelAlgorithm(
-<<<<<<< HEAD
-              config, logger, shutdownNotifier, cfa, programDenotation, aggregatedReachedSets);
-=======
-              config, logger, shutdownNotifier, specification, cfa, programDenotation);
->>>>>>> b30b1351
+              config,
+              logger,
+              shutdownNotifier,
+              specification,
+              cfa,
+              programDenotation,
+              aggregatedReachedSets);
 
     } else {
       algorithm = CPAAlgorithm.create(cpa, logger, config, shutdownNotifier);
@@ -337,12 +338,7 @@
     return reached;
   }
 
-<<<<<<< HEAD
-  public ConfigurableProgramAnalysis createCPA(
-      final CFA cfa, SpecAutomatonCompositionType composeWithSpecificationCPAs)
-=======
   public ConfigurableProgramAnalysis createCPA(final CFA cfa, final Specification specification)
->>>>>>> b30b1351
       throws InvalidConfigurationException, CPAException {
     logger.log(Level.FINE, "Creating CPAs");
 
@@ -351,22 +347,6 @@
       return LocationCPA.factory().set(cfa, CFA.class).setConfiguration(config).createInstance();
     }
 
-<<<<<<< HEAD
-    final ConfigurableProgramAnalysis cpa;
-    switch (composeWithSpecificationCPAs) {
-      case TARGET_SPEC:
-        cpa = cpaFactory.buildCPAWithSpecAutomatas(cfa, aggregatedReachedSets);
-        break;
-      case BACKWARD_TO_ENTRY_SPEC:
-        cpa = cpaFactory.buildCPAWithBackwardSpecAutomatas(cfa, aggregatedReachedSets);
-        break;
-      default:
-        cpa = cpaFactory.buildCPAs(cfa, null, aggregatedReachedSets);
-    }
-
-    return cpa;
-=======
-    return cpaFactory.buildCPAs(cfa, specification);
->>>>>>> b30b1351
+    return cpaFactory.buildCPAs(cfa, specification, aggregatedReachedSets);
   }
 }