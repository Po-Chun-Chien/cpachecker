// This file is part of CPAchecker,
// a tool for configurable software verification:
// https://cpachecker.sosy-lab.org
//
// SPDX-FileCopyrightText: 2007-2020 Dirk Beyer <https://www.sosy-lab.org>
//
// SPDX-License-Identifier: Apache-2.0

package org.sosy_lab.cpachecker.core.algorithm.bmc;

import static com.google.common.collect.FluentIterable.from;

import com.google.common.collect.FluentIterable;
import java.util.ArrayList;
import java.util.List;
import java.util.logging.Level;
import org.sosy_lab.common.ShutdownManager;
import org.sosy_lab.common.configuration.Configuration;
import org.sosy_lab.common.configuration.InvalidConfigurationException;
import org.sosy_lab.common.configuration.Option;
import org.sosy_lab.common.configuration.Options;
import org.sosy_lab.common.log.LogManager;
import org.sosy_lab.cpachecker.cfa.CFA;
import org.sosy_lab.cpachecker.cfa.model.CFANode;
import org.sosy_lab.cpachecker.core.algorithm.Algorithm;
import org.sosy_lab.cpachecker.core.algorithm.bmc.candidateinvariants.TargetLocationCandidateInvariant;
import org.sosy_lab.cpachecker.core.interfaces.AbstractState;
import org.sosy_lab.cpachecker.core.interfaces.ConfigurableProgramAnalysis;
import org.sosy_lab.cpachecker.core.reachedset.AggregatedReachedSets;
import org.sosy_lab.cpachecker.core.reachedset.ReachedSet;
import org.sosy_lab.cpachecker.core.reachedset.ReachedSetFactory;
import org.sosy_lab.cpachecker.core.specification.Specification;
import org.sosy_lab.cpachecker.cpa.arg.ARGState;
import org.sosy_lab.cpachecker.cpa.arg.ARGUtils;
import org.sosy_lab.cpachecker.cpa.location.LocationState;
import org.sosy_lab.cpachecker.cpa.loopbound.LoopBoundCPA;
import org.sosy_lab.cpachecker.cpa.loopbound.LoopBoundState;
import org.sosy_lab.cpachecker.cpa.predicate.PredicateAbstractState;
import org.sosy_lab.cpachecker.cpa.predicate.PredicateCPA;
import org.sosy_lab.cpachecker.exceptions.CPAException;
import org.sosy_lab.cpachecker.util.AbstractStates;
import org.sosy_lab.cpachecker.util.CPAs;
import org.sosy_lab.cpachecker.util.predicates.pathformula.PathFormula;
import org.sosy_lab.cpachecker.util.predicates.pathformula.PathFormulaManager;
import org.sosy_lab.cpachecker.util.predicates.pathformula.SSAMap;
import org.sosy_lab.cpachecker.util.predicates.pathformula.pointeraliasing.PointerTargetSet;
import org.sosy_lab.cpachecker.util.predicates.smt.BooleanFormulaManagerView;
import org.sosy_lab.cpachecker.util.predicates.smt.FormulaManagerView;
import org.sosy_lab.cpachecker.util.predicates.smt.Solver;
import org.sosy_lab.java_smt.api.BooleanFormula;
import org.sosy_lab.java_smt.api.InterpolatingProverEnvironment;
import org.sosy_lab.java_smt.api.SolverException;

/**
 * This class provides an implementation of interpolation-based model checking algorithm, adapted
 * for program verification. The original algorithm was proposed in the paper "Interpolation and
 * SAT-based Model Checking" from K. L. McMillan. The algorithm consists of two phases: BMC phase
 * and interpolation phase. In the BMC phase, it unrolls the CFA and collects the path formula to
 * target states. If the path formula is UNSAT, it enters the interpolation phase, and computes
 * interpolants which are overapproximations of k-step reachable states. If the union of
 * interpolants grows to an inductive set of states, the property is proved. Otherwise, it returns
 * back to the BMC phase and keeps unrolling the CFA.
 */
@Options(prefix="imc")
public class IMCAlgorithm extends AbstractBMCAlgorithm implements Algorithm {

  @Option(secure = true, description = "try using interpolation to verify programs with loops")
  private boolean interpolation = true;

  @Option(secure = true, description = "toggle deriving the interpolants from suffix formulas")
  private boolean deriveInterpolantFromSuffix = true;

  @Option(secure = true, description = "toggle collecting formulas by traversing ARG")
  private boolean collectFormulasByTraversingARG = false;

  @Option(secure = true, description = "toggle checking existence of covered states in ARG")
  private boolean checkExistenceOfCoveredStates = false;
<<<<<<< HEAD
=======

  @Option(secure = true, description = "toggle checking existence of target states in ARG")
  private boolean checkExistenceOfTargetStates = false;

  @Option(secure = true, description = "toggle sanity check of collected formulas")
  private boolean checkSanityOfFormulas = false;
>>>>>>> b2aab39b

  private final ConfigurableProgramAnalysis cpa;

  private final Algorithm algorithm;

  private final FormulaManagerView fmgr;
  private final PathFormulaManager pmgr;
  private final BooleanFormulaManagerView bfmgr;
  private final Solver solver;

  private final CFA cfa;

  public IMCAlgorithm(
      Algorithm pAlgorithm,
      ConfigurableProgramAnalysis pCPA,
      Configuration pConfig,
      LogManager pLogger,
      ReachedSetFactory pReachedSetFactory,
      ShutdownManager pShutdownManager,
      CFA pCFA,
      final Specification specification,
      AggregatedReachedSets pAggregatedReachedSets)
      throws InvalidConfigurationException, CPAException, InterruptedException {
    super(
        pAlgorithm,
        pCPA,
        pConfig,
        pLogger,
        pReachedSetFactory,
        pShutdownManager,
        pCFA,
        specification,
        new BMCStatistics(),
        false /* no invariant generator */,
        pAggregatedReachedSets);
    pConfig.inject(this);

    cpa = pCPA;
    cfa = pCFA;
    algorithm = pAlgorithm;

    @SuppressWarnings("resource")
    PredicateCPA predCpa = CPAs.retrieveCPAOrFail(cpa, PredicateCPA.class, IMCAlgorithm.class);
    solver = predCpa.getSolver();
    fmgr = solver.getFormulaManager();
    bfmgr = fmgr.getBooleanFormulaManager();
    pmgr = predCpa.getPathFormulaManager();
  }

  @Override
  public AlgorithmStatus run(final ReachedSet pReachedSet) throws CPAException, InterruptedException {
    try {
      return interpolationModelChecking(pReachedSet);
    } catch (SolverException e) {
      throw new CPAException("Solver Failure " + e.getMessage(), e);
    } finally {
      invariantGenerator.cancel();
    }
  }

  /**
   * The main method for interpolation-based model checking.
   *
   * @param pReachedSet Abstract Reachability Graph (ARG)
   *
   * @return {@code AlgorithmStatus.UNSOUND_AND_PRECISE} if an error location is reached, i.e.,
   *         unsafe; {@code AlgorithmStatus.SOUND_AND_PRECISE} if a fixed point is derived, i.e.,
   *         safe.
   */
  private AlgorithmStatus interpolationModelChecking(final ReachedSet pReachedSet)
      throws CPAException, SolverException, InterruptedException {
    if (!(cfa.getAllLoopHeads().isPresent() && cfa.getAllLoopHeads().orElseThrow().size() <= 1)) {
      throw new CPAException("Multi-loop programs are not supported yet");
    }

    logger.log(Level.FINE, "Performing interpolation-based model checking");
    do {
      int maxLoopIterations = CPAs.retrieveCPA(cpa, LoopBoundCPA.class).getMaxLoopIterations();

      shutdownNotifier.shutdownIfNecessary();
      logger.log(Level.FINE, "Unrolling with LBE, maxLoopIterations =", maxLoopIterations);
      stats.bmcPreparation.start();
      BMCHelper.unroll(logger, pReachedSet, algorithm, cpa);
      stats.bmcPreparation.stop();
      shutdownNotifier.shutdownIfNecessary();

      if (checkExistenceOfCoveredStates
          && !from(pReachedSet).transformAndConcat(e -> ((ARGState) e).getCoveredByThis())
              .isEmpty()) {
        throw new CPAException("Covered states exist in ARG, analysis result could be wrong.");
<<<<<<< HEAD
      }

      if (AbstractStates.getTargetStates(pReachedSet).isEmpty()) {
        logger.log(Level.INFO, "No target states in ARG");
        return AlgorithmStatus.SOUND_AND_PRECISE;
      }

      logger.log(Level.FINE, "Collecting prefix, loop, and suffix formulas");
      PartitionedFormulas formulas = collectFormulas(pReachedSet, maxLoopIterations);
      logger.log(Level.ALL, "The prefix is", formulas.prefixFormula.getFormula());
      logger.log(Level.ALL, "The loop is", formulas.loopFormula);
      logger.log(Level.ALL, "The suffix is", formulas.suffixFormula);
=======
      }

      if (checkExistenceOfTargetStates && AbstractStates.getTargetStates(pReachedSet).isEmpty()) {
        throw new CPAException("No target states exist in ARG, analysis result could be wrong.");
      }

      logger.log(Level.FINE, "Collecting prefix, loop, and suffix formulas");
      PartitionedFormulas formulas = collectFormulas(pReachedSet, maxLoopIterations);
      logger.log(Level.ALL, "The prefix is", formulas.prefixFormula.getFormula());
      logger.log(Level.ALL, "The loop is", formulas.loopFormula);
      logger.log(Level.ALL, "The suffix is", formulas.suffixFormula);

      if (checkSanityOfFormulas && !checkSanityOfFormulas(formulas)) {
        throw new CPAException("Collected formulas are insane, analysis result could be wrong.");
      }
>>>>>>> b2aab39b

      BooleanFormula reachErrorFormula =
          bfmgr.or(
              bfmgr.and(
                  formulas.prefixFormula.getFormula(),
                  formulas.loopFormula,
                  formulas.suffixFormula),
              formulas.errorBeforeLoopFormula);
      if (!solver.isUnsat(reachErrorFormula)) {
        logger.log(Level.FINE, "A target state is reached by BMC");
        return AlgorithmStatus.UNSOUND_AND_PRECISE;
      } else {
        logger.log(Level.FINE, "No error is found up to maxLoopIterations = ", maxLoopIterations);
        if (pReachedSet.hasViolatedProperties()) {
          TargetLocationCandidateInvariant.INSTANCE.assumeTruth(pReachedSet);
        }
      }

      if (interpolation && maxLoopIterations > 1) {
        logger.log(Level.FINE, "Computing fixed points by interpolation");
        try (InterpolatingProverEnvironment<?> itpProver =
            solver.newProverEnvironmentWithInterpolation()) {
          if (reachFixedPointByInterpolation(itpProver, formulas)) {
            return AlgorithmStatus.SOUND_AND_PRECISE;
          }
        }
      }
    } while (adjustConditions());
    return AlgorithmStatus.UNSOUND_AND_PRECISE;
  }

  /**
   * A helper method to collect formulas needed by IMC algorithm. Three formulas are collected:
   * prefix, loop, and suffix. Prefix formula describes all paths from the initial state to the
   * first LH. Loop formula describes all paths from the first LH to the second LH. Suffix formula
   * is the conjunction of the all paths from the second LH to the second last LH and the block
   * formulas at target states. The second LH to the second last LH was stored in a formula called
   * tail formula before, in order to save the effort to compute the conjunction in every unrolling
   * iteration. However, to make the code easier to understand, the tail formula is not stored in
   * {@link PartitionedFormulas} now. Considering the conjunction is only a syntactic operation, and
   * the unrolling numbers are typically not large, this trade-off between efficiency and
   * readability should be acceptable. Two subroutines to collect formulas are available: one
   * syntactic and the other semantic. The old implementation relies on {@link CFANode} to detect
   * syntactic loops, but it turns out that syntactic LHs are not always abstraction states, and
   * hence it might not always collect block formulas from abstraction states. To solve this
   * mismatch, a new implementation which directly traverses ARG was developed, and it guarantees to
   * collect block formulas from abstraction states. The new method can be enabled by setting
   * {@code imc.collectFormulasByTraversingARG=true}.
   *
   * @param pReachedSet Abstract Reachability Graph
   *
   * @param maxLoopIterations The upper bound of unrolling times
   *
   * @throws InterruptedException On shutdown request.
   *
   */
  private PartitionedFormulas collectFormulas(final ReachedSet pReachedSet, int maxLoopIterations)
      throws InterruptedException {
    if (collectFormulasByTraversingARG) {
      return collectFormulasByTraversingARG(pReachedSet);
    } else {
      return collectFormulasBySyntacticLoop(pReachedSet, maxLoopIterations);
    }
  }

  private PartitionedFormulas
      collectFormulasByTraversingARG(final ReachedSet pReachedSet) {
    PathFormula prefixFormula =
        new PathFormula(
            bfmgr.makeFalse(),
            SSAMap.emptySSAMap(),
            PointerTargetSet.emptyPointerTargetSet(),
            0);
    BooleanFormula loopFormula = bfmgr.makeTrue();
    BooleanFormula tailFormula = bfmgr.makeTrue();
    BooleanFormula targetFormula = bfmgr.makeFalse();
    BooleanFormula errorBeforeLoopFormula = bfmgr.makeFalse();
    for (AbstractState targetStateBeforeLoop : getTargetStatesBeforeLoop(pReachedSet)) {
      errorBeforeLoopFormula =
          bfmgr.or(
              errorBeforeLoopFormula,
              getPredicateAbstractionBlockFormula(targetStateBeforeLoop).getFormula());
    }
    if (!AbstractStates.getTargetStates(pReachedSet)
        .filter(e -> !isTargetStateBeforeLoopStart(e))
        .isEmpty()) {
      List<AbstractState> targetStatesAfterLoop = getTargetStatesAfterLoop(pReachedSet);
      // Initialize prefix, loop, and tail using the first target state after the loop
      // Assumption: every target state after the loop has the same abstraction-state path to root
      List<ARGState> abstractionStates = getAbstractionStatesToRoot(targetStatesAfterLoop.get(0));
      prefixFormula = getPredicateAbstractionBlockFormula(abstractionStates.get(1));
      if (abstractionStates.size() > 3) {
        loopFormula = getPredicateAbstractionBlockFormula(abstractionStates.get(2)).getFormula();
      }
      if (abstractionStates.size() > 4) {
        for (int i = 3; i < abstractionStates.size() - 1; ++i) {
          tailFormula =
              bfmgr.and(
                  tailFormula,
                  getPredicateAbstractionBlockFormula(abstractionStates.get(i)).getFormula());
        }
      }
      // Collect target formulas from each target state
      for (AbstractState targetState : targetStatesAfterLoop) {
        targetFormula =
            bfmgr.or(targetFormula, getPredicateAbstractionBlockFormula(targetState).getFormula());
      }
    }
    return new PartitionedFormulas(
        prefixFormula,
        loopFormula,
        bfmgr.and(tailFormula, targetFormula),
        errorBeforeLoopFormula);
  }

  private static boolean isTargetStateBeforeLoopStart(AbstractState pTargetState) {
    return getAbstractionStatesToRoot(pTargetState).size() == 2;
  }

  private static List<AbstractState> getTargetStatesBeforeLoop(final ReachedSet pReachedSet) {
    return AbstractStates.getTargetStates(pReachedSet)
        .filter(IMCAlgorithm::isTargetStateBeforeLoopStart)
        .toList();
  }

  private static List<AbstractState> getTargetStatesAfterLoop(final ReachedSet pReachedSet) {
    return AbstractStates.getTargetStates(pReachedSet)
        .filter(e -> !isTargetStateBeforeLoopStart(e))
        .toList();
  }

  private static List<ARGState> getAbstractionStatesToRoot(AbstractState pTargetState) {
    return from(ARGUtils.getOnePathTo((ARGState) pTargetState).asStatesList())
        .filter(e -> PredicateAbstractState.containsAbstractionState(e))
        .toList();
  }

  private static PathFormula getPredicateAbstractionBlockFormula(AbstractState pState) {
    return PredicateAbstractState.getPredicateState(pState)
        .getAbstractionFormula()
        .getBlockFormula();
  }

  private PartitionedFormulas collectFormulasBySyntacticLoop(
      final ReachedSet pReachedSet,
      int maxLoopIterations)
      throws InterruptedException {
    PathFormula prefixFormula = getLoopHeadFormula(pReachedSet, 0);
    BooleanFormula loopFormula = bfmgr.makeTrue();
    BooleanFormula tailFormula = bfmgr.makeTrue();
    if (maxLoopIterations > 1) {
      loopFormula = getLoopHeadFormula(pReachedSet, 1).getFormula();
    }
    if (maxLoopIterations > 2) {
      for (int k = 2; k < maxLoopIterations; ++k) {
        tailFormula = bfmgr.and(tailFormula, getLoopHeadFormula(pReachedSet, k).getFormula());
      }
    }
    BooleanFormula suffixFormula =
        bfmgr.and(tailFormula, getErrorFormula(pReachedSet, maxLoopIterations - 1));
    return new PartitionedFormulas(
        prefixFormula,
        loopFormula,
        suffixFormula,
        getErrorFormula(pReachedSet, -1));
<<<<<<< HEAD
=======
  }

  private boolean checkSanityOfFormulas(final PartitionedFormulas formulas)
      throws SolverException, InterruptedException {
    if (!bfmgr.isFalse(formulas.prefixFormula.getFormula())
        && !bfmgr.isTrue(formulas.loopFormula)
        && solver.isUnsat(bfmgr.and(formulas.prefixFormula.getFormula(), formulas.loopFormula))) {
      logger.log(Level.SEVERE, "The conjunction of prefix and loop should not be UNSAT!");
      return false;
    }
    return true;
>>>>>>> b2aab39b
  }

  /**
   * A helper method to get the block formula at the specified loop head location. Typically it
   * expects zero or one loop head state in ARG with the specified encountering number, because
   * multi-loop programs are excluded in the beginning. In this case, it returns a false block
   * formula if there is no loop head, or the block formula at the unique loop head. However, an
   * exception is caused by the pattern "{@code ERROR: goto ERROR;}". Under this situation, it
   * returns the disjunction of the block formulas to each loop head state.
   *
   * @param pReachedSet Abstract Reachability Graph
   *
   * @param numEncounterLoopHead The encounter times of the loop head location
   *
   * @return The {@code PathFormula} at the specified loop head location if the loop head is unique.
   *
   * @throws InterruptedException On shutdown request.
   *
   */
  private PathFormula getLoopHeadFormula(final ReachedSet pReachedSet, int numEncounterLoopHead)
      throws InterruptedException {
    List<AbstractState> loopHeads =
        getLoopHeadEncounterState(getLoopStart(pReachedSet), numEncounterLoopHead).toList();
    PathFormula formulaToLoopHeads =
        new PathFormula(
            bfmgr.makeFalse(),
            SSAMap.emptySSAMap(),
            PointerTargetSet.emptyPointerTargetSet(),
            0);
    for (AbstractState loopHeadState : loopHeads) {
      formulaToLoopHeads =
          pmgr.makeOr(formulaToLoopHeads, getPredicateAbstractionBlockFormula(loopHeadState));
    }
    return formulaToLoopHeads;
  }

  private static boolean isLoopStart(final AbstractState pState) {
    return AbstractStates.extractStateByType(pState, LocationState.class)
        .getLocationNode()
        .isLoopStart();
  }

  private static FluentIterable<AbstractState> getLoopStart(final ReachedSet pReachedSet) {
    return from(pReachedSet).filter(IMCAlgorithm::isLoopStart);
  }

  private static boolean
      isLoopHeadEncounterTime(final AbstractState pState, int numEncounterLoopHead) {
    return AbstractStates.extractStateByType(pState, LoopBoundState.class).getDeepestIteration()
        - 1 == numEncounterLoopHead;
  }

  private static FluentIterable<AbstractState> getLoopHeadEncounterState(
      final FluentIterable<AbstractState> pFluentIterable,
      final int numEncounterLoopHead) {
    return pFluentIterable.filter(e -> isLoopHeadEncounterTime(e, numEncounterLoopHead));
  }

  /**
   * A helper method to get the block formula at the specified error locations.
   *
   * @param pReachedSet Abstract Reachability Graph
   *
   * @param numEncounterLoopHead The times to encounter LH before reaching the error
   *
   * @return A {@code BooleanFormula} of the disjunction of block formulas at every error location
   *         if they exist; {@code False} if there is no error location with the specified encounter
   *         times.
   *
   */
  private BooleanFormula getErrorFormula(final ReachedSet pReachedSet, int numEncounterLoopHead) {
    return getLoopHeadEncounterState(
        AbstractStates.getTargetStates(pReachedSet),
        numEncounterLoopHead).transform(es -> getPredicateAbstractionBlockFormula(es).getFormula())
            .stream()
            .collect(bfmgr.toDisjunction());
  }

  /**
   * A helper method to derive an interpolant. It computes C=itp(A,B) or C'=!itp(B,A).
   *
   * @param itpProver SMT solver stack
   *
   * @param pFormulaA Formula A (prefix and loop)
   *
   * @param pFormulaB Formula B (suffix)
   *
   * @return A {@code BooleanFormula} interpolant
   *
   * @throws InterruptedException On shutdown request.
   *
   */
  private <T> BooleanFormula getInterpolantFrom(
      InterpolatingProverEnvironment<T> itpProver,
      final List<T> pFormulaA,
      final List<T> pFormulaB)
      throws SolverException, InterruptedException {
    if (deriveInterpolantFromSuffix) {
      logger.log(Level.FINE, "Deriving the interpolant from suffix (formula B) and negate it");
      return bfmgr.not(itpProver.getInterpolant(pFormulaB));
    } else {
      logger.log(Level.FINE, "Deriving the interpolant from prefix and loop (formula A)");
      return itpProver.getInterpolant(pFormulaA);
    }
  }

  /**
   * The method to iteratively compute fixed points by interpolation.
   *
   * @param itpProver the prover with interpolation enabled
   *
   * @return {@code true} if a fixed point is reached, i.e., property is proved; {@code false} if
   *         the current over-approximation is unsafe.
   *
   * @throws InterruptedException On shutdown request.
   *
   */
  private <T> boolean reachFixedPointByInterpolation(
      InterpolatingProverEnvironment<T> itpProver,
      final PartitionedFormulas formulas)
      throws InterruptedException, SolverException {
    BooleanFormula prefixBooleanFormula = formulas.prefixFormula.getFormula();
    SSAMap prefixSsaMap = formulas.prefixFormula.getSsa();
    logger.log(Level.ALL, "The SSA map is", prefixSsaMap);
    BooleanFormula currentImage = bfmgr.makeFalse();
    currentImage = bfmgr.or(currentImage, prefixBooleanFormula);

    List<T> formulaA = new ArrayList<>();
    List<T> formulaB = new ArrayList<>();
    formulaB.add(itpProver.push(formulas.suffixFormula));
    formulaA.add(itpProver.push(formulas.loopFormula));
    formulaA.add(itpProver.push(prefixBooleanFormula));

    while (itpProver.isUnsat()) {
      logger.log(Level.ALL, "The current image is", currentImage);
      BooleanFormula interpolant = getInterpolantFrom(itpProver, formulaA, formulaB);
      logger.log(Level.ALL, "The interpolant is", interpolant);
      interpolant = fmgr.instantiate(fmgr.uninstantiate(interpolant), prefixSsaMap);
      logger.log(Level.ALL, "After changing SSA", interpolant);
      if (solver.implies(interpolant, currentImage)) {
        logger.log(Level.INFO, "The current image reaches a fixed point");
        return true;
      }
      currentImage = bfmgr.or(currentImage, interpolant);
      itpProver.pop();
      formulaA.remove(formulaA.size() - 1);
      formulaA.add(itpProver.push(interpolant));
    }
    logger.log(Level.FINE, "The overapproximation is unsafe, going back to BMC phase");
    return false;
  }

  @Override
  protected CandidateGenerator getCandidateInvariants() {
    throw new AssertionError(
        "Class IMCAlgorithm does not support this function. It should not be called.");
  }

  /**
   * This class wraps three formulas used in IMC algorithm in order to avoid long parameter lists.
   * In addition, it also stores the disjunction of block formulas for the target states before the
   * loop. Therefore, a BMC query is the disjunction of 1) the conjunction of prefix, loop, and
   * suffix and 2) the errors before the loop. Note that prefixFormula is a {@link PathFormula} as
   * we need its {@link SSAMap} to update the SSA indices of derived interpolants.
   */
  private static class PartitionedFormulas {

    private final PathFormula prefixFormula;
    private final BooleanFormula loopFormula;
    private final BooleanFormula suffixFormula;
    private final BooleanFormula errorBeforeLoopFormula;

    public PartitionedFormulas(
        PathFormula pPrefixFormula,
        BooleanFormula pLoopFormula,
        BooleanFormula pSuffixFormula,
        BooleanFormula pErrorBeforeLoopFormula) {
      prefixFormula = pPrefixFormula;
      loopFormula = pLoopFormula;
      suffixFormula = pSuffixFormula;
      errorBeforeLoopFormula = pErrorBeforeLoopFormula;
    }
  }
}<|MERGE_RESOLUTION|>--- conflicted
+++ resolved
@@ -75,15 +75,12 @@
 
   @Option(secure = true, description = "toggle checking existence of covered states in ARG")
   private boolean checkExistenceOfCoveredStates = false;
-<<<<<<< HEAD
-=======
 
   @Option(secure = true, description = "toggle checking existence of target states in ARG")
   private boolean checkExistenceOfTargetStates = false;
 
   @Option(secure = true, description = "toggle sanity check of collected formulas")
   private boolean checkSanityOfFormulas = false;
->>>>>>> b2aab39b
 
   private final ConfigurableProgramAnalysis cpa;
 
@@ -174,12 +171,10 @@
           && !from(pReachedSet).transformAndConcat(e -> ((ARGState) e).getCoveredByThis())
               .isEmpty()) {
         throw new CPAException("Covered states exist in ARG, analysis result could be wrong.");
-<<<<<<< HEAD
-      }
-
-      if (AbstractStates.getTargetStates(pReachedSet).isEmpty()) {
-        logger.log(Level.INFO, "No target states in ARG");
-        return AlgorithmStatus.SOUND_AND_PRECISE;
+      }
+
+      if (checkExistenceOfTargetStates && AbstractStates.getTargetStates(pReachedSet).isEmpty()) {
+        throw new CPAException("No target states exist in ARG, analysis result could be wrong.");
       }
 
       logger.log(Level.FINE, "Collecting prefix, loop, and suffix formulas");
@@ -187,23 +182,10 @@
       logger.log(Level.ALL, "The prefix is", formulas.prefixFormula.getFormula());
       logger.log(Level.ALL, "The loop is", formulas.loopFormula);
       logger.log(Level.ALL, "The suffix is", formulas.suffixFormula);
-=======
-      }
-
-      if (checkExistenceOfTargetStates && AbstractStates.getTargetStates(pReachedSet).isEmpty()) {
-        throw new CPAException("No target states exist in ARG, analysis result could be wrong.");
-      }
-
-      logger.log(Level.FINE, "Collecting prefix, loop, and suffix formulas");
-      PartitionedFormulas formulas = collectFormulas(pReachedSet, maxLoopIterations);
-      logger.log(Level.ALL, "The prefix is", formulas.prefixFormula.getFormula());
-      logger.log(Level.ALL, "The loop is", formulas.loopFormula);
-      logger.log(Level.ALL, "The suffix is", formulas.suffixFormula);
 
       if (checkSanityOfFormulas && !checkSanityOfFormulas(formulas)) {
         throw new CPAException("Collected formulas are insane, analysis result could be wrong.");
       }
->>>>>>> b2aab39b
 
       BooleanFormula reachErrorFormula =
           bfmgr.or(
@@ -369,8 +351,6 @@
         loopFormula,
         suffixFormula,
         getErrorFormula(pReachedSet, -1));
-<<<<<<< HEAD
-=======
   }
 
   private boolean checkSanityOfFormulas(final PartitionedFormulas formulas)
@@ -382,7 +362,6 @@
       return false;
     }
     return true;
->>>>>>> b2aab39b
   }
 
   /**
