// This file is part of CPAchecker,
// a tool for configurable software verification:
// https://cpachecker.sosy-lab.org
//
// SPDX-FileCopyrightText: 2007-2020 Dirk Beyer <https://www.sosy-lab.org>
//
// SPDX-License-Identifier: Apache-2.0

package org.sosy_lab.cpachecker.core.algorithm.bmc;

import static com.google.common.collect.FluentIterable.from;

import com.google.common.collect.FluentIterable;
import java.util.ArrayList;
import java.util.List;
import java.util.logging.Level;
import org.sosy_lab.common.ShutdownManager;
import org.sosy_lab.common.configuration.Configuration;
import org.sosy_lab.common.configuration.InvalidConfigurationException;
import org.sosy_lab.common.configuration.Option;
import org.sosy_lab.common.configuration.Options;
import org.sosy_lab.common.log.LogManager;
import org.sosy_lab.cpachecker.cfa.CFA;
import org.sosy_lab.cpachecker.cfa.model.CFANode;
import org.sosy_lab.cpachecker.core.algorithm.Algorithm;
import org.sosy_lab.cpachecker.core.algorithm.bmc.candidateinvariants.TargetLocationCandidateInvariant;
import org.sosy_lab.cpachecker.core.interfaces.AbstractState;
import org.sosy_lab.cpachecker.core.interfaces.ConfigurableProgramAnalysis;
import org.sosy_lab.cpachecker.core.reachedset.AggregatedReachedSets;
import org.sosy_lab.cpachecker.core.reachedset.ReachedSet;
import org.sosy_lab.cpachecker.core.reachedset.ReachedSetFactory;
import org.sosy_lab.cpachecker.core.specification.Specification;
import org.sosy_lab.cpachecker.cpa.arg.ARGState;
import org.sosy_lab.cpachecker.cpa.arg.ARGUtils;
import org.sosy_lab.cpachecker.cpa.location.LocationState;
import org.sosy_lab.cpachecker.cpa.loopbound.LoopBoundCPA;
import org.sosy_lab.cpachecker.cpa.loopbound.LoopBoundState;
import org.sosy_lab.cpachecker.cpa.predicate.PredicateAbstractState;
import org.sosy_lab.cpachecker.cpa.predicate.PredicateCPA;
import org.sosy_lab.cpachecker.exceptions.CPAException;
import org.sosy_lab.cpachecker.util.AbstractStates;
import org.sosy_lab.cpachecker.util.CPAs;
import org.sosy_lab.cpachecker.util.predicates.pathformula.PathFormula;
import org.sosy_lab.cpachecker.util.predicates.pathformula.PathFormulaManager;
import org.sosy_lab.cpachecker.util.predicates.pathformula.SSAMap;
import org.sosy_lab.cpachecker.util.predicates.pathformula.pointeraliasing.PointerTargetSet;
import org.sosy_lab.cpachecker.util.predicates.smt.BooleanFormulaManagerView;
import org.sosy_lab.cpachecker.util.predicates.smt.FormulaManagerView;
import org.sosy_lab.cpachecker.util.predicates.smt.Solver;
import org.sosy_lab.java_smt.api.BooleanFormula;
import org.sosy_lab.java_smt.api.InterpolatingProverEnvironment;
import org.sosy_lab.java_smt.api.SolverException;

/**
 * This class provides an implementation of interpolation-based model checking algorithm, adapted
 * for program verification. The original algorithm was proposed in the paper "Interpolation and
 * SAT-based Model Checking" from K. L. McMillan. The algorithm consists of two phases: BMC phase
 * and interpolation phase. In the BMC phase, it unrolls the CFA and collects the path formula to
 * target states. If the path formula is UNSAT, it enters the interpolation phase, and computes
 * interpolants which are overapproximations of k-step reachable states. If the union of
 * interpolants grows to an inductive set of states, the property is proved. Otherwise, it returns
 * back to the BMC phase and keeps unrolling the CFA.
 */
@Options(prefix="imc")
public class IMCAlgorithm extends AbstractBMCAlgorithm implements Algorithm {

<<<<<<< HEAD
  @Option(secure = true, description = "try using interpolation to verify programs with loops")
=======
  @Option(secure = true, description = "toggle using interpolation to verify programs with loops")
>>>>>>> a5a17efb
  private boolean interpolation = true;

  @Option(secure = true, description = "toggle deriving the interpolants from suffix formulas")
  private boolean deriveInterpolantFromSuffix = true;

  @Option(secure = true, description = "toggle collecting formulas by traversing ARG")
<<<<<<< HEAD
  private boolean collectFormulasByTraversingARG = false;

  @Option(secure = true, description = "toggle checking existence of covered states in ARG")
  private boolean checkExistenceOfCoveredStates = false;

  @Option(secure = true, description = "toggle checking existence of target states in ARG")
  private boolean checkExistenceOfTargetStates = false;
=======
  private boolean collectFormulasByTraversingARG = true;

  @Option(secure = true, description = "toggle checking forward conditions")
  private boolean checkForwardConditions = true;

  @Option(secure = true, description = "toggle checking existence of covered states in ARG")
  private boolean checkExistenceOfCoveredStates = true;
>>>>>>> a5a17efb

  @Option(secure = true, description = "toggle sanity check of collected formulas")
  private boolean checkSanityOfFormulas = false;

  private final ConfigurableProgramAnalysis cpa;

  private final Algorithm algorithm;

  private final FormulaManagerView fmgr;
  private final PathFormulaManager pmgr;
  private final BooleanFormulaManagerView bfmgr;
  private final Solver solver;

  private final CFA cfa;

  public IMCAlgorithm(
      Algorithm pAlgorithm,
      ConfigurableProgramAnalysis pCPA,
      Configuration pConfig,
      LogManager pLogger,
      ReachedSetFactory pReachedSetFactory,
      ShutdownManager pShutdownManager,
      CFA pCFA,
      final Specification specification,
      AggregatedReachedSets pAggregatedReachedSets)
      throws InvalidConfigurationException, CPAException, InterruptedException {
    super(
        pAlgorithm,
        pCPA,
        pConfig,
        pLogger,
        pReachedSetFactory,
        pShutdownManager,
        pCFA,
        specification,
        new BMCStatistics(),
        false /* no invariant generator */,
        pAggregatedReachedSets);
    pConfig.inject(this);

    cpa = pCPA;
    cfa = pCFA;
    algorithm = pAlgorithm;

    @SuppressWarnings("resource")
    PredicateCPA predCpa = CPAs.retrieveCPAOrFail(cpa, PredicateCPA.class, IMCAlgorithm.class);
    solver = predCpa.getSolver();
    fmgr = solver.getFormulaManager();
    bfmgr = fmgr.getBooleanFormulaManager();
    pmgr = predCpa.getPathFormulaManager();
  }

  @Override
  public AlgorithmStatus run(final ReachedSet pReachedSet) throws CPAException, InterruptedException {
    try {
      return interpolationModelChecking(pReachedSet);
    } catch (SolverException e) {
      throw new CPAException("Solver Failure " + e.getMessage(), e);
    } finally {
      invariantGenerator.cancel();
    }
  }

  /**
   * The main method for interpolation-based model checking.
   *
   * @param pReachedSet Abstract Reachability Graph (ARG)
   * @return {@code AlgorithmStatus.UNSOUND_AND_PRECISE} if an error location is reached, i.e.,
   *         unsafe; {@code AlgorithmStatus.SOUND_AND_PRECISE} if a fixed point is derived, i.e.,
   *         safe.
   */
  private AlgorithmStatus interpolationModelChecking(final ReachedSet pReachedSet)
      throws CPAException, SolverException, InterruptedException {
    if (!(cfa.getAllLoopHeads().isPresent() && cfa.getAllLoopHeads().orElseThrow().size() <= 1)) {
      throw new CPAException("Multi-loop programs are not supported yet");
    }

    logger.log(Level.FINE, "Performing interpolation-based model checking");
    do {
      int maxLoopIterations = CPAs.retrieveCPA(cpa, LoopBoundCPA.class).getMaxLoopIterations();

      shutdownNotifier.shutdownIfNecessary();
      logger.log(Level.FINE, "Unrolling with LBE, maxLoopIterations =", maxLoopIterations);
      stats.bmcPreparation.start();
      BMCHelper.unroll(logger, pReachedSet, algorithm, cpa);
      stats.bmcPreparation.stop();
      shutdownNotifier.shutdownIfNecessary();

      if (checkExistenceOfCoveredStates
          && !from(pReachedSet).transformAndConcat(e -> ((ARGState) e).getCoveredByThis())
              .isEmpty()) {
        throw new CPAException("Covered states exist in ARG, analysis result could be wrong.");
<<<<<<< HEAD
      }

      if (checkExistenceOfTargetStates && AbstractStates.getTargetStates(pReachedSet).isEmpty()) {
        logger.log(Level.WARNING, "No target states at maxLoopIterations =", maxLoopIterations);
        if (maxLoopIterations == 1) {
          adjustConditions();
          continue;
        } else {
          return AlgorithmStatus.SOUND_AND_PRECISE;
        }
=======
>>>>>>> a5a17efb
      }

      logger.log(Level.FINE, "Collecting prefix, loop, and suffix formulas");
      PartitionedFormulas formulas = collectFormulas(pReachedSet, maxLoopIterations);
<<<<<<< HEAD
      logger.log(Level.ALL, "The prefix is", formulas.prefixFormula.getFormula());
      logger.log(Level.ALL, "The loop is", formulas.loopFormula);
      logger.log(Level.ALL, "The suffix is", formulas.suffixFormula);
=======
      formulas.printCollectedFormulas(logger);
>>>>>>> a5a17efb

      if (checkSanityOfFormulas && !checkSanityOfFormulas(formulas)) {
        throw new CPAException("Collected formulas are insane, analysis result could be wrong.");
      }

<<<<<<< HEAD
      BooleanFormula reachErrorFormula =
          bfmgr.or(
              bfmgr.and(
                  formulas.prefixFormula.getFormula(),
                  formulas.loopFormula,
                  formulas.suffixFormula),
              formulas.errorBeforeLoopFormula);
=======
      BooleanFormula reachErrorFormula = buildReachErrorFormula(formulas);
>>>>>>> a5a17efb
      if (!solver.isUnsat(reachErrorFormula)) {
        logger.log(Level.FINE, "A target state is reached by BMC");
        return AlgorithmStatus.UNSOUND_AND_PRECISE;
      } else {
        logger.log(Level.FINE, "No error is found up to maxLoopIterations = ", maxLoopIterations);
        if (pReachedSet.hasViolatedProperties()) {
          TargetLocationCandidateInvariant.INSTANCE.assumeTruth(pReachedSet);
        }
<<<<<<< HEAD
=======
      }

      if (checkForwardConditions) {
        BooleanFormula boundingAssertionFormula = buildBoundingAssertionFormula(formulas);
        if (solver.isUnsat(boundingAssertionFormula)) {
          logger.log(Level.FINE, "The program cannot be further unrolled");
          return AlgorithmStatus.SOUND_AND_PRECISE;
        }
>>>>>>> a5a17efb
      }

      if (interpolation && maxLoopIterations > 1) {
        logger.log(Level.FINE, "Computing fixed points by interpolation");
        try (InterpolatingProverEnvironment<?> itpProver =
            solver.newProverEnvironmentWithInterpolation()) {
          if (reachFixedPointByInterpolation(itpProver, formulas)) {
            return AlgorithmStatus.SOUND_AND_PRECISE;
          }
        }
      }
    } while (adjustConditions());
    return AlgorithmStatus.UNSOUND_AND_PRECISE;
  }

  /**
<<<<<<< HEAD
   * A helper method to collect formulas needed by IMC algorithm. Three formulas are collected:
   * prefix, loop, and suffix. Prefix formula describes all paths from the initial state to the
   * first LH. Loop formula describes all paths from the first LH to the second LH. Suffix formula
   * is the conjunction of the all paths from the second LH to the second last LH and the block
   * formulas at target states. The second LH to the second last LH was stored in a formula called
   * tail formula before, in order to save the effort to compute the conjunction in every unrolling
   * iteration. However, to make the code easier to understand, the tail formula is not stored in
   * {@link PartitionedFormulas} now. Considering the conjunction is only a syntactic operation, and
   * the unrolling numbers are typically not large, this trade-off between efficiency and
   * readability should be acceptable. Two subroutines to collect formulas are available: one
   * syntactic and the other semantic. The old implementation relies on {@link CFANode} to detect
   * syntactic loops, but it turns out that syntactic LHs are not always abstraction states, and
   * hence it might not always collect block formulas from abstraction states. To solve this
   * mismatch, a new implementation which directly traverses ARG was developed, and it guarantees to
   * collect block formulas from abstraction states. The new method can be enabled by setting
   * {@code imc.collectFormulasByTraversingARG=true}.
   *
   * @param pReachedSet Abstract Reachability Graph
   *
   * @param maxLoopIterations The upper bound of unrolling times
   *
   * @throws InterruptedException On shutdown request.
   *
=======
   * A helper method to collect formulas needed by IMC algorithm. Two subroutines to collect
   * formulas are available: one syntactic and the other semantic. The old implementation relies on
   * {@link CFANode} to detect syntactic loops, but it turns out that syntactic LHs are not always
   * abstraction states, and hence it might not always collect block formulas at abstraction states.
   * To solve this mismatch, a new implementation which directly traverses ARG was developed, and it
   * guarantees to collect block formulas always at abstraction states. The new method can be
   * enabled by setting {@code imc.collectFormulasByTraversingARG=true}.
   *
   * @param pReachedSet Abstract Reachability Graph
   * @param maxLoopIterations The upper bound of unrolling times
   * @throws InterruptedException On shutdown request.
>>>>>>> a5a17efb
   */
  private PartitionedFormulas collectFormulas(final ReachedSet pReachedSet, int maxLoopIterations)
      throws InterruptedException {
    if (collectFormulasByTraversingARG) {
      return collectFormulasByTraversingARG(pReachedSet);
    } else {
      return collectFormulasBySyntacticLoop(pReachedSet, maxLoopIterations);
    }
  }

<<<<<<< HEAD
  private PartitionedFormulas
      collectFormulasByTraversingARG(final ReachedSet pReachedSet) {
=======
  /**
   * The semantic subroutine to collect formulas.
   *
   * @param pReachedSet Abstract Reachability Graph
   */
  private PartitionedFormulas
      collectFormulasByTraversingARG(final ReachedSet pReachedSet) {
    // Collect prefix, loop, tail, and target formulas
>>>>>>> a5a17efb
    PathFormula prefixFormula =
        new PathFormula(
            bfmgr.makeFalse(),
            SSAMap.emptySSAMap(),
            PointerTargetSet.emptyPointerTargetSet(),
            0);
    BooleanFormula loopFormula = bfmgr.makeTrue();
    BooleanFormula tailFormula = bfmgr.makeTrue();
<<<<<<< HEAD
    BooleanFormula targetFormula = bfmgr.makeFalse();
    BooleanFormula errorBeforeLoopFormula = bfmgr.makeFalse();
    for (AbstractState targetStateBeforeLoop : getTargetStatesBeforeLoop(pReachedSet)) {
      errorBeforeLoopFormula =
          bfmgr.or(
              errorBeforeLoopFormula,
              getPredicateAbstractionBlockFormula(targetStateBeforeLoop).getFormula());
    }
    if (!AbstractStates.getTargetStates(pReachedSet)
        .filter(e -> !isTargetStateBeforeLoopStart(e))
        .isEmpty()) {
      List<AbstractState> targetStatesAfterLoop = getTargetStatesAfterLoop(pReachedSet);
      // Initialize prefix, loop, and tail using the first target state after the loop
      // Assumption: every target state after the loop has the same abstraction-state path to root
      List<ARGState> abstractionStates = getAbstractionStatesToRoot(targetStatesAfterLoop.get(0));
      prefixFormula = getPredicateAbstractionBlockFormula(abstractionStates.get(1));
      if (abstractionStates.size() > 3) {
        loopFormula = getPredicateAbstractionBlockFormula(abstractionStates.get(2)).getFormula();
      }
      if (abstractionStates.size() > 4) {
        for (int i = 3; i < abstractionStates.size() - 1; ++i) {
          tailFormula =
              bfmgr.and(
                  tailFormula,
                  getPredicateAbstractionBlockFormula(abstractionStates.get(i)).getFormula());
        }
      }
      // Collect target formulas from each target state
      for (AbstractState targetState : targetStatesAfterLoop) {
        targetFormula =
            bfmgr.or(targetFormula, getPredicateAbstractionBlockFormula(targetState).getFormula());
      }
    }
    return new PartitionedFormulas(
        prefixFormula,
        loopFormula,
        bfmgr.and(tailFormula, targetFormula),
        errorBeforeLoopFormula);
  }

=======
    FluentIterable<AbstractState> targetStatesAfterLoop = getTargetStatesAfterLoop(pReachedSet);
    BooleanFormula targetFormula = createDisjunctionFromStates(targetStatesAfterLoop);
    if (!targetStatesAfterLoop.isEmpty()) {
      // Initialize prefix, loop, and tail using the first target state after the loop
      // Assumption: every target state after the loop has the same abstraction-state path to root
      List<ARGState> abstractionStates = getAbstractionStatesToRoot(targetStatesAfterLoop.get(0));
      prefixFormula = buildPrefixFormula(abstractionStates);
      loopFormula = buildLoopFormula(abstractionStates);
      tailFormula = buildTailFormula(abstractionStates);
    }
    // Collect bound formula
    FluentIterable<AbstractState> stopStates =
        from(pReachedSet).filter(AbstractBMCAlgorithm::isStopState)
            .filter(AbstractBMCAlgorithm::isRelevantForReachability);
    BooleanFormula boundFormula = createDisjunctionFromStates(stopStates);
    // Collect error before loop formula
    BooleanFormula errorBeforeLoopFormula =
        createDisjunctionFromStates(getTargetStatesBeforeLoop(pReachedSet));
    return new PartitionedFormulas(
        prefixFormula,
        loopFormula,
        tailFormula,
        targetFormula,
        boundFormula,
        errorBeforeLoopFormula);
  }

  private PathFormula buildPrefixFormula(final List<ARGState> pAbstractionStates) {
    return getPredicateAbstractionBlockFormula(pAbstractionStates.get(1));
  }

  private BooleanFormula buildLoopFormula(final List<ARGState> pAbstractionStates) {
    return pAbstractionStates.size() > 3
        ? getPredicateAbstractionBlockFormula(pAbstractionStates.get(2)).getFormula()
        : bfmgr.makeTrue();
  }

  private BooleanFormula buildTailFormula(final List<ARGState> pAbstractionStates) {
    BooleanFormula tailFormula = bfmgr.makeTrue();
    if (pAbstractionStates.size() > 4) {
      for (int i = 3; i < pAbstractionStates.size() - 1; ++i) {
        tailFormula =
            bfmgr.and(
                tailFormula,
                getPredicateAbstractionBlockFormula(pAbstractionStates.get(i)).getFormula());
      }
    }
    return tailFormula;
  }

  private BooleanFormula createDisjunctionFromStates(final FluentIterable<AbstractState> pStates) {
    return pStates.transform(e -> getPredicateAbstractionBlockFormula(e).getFormula())
        .stream()
        .collect(bfmgr.toDisjunction());
  }

>>>>>>> a5a17efb
  private static boolean isTargetStateBeforeLoopStart(AbstractState pTargetState) {
    return getAbstractionStatesToRoot(pTargetState).size() == 2;
  }

<<<<<<< HEAD
  private static List<AbstractState> getTargetStatesBeforeLoop(final ReachedSet pReachedSet) {
    return AbstractStates.getTargetStates(pReachedSet)
        .filter(IMCAlgorithm::isTargetStateBeforeLoopStart)
        .toList();
  }

  private static List<AbstractState> getTargetStatesAfterLoop(final ReachedSet pReachedSet) {
    return AbstractStates.getTargetStates(pReachedSet)
        .filter(e -> !isTargetStateBeforeLoopStart(e))
        .toList();
=======
  private static FluentIterable<AbstractState>
      getTargetStatesBeforeLoop(final ReachedSet pReachedSet) {
    return AbstractStates.getTargetStates(pReachedSet)
        .filter(IMCAlgorithm::isTargetStateBeforeLoopStart);
  }

  private static FluentIterable<AbstractState>
      getTargetStatesAfterLoop(final ReachedSet pReachedSet) {
    return AbstractStates.getTargetStates(pReachedSet)
        .filter(e -> !isTargetStateBeforeLoopStart(e));
>>>>>>> a5a17efb
  }

  private static List<ARGState> getAbstractionStatesToRoot(AbstractState pTargetState) {
    return from(ARGUtils.getOnePathTo((ARGState) pTargetState).asStatesList())
        .filter(e -> PredicateAbstractState.containsAbstractionState(e))
        .toList();
  }

  private static PathFormula getPredicateAbstractionBlockFormula(AbstractState pState) {
    return PredicateAbstractState.getPredicateState(pState)
        .getAbstractionFormula()
        .getBlockFormula();
<<<<<<< HEAD
  }

  private PartitionedFormulas collectFormulasBySyntacticLoop(
      final ReachedSet pReachedSet,
      int maxLoopIterations)
      throws InterruptedException {
    PathFormula prefixFormula = getLoopHeadFormula(pReachedSet, 0);
    BooleanFormula loopFormula = bfmgr.makeTrue();
    BooleanFormula tailFormula = bfmgr.makeTrue();
    if (maxLoopIterations > 1) {
      loopFormula = getLoopHeadFormula(pReachedSet, 1).getFormula();
    }
    if (maxLoopIterations > 2) {
      for (int k = 2; k < maxLoopIterations; ++k) {
        tailFormula = bfmgr.and(tailFormula, getLoopHeadFormula(pReachedSet, k).getFormula());
      }
    }
    BooleanFormula suffixFormula =
        bfmgr.and(tailFormula, getErrorFormula(pReachedSet, maxLoopIterations - 1));
    return new PartitionedFormulas(
        prefixFormula,
        loopFormula,
        suffixFormula,
        getErrorFormula(pReachedSet, -1));
  }

  private boolean checkSanityOfFormulas(final PartitionedFormulas formulas)
      throws SolverException, InterruptedException {
    if (!bfmgr.isFalse(formulas.prefixFormula.getFormula())
        && !bfmgr.isTrue(formulas.loopFormula)
        && solver.isUnsat(bfmgr.and(formulas.prefixFormula.getFormula(), formulas.loopFormula))) {
      logger.log(Level.SEVERE, "The conjunction of prefix and loop should not be UNSAT!");
      return false;
    }
    return true;
  }

  /**
   * A helper method to get the block formula at the specified loop head location. Typically it
   * expects zero or one loop head state in ARG with the specified encountering number, because
   * multi-loop programs are excluded in the beginning. In this case, it returns a false block
   * formula if there is no loop head, or the block formula at the unique loop head. However, an
   * exception is caused by the pattern "{@code ERROR: goto ERROR;}". Under this situation, it
   * returns the disjunction of the block formulas to each loop head state.
=======
  }

  /**
   * The syntactical subroutine to collect formulas.
>>>>>>> a5a17efb
   *
   * @param pReachedSet Abstract Reachability Graph
   * @param maxLoopIterations The current unrolling upper bound
   * @throws InterruptedException On shutdown request.
   */
  private PartitionedFormulas collectFormulasBySyntacticLoop(
      final ReachedSet pReachedSet,
      int maxLoopIterations)
      throws InterruptedException {
    PathFormula prefixFormula = getLoopHeadFormula(pReachedSet, 0);
    BooleanFormula loopFormula = bfmgr.makeTrue();
    BooleanFormula tailFormula = bfmgr.makeTrue();
    if (maxLoopIterations > 1) {
      loopFormula = getLoopHeadFormula(pReachedSet, 1).getFormula();
    }
    if (maxLoopIterations > 2) {
      for (int k = 2; k < maxLoopIterations; ++k) {
        tailFormula = bfmgr.and(tailFormula, getLoopHeadFormula(pReachedSet, k).getFormula());
      }
    }
    return new PartitionedFormulas(
        prefixFormula,
        loopFormula,
        tailFormula,
        getErrorFormula(pReachedSet, maxLoopIterations - 1),
        getLoopHeadFormula(pReachedSet, maxLoopIterations).getFormula(),
        getErrorFormula(pReachedSet, -1));
  }

  /**
   * A helper method to get the block formula at the specified loop head location. Typically it
   * expects zero or one loop head state in ARG with the specified encountering number, because
   * multi-loop programs are excluded in the beginning. In this case, it returns a false block
   * formula if there is no loop head, or the block formula at the unique loop head. However, an
   * exception is caused by the pattern "{@code ERROR: goto ERROR;}". Under this situation, it
   * returns the disjunction of the block formulas to each loop head state.
   *
   * @param pReachedSet Abstract Reachability Graph
   * @param numEncounterLoopHead The encounter times of the loop head location
   * @return The {@code PathFormula} at the specified loop head location if the loop head is unique.
   * @throws InterruptedException On shutdown request.
   */
  private PathFormula getLoopHeadFormula(final ReachedSet pReachedSet, int numEncounterLoopHead)
      throws InterruptedException {
    List<AbstractState> loopHeads =
        getLoopHeadEncounterState(getLoopStart(pReachedSet), numEncounterLoopHead).toList();
    PathFormula formulaToLoopHeads =
        new PathFormula(
            bfmgr.makeFalse(),
            SSAMap.emptySSAMap(),
            PointerTargetSet.emptyPointerTargetSet(),
            0);
    for (AbstractState loopHeadState : loopHeads) {
      formulaToLoopHeads =
          pmgr.makeOr(formulaToLoopHeads, getPredicateAbstractionBlockFormula(loopHeadState));
    }
    return formulaToLoopHeads;
  }

  private static boolean isLoopStart(final AbstractState pState) {
    return AbstractStates.extractStateByType(pState, LocationState.class)
        .getLocationNode()
        .isLoopStart();
  }

  private static FluentIterable<AbstractState> getLoopStart(final ReachedSet pReachedSet) {
    return from(pReachedSet).filter(IMCAlgorithm::isLoopStart);
  }

  private static boolean
      isLoopHeadEncounterTime(final AbstractState pState, int numEncounterLoopHead) {
    return AbstractStates.extractStateByType(pState, LoopBoundState.class).getDeepestIteration()
        - 1 == numEncounterLoopHead;
  }

  private static FluentIterable<AbstractState> getLoopHeadEncounterState(
      final FluentIterable<AbstractState> pFluentIterable,
      final int numEncounterLoopHead) {
    return pFluentIterable.filter(e -> isLoopHeadEncounterTime(e, numEncounterLoopHead));
  }

  /**
   * A helper method to get the block formula at the specified error locations.
   *
   * @param pReachedSet Abstract Reachability Graph
<<<<<<< HEAD
   *
   * @param numEncounterLoopHead The times to encounter LH before reaching the error
   *
   * @return A {@code BooleanFormula} of the disjunction of block formulas at every error location
   *         if they exist; {@code False} if there is no error location with the specified encounter
   *         times.
   *
   */
  private BooleanFormula getErrorFormula(final ReachedSet pReachedSet, int numEncounterLoopHead) {
    return getLoopHeadEncounterState(
        AbstractStates.getTargetStates(pReachedSet),
        numEncounterLoopHead).transform(es -> getPredicateAbstractionBlockFormula(es).getFormula())
            .stream()
            .collect(bfmgr.toDisjunction());
=======
   * @param numEncounterLoopHead The times to encounter LH before reaching the error
   * @return A {@code BooleanFormula} of the disjunction of block formulas at every error location
   *         if they exist; {@code False} if there is no error location with the specified encounter
   *         times.
   */
  private BooleanFormula getErrorFormula(final ReachedSet pReachedSet, int numEncounterLoopHead) {
    return createDisjunctionFromStates(
        getLoopHeadEncounterState(
        AbstractStates.getTargetStates(pReachedSet),
            numEncounterLoopHead));
>>>>>>> a5a17efb
  }

  /**
   * A helper method to derive an interpolant. It computes either C=itp(A,B) or C'=!itp(B,A).
   *
   * @param itpProver SMT solver stack
   * @param pFormulaA Formula A (prefix and loop)
   * @param pFormulaB Formula B (suffix)
   * @return A {@code BooleanFormula} interpolant
   * @throws InterruptedException On shutdown request.
   */
  private <T> BooleanFormula getInterpolantFrom(
      InterpolatingProverEnvironment<T> itpProver,
      final List<T> pFormulaA,
      final List<T> pFormulaB)
      throws SolverException, InterruptedException {
    if (deriveInterpolantFromSuffix) {
      logger.log(Level.FINE, "Deriving the interpolant from suffix (formula B) and negate it");
      return bfmgr.not(itpProver.getInterpolant(pFormulaB));
    } else {
      logger.log(Level.FINE, "Deriving the interpolant from prefix and loop (formula A)");
      return itpProver.getInterpolant(pFormulaA);
    }
  }

  /**
   * The method to iteratively compute fixed points by interpolation.
   *
   * @param itpProver the prover with interpolation enabled
<<<<<<< HEAD
   *
=======
>>>>>>> a5a17efb
   * @return {@code true} if a fixed point is reached, i.e., property is proved; {@code false} if
   *         the current over-approximation is unsafe.
   * @throws InterruptedException On shutdown request.
   */
  private <T> boolean reachFixedPointByInterpolation(
      InterpolatingProverEnvironment<T> itpProver,
      final PartitionedFormulas formulas)
      throws InterruptedException, SolverException {
    BooleanFormula prefixBooleanFormula = formulas.prefixFormula.getFormula();
<<<<<<< HEAD
=======
    BooleanFormula suffixFormula = bfmgr.and(formulas.tailFormula, formulas.targetFormula);
>>>>>>> a5a17efb
    SSAMap prefixSsaMap = formulas.prefixFormula.getSsa();
    logger.log(Level.ALL, "The SSA map is", prefixSsaMap);
    BooleanFormula currentImage = bfmgr.makeFalse();
    currentImage = bfmgr.or(currentImage, prefixBooleanFormula);

    List<T> formulaA = new ArrayList<>();
    List<T> formulaB = new ArrayList<>();
<<<<<<< HEAD
    formulaB.add(itpProver.push(formulas.suffixFormula));
=======
    formulaB.add(itpProver.push(suffixFormula));
>>>>>>> a5a17efb
    formulaA.add(itpProver.push(formulas.loopFormula));
    formulaA.add(itpProver.push(prefixBooleanFormula));

    while (itpProver.isUnsat()) {
      logger.log(Level.ALL, "The current image is", currentImage);
      BooleanFormula interpolant = getInterpolantFrom(itpProver, formulaA, formulaB);
      logger.log(Level.ALL, "The interpolant is", interpolant);
      interpolant = fmgr.instantiate(fmgr.uninstantiate(interpolant), prefixSsaMap);
      logger.log(Level.ALL, "After changing SSA", interpolant);
      if (solver.implies(interpolant, currentImage)) {
        logger.log(Level.INFO, "The current image reaches a fixed point");
        return true;
      }
      currentImage = bfmgr.or(currentImage, interpolant);
      itpProver.pop();
      formulaA.remove(formulaA.size() - 1);
      formulaA.add(itpProver.push(interpolant));
    }
    logger.log(Level.FINE, "The overapproximation is unsafe, going back to BMC phase");
    return false;
  }

  @Override
  protected CandidateGenerator getCandidateInvariants() {
    throw new AssertionError(
        "Class IMCAlgorithm does not support this function. It should not be called.");
  }

  /**
<<<<<<< HEAD
   * This class wraps three formulas used in IMC algorithm in order to avoid long parameter lists.
   * In addition, it also stores the disjunction of block formulas for the target states before the
   * loop. Therefore, a BMC query is the disjunction of 1) the conjunction of prefix, loop, and
   * suffix and 2) the errors before the loop. Note that prefixFormula is a {@link PathFormula} as
   * we need its {@link SSAMap} to update the SSA indices of derived interpolants.
=======
   * This class wraps formulas used in IMC algorithm in order to avoid long parameter lists. These
   * formulas include: prefix (LH, k=0), loop (LH, k=1), tail (LH, k=2~k_max-1), target (ERR,
   * k=k_max-1), and bound (LH, k=k_max). In addition, it also stores the disjunction of block
   * formulas for the target states (ERR, -1) before the loop. Therefore, the BMC query is the
   * disjunction of 1) the conjunction of prefix, loop, tail, and target, and 2) the errors before
   * the loop, and the bounding assertion query is the conjunction of prefix, loop, tail, and bound.
   * Note that prefixFormula is a {@link PathFormula} as we need its {@link SSAMap} to update the
   * SSA indices of derived interpolants.
>>>>>>> a5a17efb
   */
  private static class PartitionedFormulas {

    private final PathFormula prefixFormula;
    private final BooleanFormula loopFormula;
<<<<<<< HEAD
    private final BooleanFormula suffixFormula;
    private final BooleanFormula errorBeforeLoopFormula;

    public PartitionedFormulas(
        PathFormula pPrefixFormula,
        BooleanFormula pLoopFormula,
        BooleanFormula pSuffixFormula,
        BooleanFormula pErrorBeforeLoopFormula) {
      prefixFormula = pPrefixFormula;
      loopFormula = pLoopFormula;
      suffixFormula = pSuffixFormula;
      errorBeforeLoopFormula = pErrorBeforeLoopFormula;
    }
  }
=======
    private final BooleanFormula tailFormula;
    private final BooleanFormula targetFormula;
    private final BooleanFormula boundFormula;
    private final BooleanFormula errorBeforeLoopFormula;

    public void printCollectedFormulas(LogManager pLogger) {
      pLogger.log(Level.ALL, "Prefix:", prefixFormula.getFormula());
      pLogger.log(Level.ALL, "Loop:", loopFormula);
      pLogger.log(Level.ALL, "Tail:", tailFormula);
      pLogger.log(Level.ALL, "Target:", targetFormula);
      pLogger.log(Level.ALL, "Bound:", boundFormula);
      pLogger.log(Level.ALL, "Error before loop:", errorBeforeLoopFormula);
    }

    public PartitionedFormulas(
        PathFormula pPrefixFormula,
        BooleanFormula pLoopFormula,
        BooleanFormula pTailFormula,
        BooleanFormula pTargetFormula,
        BooleanFormula pBoundFormula,
        BooleanFormula pErrorBeforeLoopFormula) {
      prefixFormula = pPrefixFormula;
      loopFormula = pLoopFormula;
      tailFormula = pTailFormula;
      targetFormula = pTargetFormula;
      boundFormula = pBoundFormula;
      errorBeforeLoopFormula = pErrorBeforeLoopFormula;
    }
  }

  private BooleanFormula buildReachErrorFormula(final PartitionedFormulas pFormulas) {
    return bfmgr.or(
        bfmgr.and(
            pFormulas.prefixFormula.getFormula(),
            pFormulas.loopFormula,
            pFormulas.tailFormula,
            pFormulas.targetFormula),
        pFormulas.errorBeforeLoopFormula);
  }

  private BooleanFormula buildBoundingAssertionFormula(final PartitionedFormulas pFormulas) {
    return bfmgr.and(
        pFormulas.prefixFormula.getFormula(),
        pFormulas.loopFormula,
        pFormulas.tailFormula,
        pFormulas.boundFormula);
  }

  private boolean checkSanityOfFormulas(final PartitionedFormulas pFormulas)
      throws SolverException, InterruptedException {
    if (!bfmgr.isFalse(pFormulas.prefixFormula.getFormula())
        && !bfmgr.isTrue(pFormulas.loopFormula)
        && solver.isUnsat(bfmgr.and(pFormulas.prefixFormula.getFormula(), pFormulas.loopFormula))) {
      logger.log(Level.SEVERE, "The conjunction of prefix and loop should not be UNSAT!");
      return false;
    }
    return true;
  }
>>>>>>> a5a17efb
}<|MERGE_RESOLUTION|>--- conflicted
+++ resolved
@@ -64,26 +64,13 @@
 @Options(prefix="imc")
 public class IMCAlgorithm extends AbstractBMCAlgorithm implements Algorithm {
 
-<<<<<<< HEAD
-  @Option(secure = true, description = "try using interpolation to verify programs with loops")
-=======
   @Option(secure = true, description = "toggle using interpolation to verify programs with loops")
->>>>>>> a5a17efb
   private boolean interpolation = true;
 
   @Option(secure = true, description = "toggle deriving the interpolants from suffix formulas")
   private boolean deriveInterpolantFromSuffix = true;
 
   @Option(secure = true, description = "toggle collecting formulas by traversing ARG")
-<<<<<<< HEAD
-  private boolean collectFormulasByTraversingARG = false;
-
-  @Option(secure = true, description = "toggle checking existence of covered states in ARG")
-  private boolean checkExistenceOfCoveredStates = false;
-
-  @Option(secure = true, description = "toggle checking existence of target states in ARG")
-  private boolean checkExistenceOfTargetStates = false;
-=======
   private boolean collectFormulasByTraversingARG = true;
 
   @Option(secure = true, description = "toggle checking forward conditions")
@@ -91,7 +78,6 @@
 
   @Option(secure = true, description = "toggle checking existence of covered states in ARG")
   private boolean checkExistenceOfCoveredStates = true;
->>>>>>> a5a17efb
 
   @Option(secure = true, description = "toggle sanity check of collected formulas")
   private boolean checkSanityOfFormulas = false;
@@ -184,46 +170,17 @@
           && !from(pReachedSet).transformAndConcat(e -> ((ARGState) e).getCoveredByThis())
               .isEmpty()) {
         throw new CPAException("Covered states exist in ARG, analysis result could be wrong.");
-<<<<<<< HEAD
-      }
-
-      if (checkExistenceOfTargetStates && AbstractStates.getTargetStates(pReachedSet).isEmpty()) {
-        logger.log(Level.WARNING, "No target states at maxLoopIterations =", maxLoopIterations);
-        if (maxLoopIterations == 1) {
-          adjustConditions();
-          continue;
-        } else {
-          return AlgorithmStatus.SOUND_AND_PRECISE;
-        }
-=======
->>>>>>> a5a17efb
       }
 
       logger.log(Level.FINE, "Collecting prefix, loop, and suffix formulas");
       PartitionedFormulas formulas = collectFormulas(pReachedSet, maxLoopIterations);
-<<<<<<< HEAD
-      logger.log(Level.ALL, "The prefix is", formulas.prefixFormula.getFormula());
-      logger.log(Level.ALL, "The loop is", formulas.loopFormula);
-      logger.log(Level.ALL, "The suffix is", formulas.suffixFormula);
-=======
       formulas.printCollectedFormulas(logger);
->>>>>>> a5a17efb
 
       if (checkSanityOfFormulas && !checkSanityOfFormulas(formulas)) {
         throw new CPAException("Collected formulas are insane, analysis result could be wrong.");
       }
 
-<<<<<<< HEAD
-      BooleanFormula reachErrorFormula =
-          bfmgr.or(
-              bfmgr.and(
-                  formulas.prefixFormula.getFormula(),
-                  formulas.loopFormula,
-                  formulas.suffixFormula),
-              formulas.errorBeforeLoopFormula);
-=======
       BooleanFormula reachErrorFormula = buildReachErrorFormula(formulas);
->>>>>>> a5a17efb
       if (!solver.isUnsat(reachErrorFormula)) {
         logger.log(Level.FINE, "A target state is reached by BMC");
         return AlgorithmStatus.UNSOUND_AND_PRECISE;
@@ -232,8 +189,6 @@
         if (pReachedSet.hasViolatedProperties()) {
           TargetLocationCandidateInvariant.INSTANCE.assumeTruth(pReachedSet);
         }
-<<<<<<< HEAD
-=======
       }
 
       if (checkForwardConditions) {
@@ -242,7 +197,6 @@
           logger.log(Level.FINE, "The program cannot be further unrolled");
           return AlgorithmStatus.SOUND_AND_PRECISE;
         }
->>>>>>> a5a17efb
       }
 
       if (interpolation && maxLoopIterations > 1) {
@@ -259,31 +213,6 @@
   }
 
   /**
-<<<<<<< HEAD
-   * A helper method to collect formulas needed by IMC algorithm. Three formulas are collected:
-   * prefix, loop, and suffix. Prefix formula describes all paths from the initial state to the
-   * first LH. Loop formula describes all paths from the first LH to the second LH. Suffix formula
-   * is the conjunction of the all paths from the second LH to the second last LH and the block
-   * formulas at target states. The second LH to the second last LH was stored in a formula called
-   * tail formula before, in order to save the effort to compute the conjunction in every unrolling
-   * iteration. However, to make the code easier to understand, the tail formula is not stored in
-   * {@link PartitionedFormulas} now. Considering the conjunction is only a syntactic operation, and
-   * the unrolling numbers are typically not large, this trade-off between efficiency and
-   * readability should be acceptable. Two subroutines to collect formulas are available: one
-   * syntactic and the other semantic. The old implementation relies on {@link CFANode} to detect
-   * syntactic loops, but it turns out that syntactic LHs are not always abstraction states, and
-   * hence it might not always collect block formulas from abstraction states. To solve this
-   * mismatch, a new implementation which directly traverses ARG was developed, and it guarantees to
-   * collect block formulas from abstraction states. The new method can be enabled by setting
-   * {@code imc.collectFormulasByTraversingARG=true}.
-   *
-   * @param pReachedSet Abstract Reachability Graph
-   *
-   * @param maxLoopIterations The upper bound of unrolling times
-   *
-   * @throws InterruptedException On shutdown request.
-   *
-=======
    * A helper method to collect formulas needed by IMC algorithm. Two subroutines to collect
    * formulas are available: one syntactic and the other semantic. The old implementation relies on
    * {@link CFANode} to detect syntactic loops, but it turns out that syntactic LHs are not always
@@ -295,7 +224,6 @@
    * @param pReachedSet Abstract Reachability Graph
    * @param maxLoopIterations The upper bound of unrolling times
    * @throws InterruptedException On shutdown request.
->>>>>>> a5a17efb
    */
   private PartitionedFormulas collectFormulas(final ReachedSet pReachedSet, int maxLoopIterations)
       throws InterruptedException {
@@ -306,10 +234,6 @@
     }
   }
 
-<<<<<<< HEAD
-  private PartitionedFormulas
-      collectFormulasByTraversingARG(final ReachedSet pReachedSet) {
-=======
   /**
    * The semantic subroutine to collect formulas.
    *
@@ -318,7 +242,6 @@
   private PartitionedFormulas
       collectFormulasByTraversingARG(final ReachedSet pReachedSet) {
     // Collect prefix, loop, tail, and target formulas
->>>>>>> a5a17efb
     PathFormula prefixFormula =
         new PathFormula(
             bfmgr.makeFalse(),
@@ -327,48 +250,6 @@
             0);
     BooleanFormula loopFormula = bfmgr.makeTrue();
     BooleanFormula tailFormula = bfmgr.makeTrue();
-<<<<<<< HEAD
-    BooleanFormula targetFormula = bfmgr.makeFalse();
-    BooleanFormula errorBeforeLoopFormula = bfmgr.makeFalse();
-    for (AbstractState targetStateBeforeLoop : getTargetStatesBeforeLoop(pReachedSet)) {
-      errorBeforeLoopFormula =
-          bfmgr.or(
-              errorBeforeLoopFormula,
-              getPredicateAbstractionBlockFormula(targetStateBeforeLoop).getFormula());
-    }
-    if (!AbstractStates.getTargetStates(pReachedSet)
-        .filter(e -> !isTargetStateBeforeLoopStart(e))
-        .isEmpty()) {
-      List<AbstractState> targetStatesAfterLoop = getTargetStatesAfterLoop(pReachedSet);
-      // Initialize prefix, loop, and tail using the first target state after the loop
-      // Assumption: every target state after the loop has the same abstraction-state path to root
-      List<ARGState> abstractionStates = getAbstractionStatesToRoot(targetStatesAfterLoop.get(0));
-      prefixFormula = getPredicateAbstractionBlockFormula(abstractionStates.get(1));
-      if (abstractionStates.size() > 3) {
-        loopFormula = getPredicateAbstractionBlockFormula(abstractionStates.get(2)).getFormula();
-      }
-      if (abstractionStates.size() > 4) {
-        for (int i = 3; i < abstractionStates.size() - 1; ++i) {
-          tailFormula =
-              bfmgr.and(
-                  tailFormula,
-                  getPredicateAbstractionBlockFormula(abstractionStates.get(i)).getFormula());
-        }
-      }
-      // Collect target formulas from each target state
-      for (AbstractState targetState : targetStatesAfterLoop) {
-        targetFormula =
-            bfmgr.or(targetFormula, getPredicateAbstractionBlockFormula(targetState).getFormula());
-      }
-    }
-    return new PartitionedFormulas(
-        prefixFormula,
-        loopFormula,
-        bfmgr.and(tailFormula, targetFormula),
-        errorBeforeLoopFormula);
-  }
-
-=======
     FluentIterable<AbstractState> targetStatesAfterLoop = getTargetStatesAfterLoop(pReachedSet);
     BooleanFormula targetFormula = createDisjunctionFromStates(targetStatesAfterLoop);
     if (!targetStatesAfterLoop.isEmpty()) {
@@ -425,23 +306,10 @@
         .collect(bfmgr.toDisjunction());
   }
 
->>>>>>> a5a17efb
   private static boolean isTargetStateBeforeLoopStart(AbstractState pTargetState) {
     return getAbstractionStatesToRoot(pTargetState).size() == 2;
   }
 
-<<<<<<< HEAD
-  private static List<AbstractState> getTargetStatesBeforeLoop(final ReachedSet pReachedSet) {
-    return AbstractStates.getTargetStates(pReachedSet)
-        .filter(IMCAlgorithm::isTargetStateBeforeLoopStart)
-        .toList();
-  }
-
-  private static List<AbstractState> getTargetStatesAfterLoop(final ReachedSet pReachedSet) {
-    return AbstractStates.getTargetStates(pReachedSet)
-        .filter(e -> !isTargetStateBeforeLoopStart(e))
-        .toList();
-=======
   private static FluentIterable<AbstractState>
       getTargetStatesBeforeLoop(final ReachedSet pReachedSet) {
     return AbstractStates.getTargetStates(pReachedSet)
@@ -452,7 +320,6 @@
       getTargetStatesAfterLoop(final ReachedSet pReachedSet) {
     return AbstractStates.getTargetStates(pReachedSet)
         .filter(e -> !isTargetStateBeforeLoopStart(e));
->>>>>>> a5a17efb
   }
 
   private static List<ARGState> getAbstractionStatesToRoot(AbstractState pTargetState) {
@@ -465,57 +332,10 @@
     return PredicateAbstractState.getPredicateState(pState)
         .getAbstractionFormula()
         .getBlockFormula();
-<<<<<<< HEAD
-  }
-
-  private PartitionedFormulas collectFormulasBySyntacticLoop(
-      final ReachedSet pReachedSet,
-      int maxLoopIterations)
-      throws InterruptedException {
-    PathFormula prefixFormula = getLoopHeadFormula(pReachedSet, 0);
-    BooleanFormula loopFormula = bfmgr.makeTrue();
-    BooleanFormula tailFormula = bfmgr.makeTrue();
-    if (maxLoopIterations > 1) {
-      loopFormula = getLoopHeadFormula(pReachedSet, 1).getFormula();
-    }
-    if (maxLoopIterations > 2) {
-      for (int k = 2; k < maxLoopIterations; ++k) {
-        tailFormula = bfmgr.and(tailFormula, getLoopHeadFormula(pReachedSet, k).getFormula());
-      }
-    }
-    BooleanFormula suffixFormula =
-        bfmgr.and(tailFormula, getErrorFormula(pReachedSet, maxLoopIterations - 1));
-    return new PartitionedFormulas(
-        prefixFormula,
-        loopFormula,
-        suffixFormula,
-        getErrorFormula(pReachedSet, -1));
-  }
-
-  private boolean checkSanityOfFormulas(final PartitionedFormulas formulas)
-      throws SolverException, InterruptedException {
-    if (!bfmgr.isFalse(formulas.prefixFormula.getFormula())
-        && !bfmgr.isTrue(formulas.loopFormula)
-        && solver.isUnsat(bfmgr.and(formulas.prefixFormula.getFormula(), formulas.loopFormula))) {
-      logger.log(Level.SEVERE, "The conjunction of prefix and loop should not be UNSAT!");
-      return false;
-    }
-    return true;
-  }
-
-  /**
-   * A helper method to get the block formula at the specified loop head location. Typically it
-   * expects zero or one loop head state in ARG with the specified encountering number, because
-   * multi-loop programs are excluded in the beginning. In this case, it returns a false block
-   * formula if there is no loop head, or the block formula at the unique loop head. However, an
-   * exception is caused by the pattern "{@code ERROR: goto ERROR;}". Under this situation, it
-   * returns the disjunction of the block formulas to each loop head state.
-=======
   }
 
   /**
    * The syntactical subroutine to collect formulas.
->>>>>>> a5a17efb
    *
    * @param pReachedSet Abstract Reachability Graph
    * @param maxLoopIterations The current unrolling upper bound
@@ -601,22 +421,6 @@
    * A helper method to get the block formula at the specified error locations.
    *
    * @param pReachedSet Abstract Reachability Graph
-<<<<<<< HEAD
-   *
-   * @param numEncounterLoopHead The times to encounter LH before reaching the error
-   *
-   * @return A {@code BooleanFormula} of the disjunction of block formulas at every error location
-   *         if they exist; {@code False} if there is no error location with the specified encounter
-   *         times.
-   *
-   */
-  private BooleanFormula getErrorFormula(final ReachedSet pReachedSet, int numEncounterLoopHead) {
-    return getLoopHeadEncounterState(
-        AbstractStates.getTargetStates(pReachedSet),
-        numEncounterLoopHead).transform(es -> getPredicateAbstractionBlockFormula(es).getFormula())
-            .stream()
-            .collect(bfmgr.toDisjunction());
-=======
    * @param numEncounterLoopHead The times to encounter LH before reaching the error
    * @return A {@code BooleanFormula} of the disjunction of block formulas at every error location
    *         if they exist; {@code False} if there is no error location with the specified encounter
@@ -627,7 +431,6 @@
         getLoopHeadEncounterState(
         AbstractStates.getTargetStates(pReachedSet),
             numEncounterLoopHead));
->>>>>>> a5a17efb
   }
 
   /**
@@ -657,10 +460,6 @@
    * The method to iteratively compute fixed points by interpolation.
    *
    * @param itpProver the prover with interpolation enabled
-<<<<<<< HEAD
-   *
-=======
->>>>>>> a5a17efb
    * @return {@code true} if a fixed point is reached, i.e., property is proved; {@code false} if
    *         the current over-approximation is unsafe.
    * @throws InterruptedException On shutdown request.
@@ -670,10 +469,7 @@
       final PartitionedFormulas formulas)
       throws InterruptedException, SolverException {
     BooleanFormula prefixBooleanFormula = formulas.prefixFormula.getFormula();
-<<<<<<< HEAD
-=======
     BooleanFormula suffixFormula = bfmgr.and(formulas.tailFormula, formulas.targetFormula);
->>>>>>> a5a17efb
     SSAMap prefixSsaMap = formulas.prefixFormula.getSsa();
     logger.log(Level.ALL, "The SSA map is", prefixSsaMap);
     BooleanFormula currentImage = bfmgr.makeFalse();
@@ -681,11 +477,7 @@
 
     List<T> formulaA = new ArrayList<>();
     List<T> formulaB = new ArrayList<>();
-<<<<<<< HEAD
-    formulaB.add(itpProver.push(formulas.suffixFormula));
-=======
     formulaB.add(itpProver.push(suffixFormula));
->>>>>>> a5a17efb
     formulaA.add(itpProver.push(formulas.loopFormula));
     formulaA.add(itpProver.push(prefixBooleanFormula));
 
@@ -715,13 +507,6 @@
   }
 
   /**
-<<<<<<< HEAD
-   * This class wraps three formulas used in IMC algorithm in order to avoid long parameter lists.
-   * In addition, it also stores the disjunction of block formulas for the target states before the
-   * loop. Therefore, a BMC query is the disjunction of 1) the conjunction of prefix, loop, and
-   * suffix and 2) the errors before the loop. Note that prefixFormula is a {@link PathFormula} as
-   * we need its {@link SSAMap} to update the SSA indices of derived interpolants.
-=======
    * This class wraps formulas used in IMC algorithm in order to avoid long parameter lists. These
    * formulas include: prefix (LH, k=0), loop (LH, k=1), tail (LH, k=2~k_max-1), target (ERR,
    * k=k_max-1), and bound (LH, k=k_max). In addition, it also stores the disjunction of block
@@ -730,28 +515,11 @@
    * the loop, and the bounding assertion query is the conjunction of prefix, loop, tail, and bound.
    * Note that prefixFormula is a {@link PathFormula} as we need its {@link SSAMap} to update the
    * SSA indices of derived interpolants.
->>>>>>> a5a17efb
    */
   private static class PartitionedFormulas {
 
     private final PathFormula prefixFormula;
     private final BooleanFormula loopFormula;
-<<<<<<< HEAD
-    private final BooleanFormula suffixFormula;
-    private final BooleanFormula errorBeforeLoopFormula;
-
-    public PartitionedFormulas(
-        PathFormula pPrefixFormula,
-        BooleanFormula pLoopFormula,
-        BooleanFormula pSuffixFormula,
-        BooleanFormula pErrorBeforeLoopFormula) {
-      prefixFormula = pPrefixFormula;
-      loopFormula = pLoopFormula;
-      suffixFormula = pSuffixFormula;
-      errorBeforeLoopFormula = pErrorBeforeLoopFormula;
-    }
-  }
-=======
     private final BooleanFormula tailFormula;
     private final BooleanFormula targetFormula;
     private final BooleanFormula boundFormula;
@@ -810,5 +578,4 @@
     }
     return true;
   }
->>>>>>> a5a17efb
 }