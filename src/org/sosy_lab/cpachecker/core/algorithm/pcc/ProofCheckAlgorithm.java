--- conflicted
+++ resolved
@@ -100,11 +100,7 @@
 
     if (!proofFile.toFile().exists()) {
       throw new InvalidConfigurationException(
-<<<<<<< HEAD
-          "Cannot find proof file. File " + proofFile.toString() + " does not exists.");
-=======
           "Cannot find proof file. File " + proofFile + " does not exists.");
->>>>>>> 901e65cb
     }
     checkingStrategy =
         PCCStrategyBuilder.buildStrategy(
