--- conflicted
+++ resolved
@@ -129,12 +129,9 @@
 
     @Option(name="analysis.useBMC")
     boolean useBMC = false;
-<<<<<<< HEAD
-=======
 
     @Option(name="analysis.stopAfterError")
     boolean stopAfterError = true;
->>>>>>> e51a869d
   }
 
   private final LogManager logger;
@@ -302,20 +299,12 @@
     }
     
     if (reached.hasWaitingElement()) {
-<<<<<<< HEAD
-      logger.log(Level.WARNING, "Analysis did not finish, there are still elements to be processed.");
-=======
       logger.log(Level.WARNING, "Analysis not completed: there are still elements to be processed.");
->>>>>>> e51a869d
       return Result.UNKNOWN;
     }
     
     if (CBMCAlgorithm.didCBMCReportUP){
-<<<<<<< HEAD
-      logger.log(Level.WARNING, "Analysis finished but is unsound due to cbmc interaction");
-=======
       logger.log(Level.WARNING, "Analysis incomplete: no errors found, but not all paths were checked.");
->>>>>>> e51a869d
       return Result.UNKNOWN;
     }
 
